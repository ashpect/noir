--- conflicted
+++ resolved
@@ -162,44 +162,7 @@
         )
     }
 
-    pub fn from_type(t: noirc_frontend::Type) -> ObjectType {
-        match t {
-            noirc_frontend::Type::FieldElement(_) => ObjectType::native_field,
-            noirc_frontend::Type::Integer(_ftype, sign, bit_size) => match sign {
-                noirc_frontend::Signedness::Signed => ObjectType::signed(bit_size),
-                noirc_frontend::Signedness::Unsigned => ObjectType::unsigned(bit_size),
-            },
-            noirc_frontend::Type::Bool => ObjectType::boolean,
-            x => {
-                let err = format!("currently we do not support type casting to {}", x);
-                todo!("{}", err);
-            }
-            //noirc_frontend::Type::Array(_, _, t) => ObjectType::from_type(*t),
-        }
-    }
-    pub fn get_type_from_object(obj: &Object) -> ObjectType {
-        match obj {
-            Object::Arithmetic(_) => {
-                todo!();
-                //ObjectType::native_field
-            }
-            Object::Array(_) => {
-                todo!();
-                //ObjectType::none
-            }
-            Object::Constants(_) => ObjectType::NativeField, //TODO
-            Object::Integer(i) => ObjectType::Unsigned(i.num_bits), //TODO signed or unsigned?
-            Object::Linear(_) => {
-                ObjectType::NativeField //TODO check with Kev!
-            }
-            Object::Null => ObjectType::NotAnObject,
-        }
-    }
-
-<<<<<<< HEAD
-    
-=======
-    pub fn from_type(t: noirc_frontend::Type) -> ObjectType {
+     pub fn from_type(t: noirc_frontend::Type) -> ObjectType {
         match t {
             noirc_frontend::Type::FieldElement(_) => ObjectType::NativeField,
 
@@ -214,7 +177,27 @@
             }
         }
     }
->>>>>>> 4fbb70c1
+
+    pub fn get_type_from_object(obj: &Object) -> ObjectType {
+        match obj {
+            Object::Arithmetic(_) => {
+                todo!();
+                //ObjectType::native_field
+            }
+            Object::Array(_) => {
+                todo!();
+                //ObjectType::none
+            }
+            Object::Constants(_) => ObjectType::NativeField, //TODO
+            Object::Integer(i) => ObjectType::Unsigned(i.num_bits), //TODO signed or unsigned?
+            Object::Linear(_) => {
+                ObjectType::NativeField //TODO check with Kev!
+            }
+            Object::Null => ObjectType::NotAnObject,
+        }
+    }
+
+ 
 
     pub fn bits(&self) -> u32 {
         match self {
