--- conflicted
+++ resolved
@@ -191,7 +191,7 @@
         index: &Expression,
         env: &mut Environment,
     ) -> Result<(ArrayId, NodeId), RuntimeError> {
-        let ident_def = IRGenerator::lvalue_ident_def(array);
+        let ident_def = Self::lvalue_ident_def(array);
         let val = self.find_variable(ident_def).unwrap();
         let lhs = val.unwrap_id();
 
@@ -200,19 +200,11 @@
         Ok((a_id, index))
     }
 
-<<<<<<< HEAD
-    fn lvalue_ident_def(&self, lvalue: &LValue) -> DefinitionId {
+    fn lvalue_ident_def(lvalue: &LValue) -> DefinitionId {
         match lvalue {
             LValue::Ident(ident) => ident.id,
-            LValue::Index { array, .. } => self.lvalue_ident_def(array.as_ref()),
-            LValue::MemberAccess { object, .. } => self.lvalue_ident_def(object.as_ref()),
-=======
-    fn lvalue_ident_def(lvalue: &HirLValue) -> DefinitionId {
-        match lvalue {
-            HirLValue::Ident(ident) => ident.id,
-            HirLValue::MemberAccess { object: o, .. } => IRGenerator::lvalue_ident_def(o),
-            HirLValue::Index { array, index: _ } => IRGenerator::lvalue_ident_def(array.as_ref()),
->>>>>>> f0a6a86e
+            LValue::Index { array, .. } => Self::lvalue_ident_def(array.as_ref()),
+            LValue::MemberAccess { object, .. } => Self::lvalue_ident_def(object.as_ref()),
         }
     }
 
@@ -379,13 +371,8 @@
         expression: &Expression,
         env: &mut Environment,
     ) -> Result<Value, RuntimeError> {
-<<<<<<< HEAD
-        let ident_def = self.lvalue_ident_def(lvalue);
+        let ident_def = Self::lvalue_ident_def(lvalue);
         let rhs = self.codegen_expression(env, expression)?;
-=======
-        let ident_def = IRGenerator::lvalue_ident_def(&lvalue);
-        let rhs = self.codegen_expression(env, &rexpr)?;
->>>>>>> f0a6a86e
 
         match lvalue {
             LValue::Ident(_) => {
