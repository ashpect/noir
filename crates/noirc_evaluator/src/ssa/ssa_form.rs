<<<<<<< HEAD
use noirc_frontend::ArraySize;

use crate::{environment::Environment, object::Object};

=======
>>>>>>> ebf01b9e
use super::{
    block::BlockId,
    context::SsaContext,
    node::{self, NodeId},
};

// create phi arguments from the predecessors of the block (containing phi)
pub fn write_phi(ctx: &mut SsaContext, predecessors: &[BlockId], var: NodeId, phi: NodeId) {
    let mut result = Vec::new();
    for b in predecessors {
        let v = get_current_value_in_block(ctx, var, *b);
        result.push((v, *b));
    }

    let s2 = node::Instruction::simplify_phi(phi, &result);
    if let Some(phi_ins) = ctx.try_get_mut_instruction(phi) {
        assert!(phi_ins.phi_arguments.is_empty());
        if let Some(s_phi) = s2 {
            if s_phi != phi {
                //s2 != phi
                phi_ins.is_deleted = true;
                phi_ins.rhs = s_phi;
                //eventually simplify recursively: if a phi instruction is in phi use list, call simplify_phi() on it
                //but cse should deal with most of it.
            } else {
                //s2 == phi
                phi_ins.phi_arguments = result;
            }
        } else {
            //s2 is None
            phi_ins.is_deleted = true;
        }
    }
}

pub fn seal_block(ctx: &mut SsaContext, block_id: BlockId) {
    let block = &ctx[block_id];
    let pred = block.predecessor.clone();
    let instructions = block.instructions.clone();
    for i in instructions {
        if let Some(ins) = ctx.try_get_instruction(i) {
            let rhs = ins.rhs;
            if ins.operator == node::Operation::Phi {
                write_phi(ctx, &pred, rhs, i);
            }
        }
    }
    ctx.sealed_blocks.insert(block_id);
}

//look-up recursiverly into predecessors
pub fn get_block_value(ctx: &mut SsaContext, root: NodeId, block_id: BlockId) -> NodeId {
    let result = if !ctx.sealed_blocks.contains(&block_id) {
        //incomplete CFG
        ctx.generate_empty_phi(block_id, root)
    } else {
        let block = &ctx[block_id];
        if let Some(idx) = block.get_current_value(root) {
            return idx;
        }
        let pred = block.predecessor.clone();
        if pred.is_empty() {
            return root;
        }
        if pred.len() == 1 {
            get_block_value(ctx, root, pred[0])
        } else {
            let result = ctx.generate_empty_phi(block_id, root);
            write_phi(ctx, &pred, root, result);
            result
        }
    };

    ctx[block_id].update_variable(root, result);
    result
}

//Returns the current SSA value of a variable in a (filled) block.
pub fn get_current_value_in_block(
    ctx: &mut SsaContext,
    var_id: NodeId,
    block_id: BlockId,
) -> NodeId {
    let root = ctx.get_root_value(var_id);

    ctx[block_id]
        .get_current_value(root) //Local value numbering
        .unwrap_or_else(|| get_block_value(ctx, root, block_id)) //Global value numbering
}

//Returns the current SSA value of a variable, recursively
<<<<<<< HEAD
pub fn get_current_value(igen: &mut IRGenerator, var_id: NodeId) -> NodeId {
    get_current_value_in_block(igen, var_id, igen.current_block)
}

pub fn evaluate_identifier(
    igen: &mut IRGenerator,
    env: &mut Environment,
    ident_id: &noirc_frontend::node_interner::IdentId,
) -> NodeId {
    let ident_name = igen.context().def_interner.ident_name(ident_id);
    let ident_def = igen.context().def_interner.ident_def(ident_id);
    let o_type = igen.context().def_interner.id_type(ident_def.unwrap());
    //check if the variable is already created:
    if let Some(var) = igen.find_variable(&ident_def) {
        let id = var.id;
        return get_current_value(igen, id);
    }
    let obj = env.get(&ident_name);
    let obj = match obj {
        Object::Array(a) => {
            let obj_type = node::ObjectType::from_type(&o_type);
            //We should create an array from 'a' witnesses
            igen.mem
                .create_array_from_object(&a, ident_def.unwrap(), obj_type, &ident_name);
            let array_index = (igen.mem.arrays.len() - 1) as u32;
            node::Variable {
                id: NodeId::dummy(),
                name: ident_name.clone(),
                obj_type: node::ObjectType::Pointer(array_index),
                root: None,
                def: ident_def,
                witness: None,
                parent_block: igen.current_block,
            }
        }
        _ => {
            let obj_type = node::ObjectType::get_type_from_object(&obj);
            //new variable - should be in a let statement? The let statement should set the type
            node::Variable {
                id: NodeId::dummy(),
                name: ident_name.clone(),
                obj_type,
                root: None,
                def: ident_def,
                witness: node::get_witness_from_object(&obj),
                parent_block: igen.current_block,
            }
        }
    };

    let v_id = igen.add_variable(obj, None);
    igen.get_current_block_mut().update_variable(v_id, v_id);
    v_id
}

fn get_array_size(array_size: &ArraySize) -> u32 {
    match array_size {
        ArraySize::Fixed(l) => *l as u32,
        ArraySize::Variable => todo!(),
    }
}

pub fn create_function_parameter(
    igen: &mut IRGenerator,
    ident_id: &noirc_frontend::node_interner::IdentId,
) -> NodeId {
    let ident_name = igen.context().def_interner.ident_name(ident_id);
    let ident_def = igen.context().def_interner.ident_def(ident_id);
    let o_type = igen.context().def_interner.id_type(ident_def.unwrap());
    //check if the variable is already created:
    if let Some(var) = igen.find_variable(&ident_def) {
        let id = var.id;
        return get_current_value(igen, id);
    }
    let obj_type = node::ObjectType::from_type(&o_type);
    let obj = match o_type {
        noirc_frontend::Type::Array(_, len, _) => {
            let array_idx = igen
                .mem
                .create_new_array(get_array_size(&len), obj_type, &ident_name);
            node::Variable {
                id: NodeId::dummy(),
                name: ident_name.clone(),
                obj_type: node::ObjectType::Pointer(array_idx),
                root: None,
                def: ident_def,
                witness: None,
                parent_block: igen.current_block,
            }
        }
        _ => {
            //new variable - should be in a let statement? The let statement should set the type
            node::Variable {
                id: NodeId::dummy(),
                name: ident_name.clone(),
                obj_type,
                root: None,
                def: ident_def,
                witness: None,
                parent_block: igen.current_block,
            }
        }
    };
    let v_id = igen.add_variable(obj, None);
    igen.get_current_block_mut().update_variable(v_id, v_id);
    v_id
=======
pub fn get_current_value(ctx: &mut SsaContext, var_id: NodeId) -> NodeId {
    get_current_value_in_block(ctx, var_id, ctx.current_block)
>>>>>>> ebf01b9e
}<|MERGE_RESOLUTION|>--- conflicted
+++ resolved
@@ -1,14 +1,11 @@
-<<<<<<< HEAD
 use noirc_frontend::ArraySize;
 
 use crate::{environment::Environment, object::Object};
 
-=======
->>>>>>> ebf01b9e
 use super::{
     block::BlockId,
     context::SsaContext,
-    node::{self, NodeId},
+    node::{self, NodeId}, code_gen::IRGenerator,
 };
 
 // create phi arguments from the predecessors of the block (containing phi)
@@ -96,9 +93,11 @@
 }
 
 //Returns the current SSA value of a variable, recursively
-<<<<<<< HEAD
-pub fn get_current_value(igen: &mut IRGenerator, var_id: NodeId) -> NodeId {
-    get_current_value_in_block(igen, var_id, igen.current_block)
+// pub fn get_current_value(igen: &mut IRGenerator, var_id: NodeId) -> NodeId {
+//     get_current_value_in_block(igen, var_id, igen.current_block)
+// }
+pub fn get_current_value(ctx: &mut SsaContext, var_id: NodeId) -> NodeId {
+    get_current_value_in_block(ctx, var_id, ctx.current_block)
 }
 
 pub fn evaluate_identifier(
@@ -106,22 +105,22 @@
     env: &mut Environment,
     ident_id: &noirc_frontend::node_interner::IdentId,
 ) -> NodeId {
-    let ident_name = igen.context().def_interner.ident_name(ident_id);
-    let ident_def = igen.context().def_interner.ident_def(ident_id);
-    let o_type = igen.context().def_interner.id_type(ident_def.unwrap());
+    let ident_name = igen.context.context().def_interner.ident_name(ident_id);
+    let ident_def = igen.context.context().def_interner.ident_def(ident_id);
+    let o_type = igen.context.context().def_interner.id_type(ident_def.unwrap());
     //check if the variable is already created:
-    if let Some(var) = igen.find_variable(&ident_def) {
-        let id = var.id;
-        return get_current_value(igen, id);
+    if let Some(var) = igen.find_variable(ident_def) {
+        let id = var.unwrap_id();   //TODO handle multiple values
+        return get_current_value(&mut igen.context, id);
     }
     let obj = env.get(&ident_name);
     let obj = match obj {
         Object::Array(a) => {
-            let obj_type = node::ObjectType::from_type(&o_type);
+            let obj_type = o_type.into();//node::ObjectType::from_type(&o_type);
             //We should create an array from 'a' witnesses
-            igen.mem
+            igen.context.mem
                 .create_array_from_object(&a, ident_def.unwrap(), obj_type, &ident_name);
-            let array_index = (igen.mem.arrays.len() - 1) as u32;
+            let array_index = (igen.context.mem.arrays.len() - 1) as u32;
             node::Variable {
                 id: NodeId::dummy(),
                 name: ident_name.clone(),
@@ -129,7 +128,7 @@
                 root: None,
                 def: ident_def,
                 witness: None,
-                parent_block: igen.current_block,
+                parent_block: igen.context.current_block,
             }
         }
         _ => {
@@ -142,13 +141,13 @@
                 root: None,
                 def: ident_def,
                 witness: node::get_witness_from_object(&obj),
-                parent_block: igen.current_block,
+                parent_block: igen.context.current_block,
             }
         }
     };
 
-    let v_id = igen.add_variable(obj, None);
-    igen.get_current_block_mut().update_variable(v_id, v_id);
+    let v_id = igen.context.add_variable(obj, None);
+    igen.context.get_current_block_mut().update_variable(v_id, v_id);
     v_id
 }
 
@@ -163,18 +162,18 @@
     igen: &mut IRGenerator,
     ident_id: &noirc_frontend::node_interner::IdentId,
 ) -> NodeId {
-    let ident_name = igen.context().def_interner.ident_name(ident_id);
-    let ident_def = igen.context().def_interner.ident_def(ident_id);
-    let o_type = igen.context().def_interner.id_type(ident_def.unwrap());
+    let ident_name = igen.context.context().def_interner.ident_name(ident_id);
+    let ident_def = igen.context.context().def_interner.ident_def(ident_id);
+    let o_type = igen.context.context().def_interner.id_type(ident_def.unwrap());
     //check if the variable is already created:
-    if let Some(var) = igen.find_variable(&ident_def) {
-        let id = var.id;
-        return get_current_value(igen, id);
-    }
-    let obj_type = node::ObjectType::from_type(&o_type);
+    if let Some(var) = igen.find_variable(ident_def) {
+        let id = var.unwrap_id();   //TODO handle multiple values
+        return get_current_value(&mut igen.context, id);
+    }
+    let obj_type = node::ObjectType::from(&o_type);
     let obj = match o_type {
         noirc_frontend::Type::Array(_, len, _) => {
-            let array_idx = igen
+            let array_idx = igen.context
                 .mem
                 .create_new_array(get_array_size(&len), obj_type, &ident_name);
             node::Variable {
@@ -184,7 +183,7 @@
                 root: None,
                 def: ident_def,
                 witness: None,
-                parent_block: igen.current_block,
+                parent_block: igen.context.current_block,
             }
         }
         _ => {
@@ -192,19 +191,15 @@
             node::Variable {
                 id: NodeId::dummy(),
                 name: ident_name.clone(),
-                obj_type,
+                obj_type: obj_type,
                 root: None,
                 def: ident_def,
                 witness: None,
-                parent_block: igen.current_block,
+                parent_block: igen.context.current_block,
             }
         }
     };
-    let v_id = igen.add_variable(obj, None);
-    igen.get_current_block_mut().update_variable(v_id, v_id);
+    let v_id = igen.context.add_variable(obj, None);
+    igen.context.get_current_block_mut().update_variable(v_id, v_id);
     v_id
-=======
-pub fn get_current_value(ctx: &mut SsaContext, var_id: NodeId) -> NodeId {
-    get_current_value_in_block(ctx, var_id, ctx.current_block)
->>>>>>> ebf01b9e
 }