--- conflicted
+++ resolved
@@ -29,12 +29,7 @@
             if let Some(value) = eval_map.get(&ins.lhs) {
                 ins.lhs = value.into_node_id().unwrap();
             }
-<<<<<<< HEAD
-            if ins.operator == Operation::EqGate {}
             //TODO simplify(ctx, ins);
-=======
-            //TODO simplify(eval, ins);
->>>>>>> 81576d35
         }
     }
 }
