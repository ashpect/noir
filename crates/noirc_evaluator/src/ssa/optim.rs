--- conflicted
+++ resolved
@@ -189,29 +189,11 @@
                 } else {
                     new_list.push(*iter);
                     anchor.get_mut(&ins.operator).unwrap().push_front(*iter);
-<<<<<<< HEAD
-=======
                     //TODO - Take into account store and load for arrays
-                }
-            } else if ins.operator == node::Operation::Ass {
-                //assignement
-                i_rhs = propagate(eval, ins.rhs);
-                to_delete = true;
-            } else if ins.operator == node::Operation::Cast {
-                i_lhs = propagate(eval, ins.lhs);
-                i_rhs = propagate(eval, ins.rhs);
-            } else if ins.operator == node::Operation::Phi {
-                // propagate phi arguments
-                for a in &ins.phi_arguments {
-                    phi_args.push((propagate(eval, a.0), a.1));
-                    if phi_args.last().unwrap().0 != a.0 {
-                        to_update_phi = true;
-                    }
->>>>>>> 58f3a30a
                 }
             } else {
                 match ins.operator {
-                    node::Operation::load(_) | node::Operation::store(_) => {
+                    node::Operation::Load(_) | node::Operation::Store(_) => {
                         i_lhs = propagate(eval, ins.lhs);
                         i_rhs = propagate(eval, ins.rhs);
                         new_list.push(*iter);
@@ -221,12 +203,12 @@
                         //specific cse rule (store kill loads and loads kill store)
                         //handle control flow before hand by adding dummy stores on merged blocks
                     }
-                    node::Operation::ass => {
+                    node::Operation::Ass => {
                         //assignement
                         i_rhs = propagate(eval, ins.rhs);
                         to_delete = true;
                     }
-                    node::Operation::phi => {
+                    node::Operation::Phi => {
                         // propagate phi arguments
                         for a in &ins.phi_arguments {
                             phi_args.push((propagate(eval, a.0), a.1));
@@ -245,6 +227,10 @@
                         } else {
                             to_delete = true;
                         }
+                    }
+                    node::Operation::Cast => {
+                        i_lhs = propagate(eval, ins.lhs);
+                        i_rhs = propagate(eval, ins.rhs);
                     }
                     _ => {
                         new_list.push(*iter);
