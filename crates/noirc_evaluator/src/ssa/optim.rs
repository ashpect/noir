use super::{
    block::BlockId,
    code_gen::IRGenerator,
    node::{self, Instruction, Node, NodeEval, NodeId, NodeObj, Operation},
};
use acvm::FieldElement;
use std::collections::{HashMap, VecDeque};

//returns the NodeObj index of a NodeEval object
//if NodeEval is a constant, it may creates a new NodeObj corresponding to the constant value
pub fn to_index(eval: &mut IRGenerator, obj: NodeEval) -> NodeId {
    match obj {
        NodeEval::Const(c, t) => eval.get_or_create_const(c, t),
        NodeEval::VarOrInstruction(i) => i,
    }
}

// If NodeEval refers to a constant NodeObj, we return a constant NodeEval
pub fn to_const(eval: &IRGenerator, obj: NodeEval) -> NodeEval {
    match obj {
        NodeEval::Const(_, _) => obj,
        NodeEval::VarOrInstruction(i) => {
            if let Some(NodeObj::Const(c)) = eval.try_get_node(i) {
                return NodeEval::Const(
                    FieldElement::from_be_bytes_reduce(&c.value.to_bytes_be()),
                    c.get_type(),
                );
            }
            obj
        }
    }
}

// Performs constant folding, arithmetic simplifications and move to standard form
pub fn simplify(eval: &mut IRGenerator, ins: &mut node::Instruction) {
    //1. constant folding
    let l_eval = to_const(eval, NodeEval::VarOrInstruction(ins.lhs));
    let r_eval = to_const(eval, NodeEval::VarOrInstruction(ins.rhs));
    let idx = match ins.evaluate(&l_eval, &r_eval) {
        NodeEval::Const(c, t) => eval.get_or_create_const(c, t),
        NodeEval::VarOrInstruction(i) => i,
    };
    if idx != ins.id {
        ins.is_deleted = true;
        ins.rhs = idx;
        if idx == eval.dummy() {
            ins.operator = node::Operation::Nop;
        }
        return;
    }

    //2. standard form
    ins.standard_form();
<<<<<<< HEAD
    match ins.operator {
        node::Operation::Cast => {
            if let Some(lhs_obj) = eval.get_object(ins.lhs) {
                if lhs_obj.get_type() == ins.res_type {
                    ins.is_deleted = true;
                    ins.rhs = ins.lhs;
                    return;
                }
=======
    if ins.operator == node::Operation::Cast {
        if let Some(lhs_obj) = eval.try_get_node(ins.lhs) {
            if lhs_obj.get_type() == ins.res_type {
                ins.is_deleted = true;
                ins.rhs = ins.lhs;
                return;
>>>>>>> 65288086
            }
        }
        // node::Operation::Gte => {
        //     //a>=b <=> Not(a<b)
        //     let inv = eval.new_instruction(ins.lhs, ins.rhs, node::Operation::Lt, ins.res_type);
        //     ins.lhs = eval.get_const(FieldElement::one(), ins.res_type);
        //     ins.rhs = inv;
        //     ins.operator = node::Operation::Sub; //n.b. no need to underflow here
        //TODO: inv must be inserted before ins.
        // }
        node::Operation::Constrain(op) => match op {
            node::ConstrainOp::Eq => {
                if let (Some(a), Some(b)) = (
                    super::mem::Memory::deref(eval, ins.lhs),
                    super::mem::Memory::deref(eval, ins.rhs),
                ) {
                    if a == b {
                        ins.is_deleted = true;
                        ins.operator = node::Operation::Nop;
                    }
                }
            }
            node::ConstrainOp::Neq => {
                if let (Some(a), Some(b)) = (
                    super::mem::Memory::deref(eval, ins.lhs),
                    super::mem::Memory::deref(eval, ins.rhs),
                ) {
                    assert!(a != b);
                }
            }
        },
        _ => (),
    }

    //3. left-overs (it requires &mut eval)

    if let NodeEval::Const(r_const, r_type) = r_eval {
        match ins.operator {
            node::Operation::Udiv => {
                //TODO handle other bitsize, not only u32!!
                ins.rhs = eval.get_or_create_const(
                    FieldElement::from((1_u32 / (r_const.to_u128() as u32)) as i128),
                    r_type,
                );
                ins.operator = node::Operation::Mul
            }
            node::Operation::Sdiv => {
                //TODO handle other bitsize, not only i32!!
                ins.rhs = eval.get_or_create_const(
                    FieldElement::from((1_i32 / (r_const.to_u128() as i32)) as i128),
                    r_type,
                );
                ins.operator = node::Operation::Mul
            }
            node::Operation::Div => {
                ins.rhs = eval.get_or_create_const(r_const.inverse(), r_type);
                ins.operator = node::Operation::Mul
            }
            node::Operation::Xor => {
                if !r_const.is_zero() {
                    ins.operator = node::Operation::Not;
                    return;
                }
            }
            _ => (),
        }
    }
    if let NodeEval::Const(l_const, _) = l_eval {
        if !l_const.is_zero() && ins.operator == node::Operation::Xor {
            ins.operator = node::Operation::Not;
            ins.lhs = ins.rhs;
        }
    }
}

////////////////////CSE////////////////////////////////////////

pub fn find_similar_instruction(
    igen: &IRGenerator,
    lhs: NodeId,
    rhs: NodeId,
    prev_ins: &VecDeque<NodeId>,
) -> Option<NodeId> {
    for iter in prev_ins {
        if let Some(ins) = igen.try_get_instruction(*iter) {
            if ins.lhs == lhs && ins.rhs == rhs {
                return Some(*iter);
            }
        }
    }
    None
}

<<<<<<< HEAD
pub enum CseAction {
    Replace, //replace the instruction
    Remove,  //remove the instruction
    Keep,    //keep the instruction
}

//Returns an id and an action:
//- replace => the instruction should be replaced by the returned id
//- remove  => the instruction corresponding to the returned id should be removed
//- keep    => keep the instruction
pub fn find_similar_mem_instruction(
    eval: &IRGenerator,
    op: node::Operation,
    ins_id: arena::Index,
    lhs: arena::Index,
    rhs: arena::Index,
    anchor: &HashMap<node::Operation, VecDeque<arena::Index>>,
) -> (arena::Index, CseAction) {
    match op {
        node::Operation::Load(_) => {
            for iter in anchor[&op].iter().rev() {
                if let Some(ins_iter) = eval.try_get_instruction(*iter) {
                    match ins_iter.operator {
                        node::Operation::Load(_) => {
                            if ins_iter.lhs == lhs {
                                return (*iter, CseAction::Replace);
                            }
                        }
                        node::Operation::Store(_) => {
                            if ins_iter.rhs == lhs {
                                return (ins_iter.lhs, CseAction::Replace);
                            } else {
                                //TODO: If we know that ins.lhs value cannot be equal to ins_iter.rhs, we could continue instead
                                return (ins_id, CseAction::Keep);
                            }
                        }
                        _ => unreachable!("invalid operator in the memory anchor list"),
                    }
                }
            }
        }
        node::Operation::Store(x) => {
            let prev_ins = &anchor[&node::Operation::Load(x)];
            for iter in prev_ins.iter().rev() {
                if let Some(ins_iter) = eval.try_get_instruction(*iter) {
                    match ins_iter.operator {
                        node::Operation::Load(_) => {
                            //TODO: If we know that ins.rhs value cannot be equal to ins_iter.rhs, we could continue instead
                            return (ins_id, CseAction::Keep);
                        }
                        node::Operation::Store(_) => {
                            if ins_iter.rhs == rhs {
                                return (*iter, CseAction::Remove);
                            } else {
                                //TODO: If we know that ins.rhs value cannot be equal to ins_iter.rhs, we could continue instead
                                return (ins_id, CseAction::Keep);
                            }
                        }
                        _ => unreachable!("invalid operator in the memory anchor list"),
                    }
                }
            }
        }
        _ => unreachable!("invalid non memory operator"),
    }
    (ins_id, CseAction::Keep)
}
pub fn propagate(eval: &IRGenerator, idx: arena::Index) -> arena::Index {
    let mut result = idx;
    if let Some(obj) = eval.try_get_instruction(idx) {
=======
pub fn propagate(igen: &IRGenerator, id: NodeId) -> NodeId {
    let mut result = id;
    if let Some(obj) = igen.try_get_instruction(id) {
>>>>>>> 65288086
        if obj.operator == node::Operation::Ass || obj.is_deleted {
            result = obj.rhs;
        }
    }
    result
}

//common subexpression elimination, starting from the root
pub fn cse(igen: &mut IRGenerator) {
    let mut anchor = HashMap::new();
    cse_tree(igen, igen.first_block, &mut anchor);
}

//Perform CSE for the provided block and then process its children following the dominator tree, passing around the anchor list.
pub fn cse_tree(
    igen: &mut IRGenerator,
    block_id: BlockId,
    anchor: &mut HashMap<Operation, VecDeque<NodeId>>,
) {
    let mut instructions = Vec::new();
    block_cse(igen, block_id, anchor, &mut instructions);
    for b in igen[block_id].dominated.clone() {
        cse_tree(igen, b, &mut anchor.clone());
    }
}

pub fn anchor_push(
    op: node::Operation,
    anchor: &mut HashMap<node::Operation, VecDeque<arena::Index>>,
) {
    match op {
        node::Operation::Store(x) => anchor
            .entry(node::Operation::Load(x))
            .or_insert_with(VecDeque::new),
        _ => anchor.entry(op).or_insert_with(VecDeque::new),
    };
}

//Performs common subexpression elimination and copy propagation on a block
pub fn block_cse(
    igen: &mut IRGenerator,
    block_id: BlockId,
    anchor: &mut HashMap<Operation, VecDeque<NodeId>>,
    instructions: &mut Vec<NodeId>,
) {
    let mut new_list = Vec::new();
    let bb = &igen[block_id];

    if instructions.is_empty() {
        instructions.append(&mut bb.instructions.clone());
    }

    for iter in instructions {
        if let Some(ins) = igen.try_get_instruction(*iter) {
            let mut to_delete = false;
            let mut i_lhs = ins.lhs;
            let mut i_rhs = ins.rhs;
            let mut phi_args = Vec::new();
            let mut to_update_phi = false;

            if ins.is_deleted {
                continue;
            }
            anchor_push(ins.operator, anchor);
            if node::is_binary(ins.operator) {
                //binary operation:
                i_lhs = propagate(igen, ins.lhs);
                i_rhs = propagate(igen, ins.rhs);
                if let Some(j) =
                    find_similar_instruction(igen, i_lhs, i_rhs, &anchor[&ins.operator])
                {
                    to_delete = true; //we want to delete ins but ins is immutable so we use the new_list instead
                    i_rhs = j;
                } else {
                    new_list.push(*iter);
                    anchor.get_mut(&ins.operator).unwrap().push_front(*iter);
                }
<<<<<<< HEAD
            } else {
                match ins.operator {
                    node::Operation::Load(_) | node::Operation::Store(_) => {
                        i_lhs = propagate(eval, ins.lhs);
                        i_rhs = propagate(eval, ins.rhs);
                        let (cse_id, cse_action) = find_similar_mem_instruction(
                            eval,
                            ins.operator,
                            ins.idx,
                            i_lhs,
                            i_rhs,
                            anchor,
                        );
                        match cse_action {
                            CseAction::Keep => new_list.push(*iter),
                            CseAction::Replace => {
                                to_delete = true;
                                i_rhs = cse_id;
                            }
                            CseAction::Remove => {
                                new_list.push(*iter);
                                // TODO if not found, it should be removed from other blocks; we could keep a list of instructions to remove
                                if let Some(pos) = new_list.iter().position(|x| *x == cse_id) {
                                    new_list.remove(pos);
                                }
                            }
                        }
                    }
                    node::Operation::Ass => {
                        //assignement
                        i_rhs = propagate(eval, ins.rhs);
=======
            } else if ins.operator == node::Operation::Ass {
                //assignement
                i_rhs = propagate(igen, ins.rhs);
                to_delete = true;
            } else if ins.operator == node::Operation::Cast {
                i_lhs = propagate(igen, ins.lhs);
                i_rhs = propagate(igen, ins.rhs);
            } else if ins.operator == node::Operation::Phi {
                // propagate phi arguments
                for a in &ins.phi_arguments {
                    phi_args.push((propagate(igen, a.0), a.1));
                    if phi_args.last().unwrap().0 != a.0 {
                        to_update_phi = true;
                    }
                }
                if let Some(first) = node::Instruction::simplify_phi(ins.id, &phi_args) {
                    if first == ins.id {
                        new_list.push(*iter);
                    } else {
>>>>>>> 65288086
                        to_delete = true;
                    }
                    node::Operation::Phi => {
                        // propagate phi arguments
                        for a in &ins.phi_arguments {
                            phi_args.push((propagate(eval, a.0), a.1));
                            if phi_args.last().unwrap().0 != a.0 {
                                to_update_phi = true;
                            }
                        }
                        if let Some(first) = node::Instruction::simplify_phi(ins.idx, &phi_args) {
                            if first == ins.idx {
                                new_list.push(*iter);
                            } else {
                                to_delete = true;
                                i_rhs = first;
                                to_update_phi = false;
                            }
                        } else {
                            to_delete = true;
                        }
                    }
                    node::Operation::Cast => {
                        i_lhs = propagate(eval, ins.lhs);
                        i_rhs = propagate(eval, ins.rhs);
                        new_list.push(*iter);
                    }
                    _ => {
                        new_list.push(*iter);
                    }
                }
            }

            if to_update_phi {
                let update = igen.get_mut_instruction(*iter);
                update.phi_arguments = phi_args;
            } else if to_delete || ins.lhs != i_lhs || ins.rhs != i_rhs {
                //update i:
                let ii_l = ins.lhs;
                let ii_r = ins.rhs;
                let update = igen.get_mut_instruction(*iter);
                update.lhs = i_lhs;
                update.rhs = i_rhs;
                update.is_deleted = to_delete;
                //update instruction name - for debug/pretty print purposes only /////////////////////
                if let Some(Instruction {
                    operator: Operation::Ass,
                    lhs,
                    ..
                }) = igen.try_get_instruction(ii_l)
                {
                    if let Ok(lv) = igen.get_variable(*lhs) {
                        let i_name = lv.name.clone();
                        if let Some(p_ins) = igen.try_get_mut_instruction(i_lhs) {
                            if p_ins.res_name.is_empty() {
                                p_ins.res_name = i_name;
                            }
                        }
                    }
                }
                if let Some(Instruction {
                    operator: Operation::Ass,
                    lhs,
                    ..
                }) = igen.try_get_instruction(ii_r)
                {
                    if let Ok(lv) = igen.get_variable(*lhs) {
                        let i_name = lv.name.clone();
                        if let Some(p_ins) = igen.try_get_mut_instruction(i_rhs) {
                            if p_ins.res_name.is_empty() {
                                p_ins.res_name = i_name;
                            }
                        }
                    }
                }
                ////////////////////////////////////////update instruction name for debug purposes////////////////////////////////
            }
        }
    }

    igen[block_id].instructions = new_list;
}<|MERGE_RESOLUTION|>--- conflicted
+++ resolved
@@ -32,18 +32,18 @@
 }
 
 // Performs constant folding, arithmetic simplifications and move to standard form
-pub fn simplify(eval: &mut IRGenerator, ins: &mut node::Instruction) {
+pub fn simplify(irgen: &mut IRGenerator, ins: &mut node::Instruction) {
     //1. constant folding
-    let l_eval = to_const(eval, NodeEval::VarOrInstruction(ins.lhs));
-    let r_eval = to_const(eval, NodeEval::VarOrInstruction(ins.rhs));
+    let l_eval = to_const(irgen, NodeEval::VarOrInstruction(ins.lhs));
+    let r_eval = to_const(irgen, NodeEval::VarOrInstruction(ins.rhs));
     let idx = match ins.evaluate(&l_eval, &r_eval) {
-        NodeEval::Const(c, t) => eval.get_or_create_const(c, t),
+        NodeEval::Const(c, t) => irgen.get_or_create_const(c, t),
         NodeEval::VarOrInstruction(i) => i,
     };
     if idx != ins.id {
         ins.is_deleted = true;
         ins.rhs = idx;
-        if idx == eval.dummy() {
+        if idx == NodeId::dummy() {
             ins.operator = node::Operation::Nop;
         }
         return;
@@ -51,23 +51,14 @@
 
     //2. standard form
     ins.standard_form();
-<<<<<<< HEAD
     match ins.operator {
         node::Operation::Cast => {
-            if let Some(lhs_obj) = eval.get_object(ins.lhs) {
+            if let Some(lhs_obj) = irgen.try_get_node(ins.lhs) {
                 if lhs_obj.get_type() == ins.res_type {
                     ins.is_deleted = true;
                     ins.rhs = ins.lhs;
                     return;
                 }
-=======
-    if ins.operator == node::Operation::Cast {
-        if let Some(lhs_obj) = eval.try_get_node(ins.lhs) {
-            if lhs_obj.get_type() == ins.res_type {
-                ins.is_deleted = true;
-                ins.rhs = ins.lhs;
-                return;
->>>>>>> 65288086
             }
         }
         // node::Operation::Gte => {
@@ -81,8 +72,8 @@
         node::Operation::Constrain(op) => match op {
             node::ConstrainOp::Eq => {
                 if let (Some(a), Some(b)) = (
-                    super::mem::Memory::deref(eval, ins.lhs),
-                    super::mem::Memory::deref(eval, ins.rhs),
+                    super::mem::Memory::deref(irgen, ins.lhs),
+                    super::mem::Memory::deref(irgen, ins.rhs),
                 ) {
                     if a == b {
                         ins.is_deleted = true;
@@ -92,8 +83,8 @@
             }
             node::ConstrainOp::Neq => {
                 if let (Some(a), Some(b)) = (
-                    super::mem::Memory::deref(eval, ins.lhs),
-                    super::mem::Memory::deref(eval, ins.rhs),
+                    super::mem::Memory::deref(irgen, ins.lhs),
+                    super::mem::Memory::deref(irgen, ins.rhs),
                 ) {
                     assert!(a != b);
                 }
@@ -108,7 +99,7 @@
         match ins.operator {
             node::Operation::Udiv => {
                 //TODO handle other bitsize, not only u32!!
-                ins.rhs = eval.get_or_create_const(
+                ins.rhs = irgen.get_or_create_const(
                     FieldElement::from((1_u32 / (r_const.to_u128() as u32)) as i128),
                     r_type,
                 );
@@ -116,14 +107,14 @@
             }
             node::Operation::Sdiv => {
                 //TODO handle other bitsize, not only i32!!
-                ins.rhs = eval.get_or_create_const(
+                ins.rhs = irgen.get_or_create_const(
                     FieldElement::from((1_i32 / (r_const.to_u128() as i32)) as i128),
                     r_type,
                 );
                 ins.operator = node::Operation::Mul
             }
             node::Operation::Div => {
-                ins.rhs = eval.get_or_create_const(r_const.inverse(), r_type);
+                ins.rhs = irgen.get_or_create_const(r_const.inverse(), r_type);
                 ins.operator = node::Operation::Mul
             }
             node::Operation::Xor => {
@@ -161,7 +152,6 @@
     None
 }
 
-<<<<<<< HEAD
 pub enum CseAction {
     Replace, //replace the instruction
     Remove,  //remove the instruction
@@ -175,11 +165,11 @@
 pub fn find_similar_mem_instruction(
     eval: &IRGenerator,
     op: node::Operation,
-    ins_id: arena::Index,
-    lhs: arena::Index,
-    rhs: arena::Index,
-    anchor: &HashMap<node::Operation, VecDeque<arena::Index>>,
-) -> (arena::Index, CseAction) {
+    ins_id: NodeId,
+    lhs: NodeId,
+    rhs: NodeId,
+    anchor: &HashMap<node::Operation, VecDeque<NodeId>>,
+) -> (NodeId, CseAction) {
     match op {
         node::Operation::Load(_) => {
             for iter in anchor[&op].iter().rev() {
@@ -229,14 +219,9 @@
     }
     (ins_id, CseAction::Keep)
 }
-pub fn propagate(eval: &IRGenerator, idx: arena::Index) -> arena::Index {
-    let mut result = idx;
-    if let Some(obj) = eval.try_get_instruction(idx) {
-=======
-pub fn propagate(igen: &IRGenerator, id: NodeId) -> NodeId {
+pub fn propagate(eval: &IRGenerator, id: NodeId) -> NodeId {
     let mut result = id;
-    if let Some(obj) = igen.try_get_instruction(id) {
->>>>>>> 65288086
+    if let Some(obj) = eval.try_get_instruction(id) {
         if obj.operator == node::Operation::Ass || obj.is_deleted {
             result = obj.rhs;
         }
@@ -263,10 +248,7 @@
     }
 }
 
-pub fn anchor_push(
-    op: node::Operation,
-    anchor: &mut HashMap<node::Operation, VecDeque<arena::Index>>,
-) {
+pub fn anchor_push(op: node::Operation, anchor: &mut HashMap<node::Operation, VecDeque<NodeId>>) {
     match op {
         node::Operation::Store(x) => anchor
             .entry(node::Operation::Load(x))
@@ -314,16 +296,15 @@
                     new_list.push(*iter);
                     anchor.get_mut(&ins.operator).unwrap().push_front(*iter);
                 }
-<<<<<<< HEAD
             } else {
                 match ins.operator {
                     node::Operation::Load(_) | node::Operation::Store(_) => {
-                        i_lhs = propagate(eval, ins.lhs);
-                        i_rhs = propagate(eval, ins.rhs);
+                        i_lhs = propagate(igen, ins.lhs);
+                        i_rhs = propagate(igen, ins.rhs);
                         let (cse_id, cse_action) = find_similar_mem_instruction(
-                            eval,
+                            igen,
                             ins.operator,
-                            ins.idx,
+                            ins.id,
                             i_lhs,
                             i_rhs,
                             anchor,
@@ -345,40 +326,19 @@
                     }
                     node::Operation::Ass => {
                         //assignement
-                        i_rhs = propagate(eval, ins.rhs);
-=======
-            } else if ins.operator == node::Operation::Ass {
-                //assignement
-                i_rhs = propagate(igen, ins.rhs);
-                to_delete = true;
-            } else if ins.operator == node::Operation::Cast {
-                i_lhs = propagate(igen, ins.lhs);
-                i_rhs = propagate(igen, ins.rhs);
-            } else if ins.operator == node::Operation::Phi {
-                // propagate phi arguments
-                for a in &ins.phi_arguments {
-                    phi_args.push((propagate(igen, a.0), a.1));
-                    if phi_args.last().unwrap().0 != a.0 {
-                        to_update_phi = true;
-                    }
-                }
-                if let Some(first) = node::Instruction::simplify_phi(ins.id, &phi_args) {
-                    if first == ins.id {
-                        new_list.push(*iter);
-                    } else {
->>>>>>> 65288086
+                        i_rhs = propagate(igen, ins.rhs);
                         to_delete = true;
                     }
                     node::Operation::Phi => {
                         // propagate phi arguments
                         for a in &ins.phi_arguments {
-                            phi_args.push((propagate(eval, a.0), a.1));
+                            phi_args.push((propagate(igen, a.0), a.1));
                             if phi_args.last().unwrap().0 != a.0 {
                                 to_update_phi = true;
                             }
                         }
-                        if let Some(first) = node::Instruction::simplify_phi(ins.idx, &phi_args) {
-                            if first == ins.idx {
+                        if let Some(first) = node::Instruction::simplify_phi(ins.id, &phi_args) {
+                            if first == ins.id {
                                 new_list.push(*iter);
                             } else {
                                 to_delete = true;
@@ -390,8 +350,8 @@
                         }
                     }
                     node::Operation::Cast => {
-                        i_lhs = propagate(eval, ins.lhs);
-                        i_rhs = propagate(eval, ins.rhs);
+                        i_lhs = propagate(igen, ins.lhs);
+                        i_rhs = propagate(igen, ins.rhs);
                         new_list.push(*iter);
                     }
                     _ => {
