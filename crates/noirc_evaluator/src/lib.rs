--- conflicted
+++ resolved
@@ -204,14 +204,10 @@
 
         // Now call the main function
         let main_func_body = self.context.def_interner.function(&self.main_function);
-        let ssa = ssa::code_gen::evaluate_main(self.context, env, main_func_body)?;
+        let mut ssa = ssa::code_gen::evaluate_main(self.context, env, main_func_body)?;
 
         //Generates ACIR representation:
-<<<<<<< HEAD
-        ssa.ir_to_acir(self)?;
-=======
-        cfg.ir_to_acir(self, interactive).unwrap();
->>>>>>> 81576d35
+        ssa.ir_to_acir(self, interactive)?;
         Ok(())
     }
 
