//! The flatten cfg optimization pass "flattens" the entire control flow graph into a single block.
//! This includes branches in the CFG with non-constant conditions. Flattening these requires
//! special handling for operations with side-effects and can lead to a loss of information since
//! the jmpif will no longer be in the program. As a result, this pass should usually be towards or
//! at the end of the optimization passes. Note that this pass will also perform unexpectedly if
//! loops are still present in the program. Since the pass sees a normal jmpif, it will attempt to
//! merge both blocks, but no actual looping will occur.
//!
//! This pass is also known to produce some extra instructions which may go unused (usually 'Not')
//! while merging branches. These extra instructions can be cleaned up by a later dead instruction
//! elimination (DIE) pass.
//!
//! Though CFG information is lost during this pass, some key information is retained in the form
//! of `EnableSideEffect` instructions. Each time the flattening pass enters and exits a branch of
//! a jmpif, an instruction is inserted to capture a condition that is analogous to the activeness
//! of the program point. For example:
//!
//! b0(v0: u1):
//!   jmpif v0, then: b1, else: b2
//! b1():
//!   v1 = call f0
//!   jmp b3(v1)
//! ... blocks b2 & b3 ...
//!
//! Would brace the call instruction as such:
//!   enable_side_effects v0
//!   v1 = call f0
//!   enable_side_effects u1 1
//!
//! (Note: we restore to "true" to indicate that this program point is not nested within any
//! other branches.)
//!
//! When we are flattening a block that was reached via a jmpif with a non-constant condition c,
//! the following transformations of certain instructions within the block are expected:
//!
//! 1. A constraint is multiplied by the condition and changes the constraint to
//! an equality with c:
//!
//! constrain v0
//! ============
//! v1 = mul v0, c
//! v2 = eq v1, c
//! constrain v2
//!
//! 2. If we reach the end block of the branch created by the jmpif instruction, its block parameters
//!    will be merged. To merge the jmp arguments of the then and else branches, the formula
//!    `c * then_arg + !c * else_arg` is used for each argument.
//!
//! b0(v0: u1, v1: Field, v2: Field):
//!   jmpif v0, then: b1, else: b2
//! b1():
//!   jmp b3(v1)
//! b2():
//!   jmp b3(v2)
//! b3(v3: Field):
//!   ... b3 instructions ...
//! =========================
//! b0(v0: u1, v1: Field, v2: Field):
//!   v3 = mul v0, v1
//!   v4 = not v0
//!   v5 = mul v4, v2
//!   v6 = add v3, v5
//!   ... b3 instructions ...
//!
//! 3. After being stored to in at least one predecessor of a block with multiple predecessors, the
//!    value of a memory address is the value it had in both branches combined via c * a + !c * b.
//!    Note that the following example is simplified to remove extra load instructions and combine
//!    the separate merged stores for each branch into one store. See the next example for a
//!    non-simplified version with address offsets.
//!
//! b0(v0: u1):
//!   v1 = allocate 1 Field
//!   jmpif v0, then: b1, else: b2
//! b1():
//!   store v1, Field 5
//!   ... b1 instructions ...
//!   jmp b3
//! b2():
//!   store v1, Field 7
//!   ... b2 instructions ...
//!   jmp b3
//! b3():
//!   ... b3 instructions ...
//! =========================
//! b0():
//!   v1 = allocate 1 Field
//!   store v1, Field 5
//!   ... b1 instructions ...
//!   store v1, Field 7
//!   ... b2 instructions ...
//!   v2 = mul v0, Field 5
//!   v3 = not v0
//!   v4 = mul v3, Field 7
//!   v5 = add v2, v4
//!   store v1, v5
//!   ... b3 instructions ...
//!
//! Note that if the ValueId of the address stored to is not the same, two merging store
//! instructions will be made - one to each address. This is the case even if both addresses refer
//! to the same address internally. This can happen when they are equivalent offsets:
//!
//! b0(v0: u1, v1: ref)
//!   jmpif v0, then: b1, else: b2
//! b1():
//!   v2 = add v1, Field 1
//!   store Field 11 in v2
//!   ... b1 instructions ...
//! b2():
//!   v3 = add v1, Field 1
//!   store Field 12 in v3
//!   ... b2 instructions ...
//!
//! In this example, both store instructions store to an offset of 1 from v1, but because the
//! ValueIds differ (v2 and v3), two store instructions will be created:
//!
//! b0(v0: u1, v1: ref)
//!   v2 = add v1, Field 1
//!   v3 = load v2            (new load)
//!   store Field 11 in v2
//!   ... b1 instructions ...
//!   v4 = not v0             (new not)
//!   v5 = add v1, Field 1
//!   v6 = load v5            (new load)
//!   store Field 12 in v5
//!   ... b2 instructions ...
//!   v7 = mul v0, Field 11
//!   v8 = mul v4, v3
//!   v9 = add v7, v8
//!   store v9 at v2          (new store)
//!   v10 = mul v0, v6
//!   v11 = mul v4, Field 12
//!   v12 = add v10, v11
//!   store v12 at v5         (new store)
use std::collections::{HashMap, HashSet, VecDeque};

use acvm::FieldElement;
use iter_extended::vecmap;

use crate::ssa_refactor::{
    ir::{
        basic_block::BasicBlockId,
        cfg::ControlFlowGraph,
        dfg::InsertInstructionResult,
        dom::DominatorTree,
        function::Function,
        instruction::{BinaryOp, Instruction, InstructionId, TerminatorInstruction},
        post_order::PostOrder,
        types::Type,
        value::ValueId,
    },
    ssa_gen::Ssa,
};

impl Ssa {
    /// Flattens the control flow graph of each function such that the function is left with a
    /// single block containing all instructions and no more control-flow.
    ///
    /// This pass will modify any instructions with side effects in particular, often multiplying
    /// them by jump conditions to maintain correctness even when all branches of a jmpif are inlined.
    /// For more information, see the module-level comment at the top of this file.
    pub(crate) fn flatten_cfg(mut self) -> Ssa {
        for function in self.functions.values_mut() {
            flatten_function_cfg(function);
        }
        self
    }
}

struct Context<'f> {
    function: &'f mut Function,

    /// This ControlFlowGraph is the graph from before the function was modified by this flattening pass.
    cfg: ControlFlowGraph,

    /// Maps start of branch -> end of branch
    branch_ends: HashMap<BasicBlockId, BasicBlockId>,

    /// Maps an address to the old and new value of the element at that address
    store_values: HashMap<ValueId, Store>,

    /// A stack of each jmpif condition that was taken to reach a particular point in the program.
    /// When two branches are merged back into one, this constitutes a join point, and is analogous
    /// to the rest of the program after an if statement. When such a join point / end block is
    /// found, the top of this conditions stack is popped since we are no longer under that
    /// condition. If we are under multiple conditions (a nested if), the topmost condition is
    /// the most recent condition combined with all previous conditions via `And` instructions.
    conditions: Vec<(BasicBlockId, ValueId)>,

    /// A map of values from the unmodified function to their values given from this pass.
    /// In particular, this pass will remove all block arguments except for function parameters.
    /// Each value in the function's entry block is also left unchanged.
    values: HashMap<ValueId, ValueId>,
}

struct Store {
    old_value: ValueId,
    new_value: ValueId,
}

struct Branch {
    condition: ValueId,
    last_block: BasicBlockId,
    store_values: HashMap<ValueId, Store>,
}

fn flatten_function_cfg(function: &mut Function) {
    // TODO This pass will run forever on a brillig function.
    // TODO In particular, analyze will check if the predecessors
    // TODO have been processed and push the block to the back of the queue
    // TODO This loops forever, if the predecessors are not then processed
    // TODO Because it will visit the same block again, pop it out of the queue
    // TODO then back into the queue again.
    if let crate::ssa_refactor::ir::function::RuntimeType::Brillig = function.runtime() {
        return;
    }
    let mut context = Context {
        cfg: ControlFlowGraph::with_function(function),
        function,
        store_values: HashMap::new(),
        branch_ends: HashMap::new(),
        conditions: Vec::new(),
        values: HashMap::new(),
    };
    context.flatten();
}

impl<'f> Context<'f> {
    fn flatten(&mut self) {
        self.analyze_function();

        // Start with following the terminator of the entry block since we don't
        // need to flatten the entry block into itself.
        self.handle_terminator(self.function.entry_block());
    }

    /// Visits every block in the current function to find all blocks with a jmpif instruction and
    /// all blocks which terminate the jmpif by having each of its branches as a predecessor.
    fn analyze_function(&mut self) {
        let post_order = PostOrder::with_function(self.function);
        let dom_tree = DominatorTree::with_cfg_and_post_order(&self.cfg, &post_order);
        let mut branch_beginnings = Vec::new();

        let mut visited = HashSet::new();
        let mut queue = VecDeque::new();
        queue.push_front(self.function.entry_block());

        while let Some(block_id) = queue.pop_front() {
            // If multiple blocks branch to the same successor before we visit it we can end up in
            // situations where the same block occurs multiple times in our queue. This check
            // prevents visiting the same block twice.
            if visited.contains(&block_id) {
                continue;
            } else {
                visited.insert(block_id);
            }

            // If there is more than one predecessor, this must be an end block
            let mut predecessors = self.cfg.predecessors(block_id);
            if predecessors.len() > 1 {
                // If we haven't already visited all of this block's predecessors, delay analyzing
                // the block until we have. This ensures we analyze the function in evaluation order.
                if !predecessors.all(|block| visited.contains(&block)) {
                    queue.push_back(block_id);
                    visited.remove(&block_id);
                    continue;
                }

                // We expect the merging of two branches to be ordered such that only the most
                // recent jmpif is a candidate for being the start of the two branches merged by
                // a block with 2 predecessors.
                let branch_beginning =
                    branch_beginnings.pop().expect("Expected the beginning of a branch");

                for predecessor in self.cfg.predecessors(block_id) {
                    assert!(dom_tree.dominates(branch_beginning, predecessor));
                }

                self.branch_ends.insert(branch_beginning, block_id);
            }

            let block = &self.function.dfg[block_id];
            if let Some(TerminatorInstruction::JmpIf { .. }) = block.terminator() {
                branch_beginnings.push(block_id);
            }

            queue.extend(block.successors().filter(|block| !visited.contains(block)));
        }

        assert!(branch_beginnings.is_empty());
    }

    /// Check the terminator of the given block and recursively inline any blocks reachable from
    /// it. Since each block from a jmpif terminator is inlined successively, we must handle
    /// instructions with side effects like constrain and store specially to preserve correctness.
    /// For these instructions we must keep track of what the current condition is and modify
    /// the instructions according to the module-level comment at the top of this file. Note that
    /// the current condition is all the jmpif conditions required to reach the current block,
    /// combined via `And` instructions.
    ///
    /// Returns the last block to be inlined. This is either the return block of the function or,
    /// if self.conditions is not empty, the end block of the most recent condition.
    fn handle_terminator(&mut self, block: BasicBlockId) -> BasicBlockId {
        match self.function.dfg[block].unwrap_terminator() {
            TerminatorInstruction::JmpIf { condition, then_destination, else_destination } => {
                let old_condition = *condition;
                let then_condition = self.translate_value(old_condition);
                let then_block = *then_destination;
                let else_block = *else_destination;

                let one = FieldElement::one();
                let then_branch =
                    self.inline_branch(block, then_block, old_condition, then_condition, one);

                let else_condition = self.insert_instruction(Instruction::Not(then_condition));
                let zero = FieldElement::zero();

                let else_branch =
                    self.inline_branch(block, else_block, old_condition, else_condition, zero);

                self.insert_current_side_effects_enabled();

                // While there is a condition on the stack we don't compile outside the condition
                // until it is popped. This ensures we inline the full then and else branches
                // before continuing from the end of the conditional here where they can be merged properly.
                let end = self.branch_ends[&block];
                self.inline_branch_end(end, then_branch, else_branch)
            }
            TerminatorInstruction::Jmp { destination, arguments } => {
                if let Some((end_block, _)) = self.conditions.last() {
                    if destination == end_block {
                        return block;
                    }
                }
                let arguments = vecmap(arguments, |value| self.translate_value(*value));
                self.inline_block(*destination, &arguments)
            }
            TerminatorInstruction::Return { return_values } => {
                let return_values = vecmap(return_values, |value| self.translate_value(*value));
                let entry = self.function.entry_block();
                let new_return = TerminatorInstruction::Return { return_values };
                self.function.dfg.set_block_terminator(entry, new_return);
                block
            }
        }
    }

    /// Translate a value id from before the function was modified to one from after it has been
    /// flattened. In particular, all block parameters should be removed, having been mapped to
    /// their (merged) arguments, and all values from the entry block are unchanged.
    fn translate_value(&self, value: ValueId) -> ValueId {
        self.values.get(&value).copied().unwrap_or(value)
    }

    /// Push a condition to the stack of conditions.
    ///
    /// This condition should be present while we're inlining each block reachable from the 'then'
    /// branch of a jmpif instruction, until the branches eventually join back together. Likewise,
    /// !condition should be present while we're inlining each block reachable from the 'else'
    /// branch of a jmpif instruction until the join block.
    fn push_condition(&mut self, start_block: BasicBlockId, condition: ValueId) {
        let end_block = self.branch_ends[&start_block];

        if let Some((_, previous_condition)) = self.conditions.last() {
            let and = Instruction::binary(BinaryOp::And, *previous_condition, condition);
            let new_condition = self.insert_instruction(and);
            self.conditions.push((end_block, new_condition));
        } else {
            self.conditions.push((end_block, condition));
        }
    }

    /// Insert a new instruction into the function's entry block.
    /// Unlike push_instruction, this function will not map any ValueIds.
    /// within the given instruction, nor will it modify self.values in any way.
    fn insert_instruction(&mut self, instruction: Instruction) -> ValueId {
        let block = self.function.entry_block();
        self.function.dfg.insert_instruction_and_results(instruction, block, None).first()
    }

    /// Inserts a new instruction into the function's entry block, using the given
    /// control type variables to specify result types if needed.
    /// Unlike push_instruction, this function will not map any ValueIds.
    /// within the given instruction, nor will it modify self.values in any way.
    fn insert_instruction_with_typevars(
        &mut self,
        instruction: Instruction,
        ctrl_typevars: Option<Vec<Type>>,
    ) -> InsertInstructionResult {
        let block = self.function.entry_block();
        self.function.dfg.insert_instruction_and_results(instruction, block, ctrl_typevars)
    }

    /// Checks the branch condition on the top of the stack and uses it to build and insert an
    /// `EnableSideEffects` instruction into the entry block.
    ///
    /// If the stack is empty, a "true" u1 constant is taken to be the active condition. This is
    /// necessary for re-enabling side-effects when re-emerging to a branch depth of 0.
    fn insert_current_side_effects_enabled(&mut self) {
        let condition = match self.conditions.last() {
            Some((_, cond)) => *cond,
            None => self.function.dfg.make_constant(FieldElement::one(), Type::unsigned(1)),
        };
        let enable_side_effects = Instruction::EnableSideEffects { condition };
        self.insert_instruction_with_typevars(enable_side_effects, None);
    }

    /// Merge two values a and b from separate basic blocks to a single value. This
    /// function would return the result of `if c { a } else { b }` as  `c*a + (!c)*b`.
    fn merge_values(
        &mut self,
        then_condition: ValueId,
        else_condition: ValueId,
        then_value: ValueId,
        else_value: ValueId,
    ) -> ValueId {
        let block = self.function.entry_block();
        let mul = Instruction::binary(BinaryOp::Mul, then_condition, then_value);
        let then_value = self.function.dfg.insert_instruction_and_results(mul, block, None).first();

        let mul = Instruction::binary(BinaryOp::Mul, else_condition, else_value);
        let else_value = self.function.dfg.insert_instruction_and_results(mul, block, None).first();

        let add = Instruction::binary(BinaryOp::Add, then_value, else_value);
        self.function.dfg.insert_instruction_and_results(add, block, None).first()
    }

    /// Inline one branch of a jmpif instruction.
    ///
    /// This will continue inlining recursively until the next end block is reached where each branch
    /// of the jmpif instruction is joined back into a single block.
    ///
    /// Within a branch of a jmpif instruction, we can assume the condition of the jmpif to be
    /// always true or false, depending on which branch we're in.
    ///
    /// Returns the ending block / join block of this branch.
    fn inline_branch(
        &mut self,
        jmpif_block: BasicBlockId,
        destination: BasicBlockId,
        old_condition: ValueId,
        new_condition: ValueId,
        condition_value: FieldElement,
    ) -> Branch {
<<<<<<< HEAD
        self.push_condition(jmpif_block, new_condition);
        self.insert_current_side_effects_enabled();
        let old_stores = std::mem::take(&mut self.store_values);
=======
        if destination == self.branch_ends[&jmpif_block] {
            // If the branch destination is the same as the end of the branch, this must be the
            // 'else' case of an if with no else - so there is no else branch.
            Branch {
                condition: new_condition,
                last_block: jmpif_block,
                store_values: HashMap::new(),
            }
        } else {
            self.push_condition(jmpif_block, new_condition);
            self.insert_current_side_effects_enabled();
            let old_stores = std::mem::take(&mut self.store_values);
>>>>>>> 0d31d831

            // Remember the old condition value is now known to be true/false within this branch
            let known_value = self.function.dfg.make_constant(condition_value, Type::bool());
            self.values.insert(old_condition, known_value);

            let final_block = self.inline_block(destination, &[]);

            self.conditions.pop();
            let stores_in_branch = std::mem::replace(&mut self.store_values, old_stores);

            Branch {
                condition: new_condition,
                last_block: final_block,
                store_values: stores_in_branch,
            }
        }
    }

    /// Inline the ending block of a branch, the point where all blocks from a jmpif instruction
    /// join back together. In particular this function must handle merging block arguments from
    /// all of the join point's predecessors, and it must handle any differing side effects from
    /// each branch.
    ///
    /// Afterwards, continues inlining recursively until it finds the next end block or finds the
    /// end of the function.
    ///
    /// Returns the final block that was inlined.
    fn inline_branch_end(
        &mut self,
        destination: BasicBlockId,
        then_branch: Branch,
        else_branch: Branch,
    ) -> BasicBlockId {
        assert_eq!(self.cfg.predecessors(destination).len(), 2);

        let then_args = self.function.dfg[then_branch.last_block].terminator_arguments();
        let else_args = self.function.dfg[else_branch.last_block].terminator_arguments();

        let params = self.function.dfg.block_parameters(destination);
        assert_eq!(params.len(), then_args.len());
        assert_eq!(params.len(), else_args.len());

        let args = vecmap(then_args.iter().zip(else_args), |(then_arg, else_arg)| {
            (self.translate_value(*then_arg), self.translate_value(*else_arg))
        });

        // Cannot include this in the previous vecmap since it requires exclusive access to self
        let args = vecmap(args, |(then_arg, else_arg)| {
            self.merge_values(then_branch.condition, else_branch.condition, then_arg, else_arg)
        });

        self.merge_stores(then_branch, else_branch);

        // insert merge instruction
        self.inline_block(destination, &args)
    }

    /// Merge any store instructions found in each branch.
    ///
    /// This function relies on the 'then' branch being merged before the 'else' branch of a jmpif
    /// instruction. If this ordering is changed, the ordering that store values are merged within
    /// this function also needs to be changed to reflect that.
    fn merge_stores(&mut self, then_branch: Branch, else_branch: Branch) {
        let mut merge_store = |address, then_case, else_case, old_value| {
            let then_condition = then_branch.condition;
            let else_condition = else_branch.condition;
            let value = self.merge_values(then_condition, else_condition, then_case, else_case);
            self.insert_instruction_with_typevars(Instruction::Store { address, value }, None);

            if let Some(store) = self.store_values.get_mut(&address) {
                store.new_value = value;
            } else {
                self.store_values.insert(address, Store { old_value, new_value: value });
            }
        };

        for (address, store) in then_branch.store_values {
            merge_store(address, store.new_value, store.old_value, store.old_value);
        }

        for (address, store) in else_branch.store_values {
            merge_store(address, store.old_value, store.new_value, store.old_value);
        }
    }

    fn remember_store(&mut self, address: ValueId, new_value: ValueId) {
        if let Some(store_value) = self.store_values.get_mut(&address) {
            store_value.new_value = new_value;
        } else {
            let load = Instruction::Load { address };
            let load_type = Some(vec![self.function.dfg.type_of_value(new_value)]);
            let old_value = self.insert_instruction_with_typevars(load, load_type).first();

            self.store_values.insert(address, Store { old_value, new_value });
        }
    }

    /// Inline all instructions from the given destination block into the entry block.
    /// Afterwards, check the block's terminator and continue inlining recursively.
    ///
    /// Returns the final block that was inlined.
    ///
    /// Expects that the `arguments` given are already translated via self.translate_value.
    /// If they are not, it is possible some values which no longer exist, such as block
    /// parameters, will be kept in the program.
    fn inline_block(&mut self, destination: BasicBlockId, arguments: &[ValueId]) -> BasicBlockId {
        let parameters = self.function.dfg.block_parameters(destination);
        Self::insert_new_instruction_results(
            &mut self.values,
            parameters,
            InsertInstructionResult::Results(arguments),
        );

        // If this is not a separate variable, clippy gets confused and says the to_vec is
        // unnecessary, when removing it actually causes an aliasing/mutability error.
        let instructions = self.function.dfg[destination].instructions().to_vec();
        for instruction in instructions {
            self.push_instruction(instruction);
        }

        self.handle_terminator(destination)
    }

    /// Push the given instruction to the end of the entry block of the current function.
    ///
    /// Note that each ValueId of the instruction will be mapped via self.translate_value.
    /// As a result, the instruction that will be pushed will actually be a new instruction
    /// with a different InstructionId from the original. The results of the given instruction
    /// will also be mapped to the results of the new instruction.
    fn push_instruction(&mut self, id: InstructionId) {
        let instruction = self.function.dfg[id].map_values(|id| self.translate_value(id));
        let instruction = self.handle_instruction_side_effects(instruction);
        let results = self.function.dfg.instruction_results(id);
        let results = vecmap(results, |id| self.function.dfg.resolve(*id));

        let ctrl_typevars = instruction
            .requires_ctrl_typevars()
            .then(|| vecmap(&results, |result| self.function.dfg.type_of_value(*result)));

        let block = self.function.entry_block();
        let new_results =
            self.function.dfg.insert_instruction_and_results(instruction, block, ctrl_typevars);
        Self::insert_new_instruction_results(&mut self.values, &results, new_results);
    }

    /// If we are currently in a branch, we need to modify constrain instructions
    /// to multiply them by the branch's condition (see optimization #1 in the module comment).
    fn handle_instruction_side_effects(&mut self, instruction: Instruction) -> Instruction {
        if let Some((_, condition)) = self.conditions.last().copied() {
            match instruction {
                Instruction::Constrain(value) => {
                    let mul = self.insert_instruction(Instruction::binary(
                        BinaryOp::Mul,
                        value,
                        condition,
                    ));
                    let eq =
                        self.insert_instruction(Instruction::binary(BinaryOp::Eq, mul, condition));
                    Instruction::Constrain(eq)
                }
                Instruction::Store { address, value } => {
                    self.remember_store(address, value);
                    Instruction::Store { address, value }
                }
                other => other,
            }
        } else {
            instruction
        }
    }

    fn insert_new_instruction_results(
        values: &mut HashMap<ValueId, ValueId>,
        old_results: &[ValueId],
        new_results: InsertInstructionResult,
    ) {
        assert_eq!(old_results.len(), new_results.len());

        match new_results {
            InsertInstructionResult::SimplifiedTo(new_result) => {
                values.insert(old_results[0], new_result);
            }
            InsertInstructionResult::Results(new_results) => {
                for (old_result, new_result) in old_results.iter().zip(new_results) {
                    values.insert(*old_result, *new_result);
                }
            }
            InsertInstructionResult::InstructionRemoved => (),
        }
    }
}

#[cfg(test)]
mod test {
    use std::collections::HashMap;

    use crate::ssa_refactor::{
        ir::{
            cfg::ControlFlowGraph,
            dfg::DataFlowGraph,
            function::RuntimeType,
            instruction::{BinaryOp, Instruction, Intrinsic, TerminatorInstruction},
            map::Id,
            types::Type,
            value::{Value, ValueId},
        },
        ssa_builder::FunctionBuilder,
    };

    #[test]
    fn basic_jmpif() {
        // fn main f0 {
        //   b0(v0: b1):
        //     jmpif v0, then: b1, else: b2
        //   b1():
        //     jmp b3(Field 3)
        //   b2():
        //     jmp b3(Field 4)
        //   b3(v1: Field):
        //     return v1
        // }
        let main_id = Id::test_new(0);
        let mut builder = FunctionBuilder::new("main".into(), main_id, RuntimeType::Acir);

        let b1 = builder.insert_block();
        let b2 = builder.insert_block();
        let b3 = builder.insert_block();

        let v0 = builder.add_parameter(Type::bool());
        let v1 = builder.add_block_parameter(b3, Type::field());

        let three = builder.field_constant(3u128);
        let four = builder.field_constant(4u128);

        builder.terminate_with_jmpif(v0, b1, b2);

        builder.switch_to_block(b1);
        builder.terminate_with_jmp(b3, vec![three]);

        builder.switch_to_block(b2);
        builder.terminate_with_jmp(b3, vec![four]);

        builder.switch_to_block(b3);
        builder.terminate_with_return(vec![v1]);

        let ssa = builder.finish();
        assert_eq!(ssa.main().reachable_blocks().len(), 4);

        // Expected output:
        // fn main f0 {
        //   b0(v0: u1):
        //     enable_side_effects v0
        //     v5 = not v0
        //     enable_side_effects v5
        //     enable_side_effects u1 1
        //     v7 = mul v0, Field 3
        //     v8 = mul v5, Field 4
        //     v9 = add v7, v8
        //     return v9
        // }
        let ssa = ssa.flatten_cfg();
        assert_eq!(ssa.main().reachable_blocks().len(), 1);
    }

    #[test]
    fn modify_constrain() {
        // fn main f0 {
        //   b0(v0: u1, v1: u1):
        //     jmpif v0, then: b1, else: b2
        //   b1():
        //     constrain v1
        //     jmp b2()
        //   b2():
        //     return
        // }
        let main_id = Id::test_new(0);
        let mut builder = FunctionBuilder::new("main".into(), main_id, RuntimeType::Acir);

        let b1 = builder.insert_block();
        let b2 = builder.insert_block();

        let v0 = builder.add_parameter(Type::bool());
        let v1 = builder.add_parameter(Type::bool());

        builder.terminate_with_jmpif(v0, b1, b2);

        builder.switch_to_block(b1);
        builder.insert_constrain(v1);
        builder.terminate_with_jmp(b2, vec![]);

        builder.switch_to_block(b2);
        builder.terminate_with_return(vec![]);

        let ssa = builder.finish();
        assert_eq!(ssa.main().reachable_blocks().len(), 3);

        // Expected output:
        // fn main f0 {
        //   b0(v0: u1, v1: u1):
        //     enable_side_effects v0
        //     v3 = mul v1, v0
        //     v4 = eq v3, v0
        //     constrain v4
        //     v5 = not v0
        //     enable_side_effects v5
        //     enable_side_effects u1 1
        //     return
        // }
        let ssa = ssa.flatten_cfg();
        assert_eq!(ssa.main().reachable_blocks().len(), 1);
    }

    #[test]
    fn merge_stores() {
        // fn main f0 {
        //   b0(v0: u1, v1: ref):
        //     jmpif v0, then: b1, else: b2
        //   b1():
        //     store v1, Field 5
        //     jmp b2()
        //   b2():
        //     return
        // }
        let main_id = Id::test_new(0);
        let mut builder = FunctionBuilder::new("main".into(), main_id, RuntimeType::Acir);

        let b1 = builder.insert_block();
        let b2 = builder.insert_block();

        let v0 = builder.add_parameter(Type::bool());
        let v1 = builder.add_parameter(Type::Reference);

        builder.terminate_with_jmpif(v0, b1, b2);

        builder.switch_to_block(b1);
        let five = builder.field_constant(5u128);
        builder.insert_store(v1, five);
        builder.terminate_with_jmp(b2, vec![]);

        builder.switch_to_block(b2);
        builder.terminate_with_return(vec![]);

        let ssa = builder.finish();

        // Expected output:
        // fn main f0 {
        //   b0(v0: u1, v1: reference):
        //     enable_side_effects v0
        //     v4 = load v1
        //     store Field 5 at v1
        //     v5 = not v0
        //     enable_side_effects v5
        //     enable_side_effects u1 1
        //     v7 = mul v0, Field 5
        //     v8 = mul v5, v4
        //     v9 = add v7, v8
        //     store v9 at v1
        //     return
        // }
        let ssa = ssa.flatten_cfg();
        let main = ssa.main();
        assert_eq!(main.reachable_blocks().len(), 1);

        let store_count = main.dfg[main.entry_block()]
            .instructions()
            .iter()
            .filter(|id| matches!(&main.dfg[**id], Instruction::Store { .. }))
            .count();

        assert_eq!(store_count, 2);
    }

    // Currently failing since the offsets create additions with different ValueIds which are
    // treated wrongly as different addresses.
    #[test]
    fn merge_stores_with_offsets() {
        // fn main f0 {
        //   b0(v0: u1, v1: ref):
        //     jmpif v0, then: b1, else: b2
        //   b1():
        //     v2 = add v1, 1
        //     store v2, Field 5
        //     jmp b3()
        //   b2():
        //     v3 = add v1, 1
        //     store v3, Field 6
        //     jmp b3()
        //   b3():
        //     return
        // }
        let main_id = Id::test_new(0);
        let mut builder = FunctionBuilder::new("main".into(), main_id, RuntimeType::Acir);

        let b1 = builder.insert_block();
        let b2 = builder.insert_block();
        let b3 = builder.insert_block();

        let v0 = builder.add_parameter(Type::bool());
        let v1 = builder.add_parameter(Type::Reference);

        builder.terminate_with_jmpif(v0, b1, b2);

        builder.switch_to_block(b1);
        let one = builder.field_constant(1u128);
        let v2 = builder.insert_binary(v1, BinaryOp::Add, one);
        let five = builder.field_constant(5u128);
        builder.insert_store(v2, five);
        builder.terminate_with_jmp(b3, vec![]);

        builder.switch_to_block(b2);
        let v3 = builder.insert_binary(v1, BinaryOp::Add, one);
        let six = builder.field_constant(6u128);
        builder.insert_store(v3, six);
        builder.terminate_with_jmp(b3, vec![]);

        builder.switch_to_block(b3);
        builder.terminate_with_return(vec![]);

        let ssa = builder.finish();

        // Expected output:
        // fn main f0 {
        //   b0(v0: u1, v1: reference):
        //     enable_side_effects v0
        //     v7 = add v1, Field 1
        //     v8 = load v7
        //     store Field 5 at v7
        //     v9 = not v0
        //     enable_side_effects v9
        //     v11 = add v1, Field 1
        //     v12 = load v11
        //     store Field 6 at v11
        //     enable_side_effects Field 1
        //     v13 = mul v0, Field 5
        //     v14 = mul v9, v8
        //     v15 = add v13, v14
        //     store v15 at v7
        //     v16 = mul v0, v12
        //     v17 = mul v9, Field 6
        //     v18 = add v16, v17
        //     store v18 at v11
        //     return
        // }
        let ssa = ssa.flatten_cfg();
        let main = ssa.main();
        assert_eq!(main.reachable_blocks().len(), 1);

        let store_count = main.dfg[main.entry_block()]
            .instructions()
            .iter()
            .filter(|id| matches!(&main.dfg[**id], Instruction::Store { .. }))
            .count();

        assert_eq!(store_count, 4);
    }

    #[test]
    fn nested_branch_analysis() {
        //         b0
        //         ↓
        //         b1
        //       ↙   ↘
        //     b2     b3
        //     ↓      |
        //     b4     |
        //   ↙  ↘     |
        // b5    b6   |
        //   ↘  ↙     ↓
        //    b7      b8
        //      ↘   ↙
        //       b9
        let main_id = Id::test_new(0);
        let mut builder = FunctionBuilder::new("main".into(), main_id, RuntimeType::Acir);

        let b1 = builder.insert_block();
        let b2 = builder.insert_block();
        let b3 = builder.insert_block();
        let b4 = builder.insert_block();
        let b5 = builder.insert_block();
        let b6 = builder.insert_block();
        let b7 = builder.insert_block();
        let b8 = builder.insert_block();
        let b9 = builder.insert_block();

        let c1 = builder.add_parameter(Type::bool());
        let c4 = builder.add_parameter(Type::bool());

        builder.terminate_with_jmp(b1, vec![]);
        builder.switch_to_block(b1);
        builder.terminate_with_jmpif(c1, b2, b3);
        builder.switch_to_block(b2);
        builder.terminate_with_jmp(b4, vec![]);
        builder.switch_to_block(b3);
        builder.terminate_with_jmp(b8, vec![]);
        builder.switch_to_block(b4);
        builder.terminate_with_jmpif(c4, b5, b6);
        builder.switch_to_block(b5);
        builder.terminate_with_jmp(b7, vec![]);
        builder.switch_to_block(b6);
        builder.terminate_with_jmp(b7, vec![]);
        builder.switch_to_block(b7);
        builder.terminate_with_jmp(b9, vec![]);
        builder.switch_to_block(b8);
        builder.terminate_with_jmp(b9, vec![]);
        builder.switch_to_block(b9);
        builder.terminate_with_return(vec![]);

        let mut ssa = builder.finish();
        let function = ssa.main_mut();
        let mut context = super::Context {
            cfg: ControlFlowGraph::with_function(function),
            function,
            store_values: HashMap::new(),
            branch_ends: HashMap::new(),
            conditions: Vec::new(),
            values: HashMap::new(),
        };
        context.analyze_function();
        assert_eq!(context.branch_ends.len(), 2);
        assert_eq!(context.branch_ends.get(&b1), Some(&b9));
        assert_eq!(context.branch_ends.get(&b4), Some(&b7));
    }

    #[test]
    fn nested_branch_stores() {
        // Here we build some SSA with control flow given by the following graph.
        // To test stores in nested if statements are handled correctly this graph is
        // also nested. To keep things simple, each block stores to the same address
        // an integer that matches its block number. So block 2 stores the value 2,
        // block 3 stores 3 and so on. Note that only blocks { 0, 1, 2, 3, 5, 6 }
        // will store values. Other blocks do not store values so that we can test
        // how these existing values are merged at each join point.
        //
        // For debugging purposes, each block also has a call to println with two
        // arguments. The first is the block the println was originally in, and the
        // second is the current value stored in the reference.
        //
        //         b0   (0 stored)
        //         ↓
        //         b1   (1 stored)
        //       ↙   ↘
        //     b2     b3  (2 stored in b2) (3 stored in b3)
        //     ↓      |
        //     b4     |
        //   ↙  ↘     |
        // b5    b6   |   (5 stored in b5) (6 stored in b6)
        //   ↘  ↙     ↓
        //    b7      b8
        //      ↘   ↙
        //       b9
        let main_id = Id::test_new(0);
        let mut builder = FunctionBuilder::new("main".into(), main_id, RuntimeType::Acir);

        let b1 = builder.insert_block();
        let b2 = builder.insert_block();
        let b3 = builder.insert_block();
        let b4 = builder.insert_block();
        let b5 = builder.insert_block();
        let b6 = builder.insert_block();
        let b7 = builder.insert_block();
        let b8 = builder.insert_block();
        let b9 = builder.insert_block();

        let c1 = builder.add_parameter(Type::bool());
        let c4 = builder.add_parameter(Type::bool());

        let r1 = builder.insert_allocate();

        let store_value = |builder: &mut FunctionBuilder, value: u128| {
            let value = builder.field_constant(value);
            builder.insert_store(r1, value);
        };

        let println = builder.import_intrinsic_id(Intrinsic::Println);

        let call_println = |builder: &mut FunctionBuilder, block: u128| {
            let block = builder.field_constant(block);
            let load = builder.insert_load(r1, Type::field());
            builder.insert_call(println, vec![block, load], Vec::new());
        };

        let switch_store_and_print = |builder: &mut FunctionBuilder, block, block_number: u128| {
            builder.switch_to_block(block);
            store_value(builder, block_number);
            call_println(builder, block_number);
        };

        let switch_and_print = |builder: &mut FunctionBuilder, block, block_number: u128| {
            builder.switch_to_block(block);
            call_println(builder, block_number);
        };

        store_value(&mut builder, 0);
        call_println(&mut builder, 0);
        builder.terminate_with_jmp(b1, vec![]);

        switch_store_and_print(&mut builder, b1, 1);
        builder.terminate_with_jmpif(c1, b2, b3);

        switch_store_and_print(&mut builder, b2, 2);
        builder.terminate_with_jmp(b4, vec![]);

        switch_store_and_print(&mut builder, b3, 3);
        builder.terminate_with_jmp(b8, vec![]);

        switch_and_print(&mut builder, b4, 4);
        builder.terminate_with_jmpif(c4, b5, b6);

        switch_store_and_print(&mut builder, b5, 5);
        builder.terminate_with_jmp(b7, vec![]);

        switch_store_and_print(&mut builder, b6, 6);
        builder.terminate_with_jmp(b7, vec![]);

        switch_and_print(&mut builder, b7, 7);
        builder.terminate_with_jmp(b9, vec![]);

        switch_and_print(&mut builder, b8, 8);
        builder.terminate_with_jmp(b9, vec![]);

        switch_and_print(&mut builder, b9, 9);
        let load = builder.insert_load(r1, Type::field());
        builder.terminate_with_return(vec![load]);

        let ssa = builder.finish().flatten_cfg().mem2reg();

        // Expected results after mem2reg removes the allocation and each load and store:
        //
        // fn main f0 {
        //   b0(v0: u1, v1: u1):
        //     call println(Field 0, Field 0)
        //     call println(Field 1, Field 1)
        //     enable_side_effects v0
        //     call println(Field 2, Field 2)
        //     call println(Field 4, Field 2)
        //     v29 = and v0, v1
        //     enable_side_effects v29
        //     call println(Field 5, Field 5)
        //     v32 = not v1
        //     v33 = and v0, v32
        //     enable_side_effects v33
        //     call println(Field 6, Field 6)
        //     enable_side_effects v0
        //     v36 = mul v1, Field 5
        //     v37 = mul v32, Field 2
        //     v38 = add v36, v37
        //     v39 = mul v1, Field 5
        //     v40 = mul v32, Field 6
        //     v41 = add v39, v40
        //     call println(Field 7, v42)
        //     v43 = not v0
        //     enable_side_effects v43
        //     store Field 3 at v2
        //     call println(Field 3, Field 3)
        //     call println(Field 8, Field 3)
        //     enable_side_effects Field 1
        //     v47 = mul v0, v41
        //     v48 = mul v43, Field 1
        //     v49 = add v47, v48
        //     v50 = mul v0, v44
        //     v51 = mul v43, Field 3
        //     v52 = add v50, v51
        //     call println(Field 9, v53)
        //     return v54
        // }

        let main = ssa.main();
        let ret = match main.dfg[main.entry_block()].terminator() {
            Some(TerminatorInstruction::Return { return_values }) => return_values[0],
            _ => unreachable!(),
        };

        let merged_values = get_all_constants_reachable_from_instruction(&main.dfg, ret);
        assert_eq!(merged_values, vec![3, 5, 6]);
    }

    /// Work backwards from an instruction to find all the constant values
    /// that were used to construct it. E.g for:
    ///
    /// b0(v0: Field):
    ///   v1 = add v0, Field 6
    ///   v2 = mul v1, Field 2
    ///   v3 = sub v2, v0
    ///   return v3
    ///
    /// Calling this function on v3 will return [2, 6].
    fn get_all_constants_reachable_from_instruction(
        dfg: &DataFlowGraph,
        value: ValueId,
    ) -> Vec<u128> {
        match dfg[value] {
            Value::Instruction { instruction, .. } => {
                let mut values = vec![];
                dfg[instruction].map_values(|value| {
                    values.push(value);
                    value
                });

                let mut values: Vec<_> = values
                    .into_iter()
                    .flat_map(|value| get_all_constants_reachable_from_instruction(dfg, value))
                    .collect();

                values.sort();
                values.dedup();
                values
            }
            Value::NumericConstant { constant, .. } => vec![constant.to_u128()],
            _ => Vec::new(),
        }
    }
}<|MERGE_RESOLUTION|>--- conflicted
+++ resolved
@@ -441,11 +441,6 @@
         new_condition: ValueId,
         condition_value: FieldElement,
     ) -> Branch {
-<<<<<<< HEAD
-        self.push_condition(jmpif_block, new_condition);
-        self.insert_current_side_effects_enabled();
-        let old_stores = std::mem::take(&mut self.store_values);
-=======
         if destination == self.branch_ends[&jmpif_block] {
             // If the branch destination is the same as the end of the branch, this must be the
             // 'else' case of an if with no else - so there is no else branch.
@@ -458,7 +453,6 @@
             self.push_condition(jmpif_block, new_condition);
             self.insert_current_side_effects_enabled();
             let old_stores = std::mem::take(&mut self.store_values);
->>>>>>> 0d31d831
 
             // Remember the old condition value is now known to be true/false within this branch
             let known_value = self.function.dfg.make_constant(condition_value, Type::bool());
