use super::dc_mod::collect_defs;
use super::errors::DefCollectorErrorKind;
use crate::graph::CrateId;
use crate::hir::def_map::{CrateDefMap, LocalModuleId, ModuleId};
use crate::hir::resolution::resolver::Resolver;
use crate::hir::resolution::{
    import::{resolve_imports, ImportDirective},
    path_resolver::StandardPathResolver,
};
use crate::hir::type_check::type_check_func;
use crate::hir::Context;
use crate::node_interner::{FuncId, NodeInterner, TypeId};
<<<<<<< HEAD
use crate::{NoirFunction, ParsedModule, Path, StructType};
=======
use crate::util::vecmap;
use crate::{NoirFunction, ParsedModule, StructType};
>>>>>>> dec7560c
use fm::FileId;
use noirc_errors::CollectedErrors;
use noirc_errors::DiagnosableError;
use std::collections::HashMap;

/// Stores all of the unresolved functions in a particular file/mod
pub struct UnresolvedFunctions {
    pub file_id: FileId,
    pub functions: Vec<(LocalModuleId, FuncId, NoirFunction)>,
}

impl UnresolvedFunctions {
    pub fn push_fn(&mut self, mod_id: LocalModuleId, func_id: FuncId, func: NoirFunction) {
        self.functions.push((mod_id, func_id, func))
    }
}

/// Given a Crate root, collect all definitions in that crate
pub struct DefCollector {
    pub(crate) def_map: CrateDefMap,
    pub(crate) collected_imports: Vec<ImportDirective>,
    pub(crate) collected_functions: Vec<UnresolvedFunctions>,
    pub(crate) collected_types: HashMap<TypeId, StructType>,

    /// collected impls maps the type name and the module id in which
    /// the impl is defined to the functions contained in that impl
    pub(crate) collected_impls: HashMap<(Path, LocalModuleId), Vec<UnresolvedFunctions>>,
}

impl DefCollector {
    fn new(def_map: CrateDefMap) -> DefCollector {
        DefCollector {
            def_map,
            collected_imports: vec![],
            collected_functions: vec![],
            collected_types: HashMap::new(),
            collected_impls: HashMap::new(),
        }
    }

    /// Collect all of the definitions in a given crate into a CrateDefMap
    /// Modules which are not a part of the module hierarchy starting with
    /// the root module, will be ignored.
    pub fn collect(
        mut def_map: CrateDefMap,
        context: &mut Context,
        ast: ParsedModule,
        root_file_id: FileId,
        errors: &mut Vec<CollectedErrors>,
    ) {
        let crate_id = def_map.krate;

        // Recursively resolve the dependencies
        //
        // Dependencies are fetched from the crate graph
        // Then added these to the context of DefMaps once they are resolved
        //
        let crate_graph = &context.crate_graph[crate_id];

        for dep in crate_graph.dependencies.clone() {
            CrateDefMap::collect_defs(dep.crate_id, context, errors);

            let dep_def_root = context
                .def_map(dep.crate_id)
                .expect("ice: def map was just created")
                .root;
            let module_id = ModuleId {
                krate: dep.crate_id,
                local_id: dep_def_root,
            };
            // Add this crate as a dependency by linking it's root module
            def_map.extern_prelude.insert(dep.as_name(), module_id);
        }

        // At this point, all dependencies are resolved and type checked.
        //
        // It is now possible to collect all of the definitions of this crate.
        let crate_root = def_map.root;
        let mut def_collector = DefCollector::new(def_map);

        // Collecting module declarations with ModCollector
        // and lowering the functions
        // i.e. Use a mod collector to collect the nodes at the root module
        // and process them
        collect_defs(
            &mut def_collector,
            ast,
            root_file_id,
            crate_root,
            context,
            errors,
        );

        // Add the current crate to the collection of DefMaps
        context.def_maps.insert(crate_id, def_collector.def_map);

        // Resolve unresolved imports collected from the crate
        let (unresolved, resolved) =
            resolve_imports(crate_id, def_collector.collected_imports, &context.def_maps);

        let current_def_map = context.def_maps.get(&crate_id).unwrap();
        for unresolved_import in unresolved.into_iter() {
            // File if that the import was declared
            let file_id = current_def_map.modules[unresolved_import.module_id.0]
                .origin
                .file_id();
            let diagnostic = DefCollectorErrorKind::UnresolvedImport {
                import: unresolved_import,
            }
            .to_diagnostic();
            let err = CollectedErrors {
                file_id,
                errors: vec![diagnostic],
            };
            errors.push(err);
        }

        // Populate module namespaces according to the imports used
        let current_def_map = context.def_maps.get_mut(&crate_id).unwrap();
        for resolved_import in resolved {
            let name = resolved_import.name;
            for ns in resolved_import.resolved_namespace.iter_defs() {
                let result = current_def_map.modules[resolved_import.module_scope.0]
                    .scope
                    .add_item_to_namespace(name.clone(), ns);

                if let Err((first_def, second_def)) = result {
                    let err = DefCollectorErrorKind::DuplicateImport {
                        first_def,
                        second_def,
                    };

                    errors.push(CollectedErrors {
                        file_id: root_file_id,
                        errors: vec![err.to_diagnostic()],
                    });
                }
            }
        }

        // Create the mappings from TypeId -> StructType
        // so that expressions can access the fields of structs
        for (id, typ) in def_collector.collected_types {
            context.def_interner.push_struct(id, typ);
        }

        let file_method_ids = resolve_impls(
            &mut context.def_interner,
            crate_id,
            &context.def_maps,
            def_collector.collected_impls,
            errors,
        );

        // Lower each function in the crate. This is now possible since imports have been resolved
        let file_func_ids = resolve_functions(
            &mut context.def_interner,
            crate_id,
            &context.def_maps,
            def_collector.collected_functions,
            errors,
        );

        // Type check all of the functions in the crate
        type_check_functions(&mut context.def_interner, file_func_ids, errors);
        type_check_functions(&mut context.def_interner, file_method_ids, errors);
    }
}

fn resolve_impls(
    interner: &mut NodeInterner,
    crate_id: CrateId,
    def_maps: &HashMap<CrateId, CrateDefMap>,
    collected_impls: HashMap<(Path, LocalModuleId), Vec<UnresolvedFunctions>>,
    errors: &mut Vec<CollectedErrors>,
) -> Vec<(FileId, FuncId)> {
    let mut file_method_ids = vec![];

    for ((path, module_id), methods) in collected_impls {
        let mut ids = resolve_functions(interner, crate_id, def_maps, methods, errors);

        let path_resolver = StandardPathResolver::new(ModuleId {
            local_id: module_id,
            krate: crate_id,
        });

        let mut resolver = Resolver::new(interner, &path_resolver, def_maps);
        let type_id = resolver.lookup_type(path);
        if type_id != TypeId::dummy_id() {
            for (_, method_id) in &ids {
                let method_name = resolver.function_name(method_id);
                let typ = resolver.get_struct(type_id);
                let mut typ = typ.borrow_mut();

                // TODO: Check for duplicate functions
                typ.methods.insert(method_name, *method_id);
            }
        }

        file_method_ids.append(&mut ids);
    }

    file_method_ids
}

fn resolve_functions(
    interner: &mut NodeInterner,
    crate_id: CrateId,
    def_maps: &HashMap<CrateId, CrateDefMap>,
    collected_functions: Vec<UnresolvedFunctions>,
    errors: &mut Vec<CollectedErrors>,
) -> Vec<(FileId, FuncId)> {
    let mut file_func_ids = Vec::new();

    // Lower each function in the crate. This is now possible since imports have been resolved
    for unresolved_functions in collected_functions {
        let file_id = unresolved_functions.file_id;
        let mut collected_errors = CollectedErrors {
            file_id,
            errors: Vec::new(),
        };

        for (mod_id, func_id, func) in unresolved_functions.functions {
            file_func_ids.push((file_id, func_id));

            let path_resolver = StandardPathResolver::new(ModuleId {
                local_id: mod_id,
                krate: crate_id,
            });

            let resolver = Resolver::new(interner, &path_resolver, def_maps);

            let (hir_func, func_meta, errs) = resolver.resolve_function(func);
            interner.push_fn_meta(func_meta, func_id);
            interner.update_fn(func_id, hir_func);
            collected_errors
                .errors
                .extend(errs.into_iter().map(|err| err.into_diagnostic(interner)));
        }
        if !collected_errors.errors.is_empty() {
            errors.push(collected_errors);
        }
    }

    file_func_ids
}

fn type_check_functions(
    interner: &mut NodeInterner,
    file_func_ids: Vec<(FileId, FuncId)>,
<<<<<<< HEAD
    errors: &mut Vec<CollectedErrors>,
) {
    for (file_id, func_id) in file_func_ids {
        for type_error in type_check_func(interner, func_id) {
            let diag = type_error.into_diagnostics(interner);
            errors.push(CollectedErrors {
                file_id,
                errors: diag,
            });
        }
    }
=======
) -> Vec<CollectedErrors> {
    file_func_ids
        .into_iter()
        .map(|(file_id, func_id)| {
            let errors = vecmap(type_check_func(interner, func_id), |error| {
                error.into_diagnostic(interner)
            });

            CollectedErrors { file_id, errors }
        })
        .filter(|collected| !collected.errors.is_empty())
        .collect()
>>>>>>> dec7560c
}<|MERGE_RESOLUTION|>--- conflicted
+++ resolved
@@ -10,12 +10,8 @@
 use crate::hir::type_check::type_check_func;
 use crate::hir::Context;
 use crate::node_interner::{FuncId, NodeInterner, TypeId};
-<<<<<<< HEAD
+use crate::util::vecmap;
 use crate::{NoirFunction, ParsedModule, Path, StructType};
-=======
-use crate::util::vecmap;
-use crate::{NoirFunction, ParsedModule, StructType};
->>>>>>> dec7560c
 use fm::FileId;
 use noirc_errors::CollectedErrors;
 use noirc_errors::DiagnosableError;
@@ -266,20 +262,8 @@
 fn type_check_functions(
     interner: &mut NodeInterner,
     file_func_ids: Vec<(FileId, FuncId)>,
-<<<<<<< HEAD
     errors: &mut Vec<CollectedErrors>,
 ) {
-    for (file_id, func_id) in file_func_ids {
-        for type_error in type_check_func(interner, func_id) {
-            let diag = type_error.into_diagnostics(interner);
-            errors.push(CollectedErrors {
-                file_id,
-                errors: diag,
-            });
-        }
-    }
-=======
-) -> Vec<CollectedErrors> {
     file_func_ids
         .into_iter()
         .map(|(file_id, func_id)| {
@@ -290,6 +274,5 @@
             CollectedErrors { file_id, errors }
         })
         .filter(|collected| !collected.errors.is_empty())
-        .collect()
->>>>>>> dec7560c
+        .for_each(|error| errors.push(error));
 }