--- conflicted
+++ resolved
@@ -1,11 +1,7 @@
 use std::path::Path;
 
-<<<<<<< HEAD
-use acvm::PartialWitnessGenerator;
-=======
 use acvm::pwg::block::Blocks;
 use acvm::{PartialWitnessGenerator, UnresolvedData};
->>>>>>> 4b673f03
 use clap::Args;
 use noirc_abi::input_parser::{Format, InputValue};
 use noirc_abi::{InputMap, WitnessMap};
@@ -74,10 +70,6 @@
 ) -> Result<WitnessMap, CliError> {
     let initial_witness = compiled_program.abi.encode(inputs_map, None)?;
 
-<<<<<<< HEAD
-    let solved_witness =
-        nargo::ops::execute_circuit(backend, compiled_program.circuit.clone(), initial_witness)?;
-=======
     let backend = crate::backends::ConcreteBackend;
     let mut blocks = Blocks::default();
     let UnresolvedData { unresolved_opcodes, unresolved_oracles, unresolved_brilligs } = backend
@@ -88,7 +80,6 @@
     {
         todo!("Add oracle support to nargo execute")
     }
->>>>>>> 4b673f03
 
     Ok(solved_witness)
 }