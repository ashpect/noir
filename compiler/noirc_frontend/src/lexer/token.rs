use acvm::{acir::AcirField, FieldElement};
use noirc_errors::{Position, Span, Spanned};
use std::fmt;

use crate::{
    lexer::errors::LexerErrorKind,
    node_interner::{
        ExprId, InternedExpressionKind, InternedPattern, InternedStatementKind,
        InternedUnresolvedTypeData, QuotedTypeId,
    },
};

use super::Lexer;

/// Represents a token in noir's grammar - a word, number,
/// or symbol that can be used in noir's syntax. This is the
/// smallest unit of grammar. A parser may (will) decide to parse
/// items differently depending on the Tokens present but will
/// never parse the same ordering of identical tokens differently.
#[derive(PartialEq, Eq, Hash, Debug, Clone, PartialOrd, Ord)]
pub enum BorrowedToken<'input> {
    Ident(&'input str),
    Int(FieldElement),
    Bool(bool),
    Str(&'input str),
    /// the u8 is the number of hashes, i.e. r###..
    RawStr(&'input str, u8),
    FmtStr(&'input str),
    Keyword(Keyword),
    IntType(IntType),
    Attribute(Attribute),
    InnerAttribute(SecondaryAttribute),
    LineComment(&'input str, Option<DocStyle>),
    BlockComment(&'input str, Option<DocStyle>),
    Quote(&'input Tokens),
    QuotedType(QuotedTypeId),
    InternedExpression(InternedExpressionKind),
    InternedStatement(InternedStatementKind),
    InternedLValue(InternedExpressionKind),
    InternedUnresolvedTypeData(InternedUnresolvedTypeData),
    InternedPattern(InternedPattern),
    /// <
    Less,
    /// <=
    LessEqual,
    /// >
    Greater,
    /// >=
    GreaterEqual,
    /// ==
    Equal,
    /// !=
    NotEqual,
    /// +
    Plus,
    /// -
    Minus,
    /// *
    Star,
    /// /
    Slash,
    /// %
    Percent,
    /// &
    Ampersand,
    /// ^
    Caret,
    /// <<
    ShiftLeft,
    /// >>
    ShiftRight,
    /// .
    Dot,
    /// ..
    DoubleDot,
    /// ..=
    DoubleDotEqual,
    /// (
    LeftParen,
    /// )
    RightParen,
    /// {
    LeftBrace,
    /// }
    RightBrace,
    /// [
    LeftBracket,
    /// ]
    RightBracket,
    /// ->
    Arrow,
    /// |
    Pipe,
    /// #
    Pound,
    /// ,
    Comma,
    /// :
    Colon,
    /// ::
    DoubleColon,
    /// ;
    Semicolon,
    /// !
    Bang,
    /// $
    DollarSign,
    /// =
    Assign,
    #[allow(clippy::upper_case_acronyms)]
    EOF,

    Whitespace(&'input str),

    /// This is an implementation detail on how macros are implemented by quoting token streams.
    /// This token marks where an unquote operation is performed. The ExprId argument is the
    /// resolved variable which is being unquoted at this position in the token stream.
    UnquoteMarker(ExprId),

    /// An invalid character is one that is not in noir's language or grammar.
    ///
    /// We don't report invalid tokens in the source as errors until parsing to
    /// avoid reporting the error twice (once while lexing, again when it is encountered
    /// during parsing). Reporting during lexing then removing these from the token stream
    /// would not be equivalent as it would change the resulting parse.
    Invalid(char),
}

#[derive(PartialEq, Eq, Hash, Debug, Clone, PartialOrd, Ord)]
pub enum Token {
    Ident(String),
    Int(FieldElement),
    Bool(bool),
    Str(String),
    /// the u8 is the number of hashes, i.e. r###..
    RawStr(String, u8),
    FmtStr(String),
    Keyword(Keyword),
    IntType(IntType),
    Attribute(Attribute),
    InnerAttribute(SecondaryAttribute),
    LineComment(String, Option<DocStyle>),
    BlockComment(String, Option<DocStyle>),
    // A `quote { ... }` along with the tokens in its token stream.
    Quote(Tokens),
    /// A quoted type resulting from a `Type` object in noir code being
    /// spliced into a macro's token stream. We preserve the original type
    /// to avoid having to tokenize it, re-parse it, and re-resolve it which
    /// may change the underlying type.
    QuotedType(QuotedTypeId),
    /// A reference to an interned `ExpressionKind`.
    InternedExpr(InternedExpressionKind),
    /// A reference to an interned `StatementKind`.
    InternedStatement(InternedStatementKind),
    /// A reference to an interned `LValue`.
    InternedLValue(InternedExpressionKind),
    /// A reference to an interned `UnresolvedTypeData`.
    InternedUnresolvedTypeData(InternedUnresolvedTypeData),
    /// A reference to an interned `Patter`.
    InternedPattern(InternedPattern),
    /// <
    Less,
    /// <=
    LessEqual,
    /// >
    Greater,
    /// >=
    GreaterEqual,
    /// ==
    Equal,
    /// !=
    NotEqual,
    /// +
    Plus,
    /// -
    Minus,
    /// *
    Star,
    /// /
    Slash,
    /// %
    Percent,
    /// &
    Ampersand,
    /// ^
    Caret,
    /// <<
    ShiftLeft,
    /// >>
    ShiftRight,
    /// .
    Dot,
    /// ..
    DoubleDot,
    /// ..=
    DoubleDotEqual,
    /// (
    LeftParen,
    /// )
    RightParen,
    /// {
    LeftBrace,
    /// }
    RightBrace,
    /// [
    LeftBracket,
    /// ]
    RightBracket,
    /// ->
    Arrow,
    /// |
    Pipe,
    /// #
    Pound,
    /// ,
    Comma,
    /// :
    Colon,
    /// ::
    DoubleColon,
    /// ;
    Semicolon,
    /// !
    Bang,
    /// =
    Assign,
    /// $
    DollarSign,
    #[allow(clippy::upper_case_acronyms)]
    EOF,

    Whitespace(String),

    /// This is an implementation detail on how macros are implemented by quoting token streams.
    /// This token marks where an unquote operation is performed. The ExprId argument is the
    /// resolved variable which is being unquoted at this position in the token stream.
    UnquoteMarker(ExprId),

    /// An invalid character is one that is not in noir's language or grammar.
    ///
    /// We don't report invalid tokens in the source as errors until parsing to
    /// avoid reporting the error twice (once while lexing, again when it is encountered
    /// during parsing). Reporting during lexing then removing these from the token stream
    /// would not be equivalent as it would change the resulting parse.
    Invalid(char),
}

pub fn token_to_borrowed_token(token: &Token) -> BorrowedToken<'_> {
    match token {
        Token::Ident(ref s) => BorrowedToken::Ident(s),
        Token::Int(n) => BorrowedToken::Int(*n),
        Token::Bool(b) => BorrowedToken::Bool(*b),
        Token::Str(ref b) => BorrowedToken::Str(b),
        Token::FmtStr(ref b) => BorrowedToken::FmtStr(b),
        Token::RawStr(ref b, hashes) => BorrowedToken::RawStr(b, *hashes),
        Token::Keyword(k) => BorrowedToken::Keyword(*k),
        Token::Attribute(ref a) => BorrowedToken::Attribute(a.clone()),
        Token::InnerAttribute(ref a) => BorrowedToken::InnerAttribute(a.clone()),
        Token::LineComment(ref s, _style) => BorrowedToken::LineComment(s, *_style),
        Token::BlockComment(ref s, _style) => BorrowedToken::BlockComment(s, *_style),
        Token::Quote(stream) => BorrowedToken::Quote(stream),
        Token::QuotedType(id) => BorrowedToken::QuotedType(*id),
        Token::InternedExpr(id) => BorrowedToken::InternedExpression(*id),
        Token::InternedStatement(id) => BorrowedToken::InternedStatement(*id),
        Token::InternedLValue(id) => BorrowedToken::InternedLValue(*id),
        Token::InternedUnresolvedTypeData(id) => BorrowedToken::InternedUnresolvedTypeData(*id),
        Token::InternedPattern(id) => BorrowedToken::InternedPattern(*id),
        Token::IntType(ref i) => BorrowedToken::IntType(i.clone()),
        Token::Less => BorrowedToken::Less,
        Token::LessEqual => BorrowedToken::LessEqual,
        Token::Greater => BorrowedToken::Greater,
        Token::GreaterEqual => BorrowedToken::GreaterEqual,
        Token::Equal => BorrowedToken::Equal,
        Token::NotEqual => BorrowedToken::NotEqual,
        Token::Plus => BorrowedToken::Plus,
        Token::Minus => BorrowedToken::Minus,
        Token::Star => BorrowedToken::Star,
        Token::Slash => BorrowedToken::Slash,
        Token::Percent => BorrowedToken::Percent,
        Token::Ampersand => BorrowedToken::Ampersand,
        Token::Caret => BorrowedToken::Caret,
        Token::ShiftLeft => BorrowedToken::ShiftLeft,
        Token::ShiftRight => BorrowedToken::ShiftRight,
        Token::Dot => BorrowedToken::Dot,
        Token::DoubleDot => BorrowedToken::DoubleDot,
        Token::DoubleDotEqual => BorrowedToken::DoubleDotEqual,
        Token::LeftParen => BorrowedToken::LeftParen,
        Token::RightParen => BorrowedToken::RightParen,
        Token::LeftBrace => BorrowedToken::LeftBrace,
        Token::RightBrace => BorrowedToken::RightBrace,
        Token::LeftBracket => BorrowedToken::LeftBracket,
        Token::RightBracket => BorrowedToken::RightBracket,
        Token::Arrow => BorrowedToken::Arrow,
        Token::Pipe => BorrowedToken::Pipe,
        Token::Pound => BorrowedToken::Pound,
        Token::Comma => BorrowedToken::Comma,
        Token::Colon => BorrowedToken::Colon,
        Token::DoubleColon => BorrowedToken::DoubleColon,
        Token::Semicolon => BorrowedToken::Semicolon,
        Token::Assign => BorrowedToken::Assign,
        Token::Bang => BorrowedToken::Bang,
        Token::DollarSign => BorrowedToken::DollarSign,
        Token::EOF => BorrowedToken::EOF,
        Token::Invalid(c) => BorrowedToken::Invalid(*c),
        Token::Whitespace(ref s) => BorrowedToken::Whitespace(s),
        Token::UnquoteMarker(id) => BorrowedToken::UnquoteMarker(*id),
    }
}

#[derive(Clone, Copy, PartialEq, Eq, Hash, Debug, PartialOrd, Ord)]
pub enum DocStyle {
    Outer,
    Inner,
}

#[derive(Debug, Clone, PartialEq, Eq, Hash, PartialOrd, Ord)]
pub struct SpannedToken(Spanned<Token>);

impl PartialEq<SpannedToken> for Token {
    fn eq(&self, other: &SpannedToken) -> bool {
        self == &other.0.contents
    }
}
impl PartialEq<Token> for SpannedToken {
    fn eq(&self, other: &Token) -> bool {
        &self.0.contents == other
    }
}

impl From<SpannedToken> for Token {
    fn from(spt: SpannedToken) -> Self {
        spt.0.contents
    }
}

impl<'a> From<&'a SpannedToken> for &'a Token {
    fn from(spt: &'a SpannedToken) -> Self {
        &spt.0.contents
    }
}

impl SpannedToken {
    pub fn new(token: Token, span: Span) -> SpannedToken {
        SpannedToken(Spanned::from(span, token))
    }
    pub fn to_span(&self) -> Span {
        self.0.span()
    }
    pub fn token(&self) -> &Token {
        &self.0.contents
    }
    pub fn into_token(self) -> Token {
        self.0.contents
    }
    pub fn kind(&self) -> TokenKind {
        self.token().kind()
    }
}

impl std::fmt::Display for SpannedToken {
    fn fmt(&self, f: &mut fmt::Formatter<'_>) -> fmt::Result {
        self.token().fmt(f)
    }
}

impl fmt::Display for Token {
    fn fmt(&self, f: &mut fmt::Formatter) -> fmt::Result {
        match *self {
            Token::Ident(ref s) => write!(f, "{s}"),
            Token::Int(n) => write!(f, "{}", n.to_u128()),
            Token::Bool(b) => write!(f, "{b}"),
            Token::Str(ref b) => write!(f, "{b:?}"),
            Token::FmtStr(ref b) => write!(f, "f{b:?}"),
            Token::RawStr(ref b, hashes) => {
                let h: String = std::iter::once('#').cycle().take(hashes as usize).collect();
                write!(f, "r{h}{b:?}{h}")
            }
            Token::Keyword(k) => write!(f, "{k}"),
            Token::Attribute(ref a) => write!(f, "{a}"),
            Token::InnerAttribute(ref a) => write!(f, "#![{}]", a.contents()),
            Token::LineComment(ref s, style) => match style {
                Some(DocStyle::Inner) => write!(f, "//!{s}"),
                Some(DocStyle::Outer) => write!(f, "///{s}"),
                None => write!(f, "//{s}"),
            },
            Token::BlockComment(ref s, style) => match style {
                Some(DocStyle::Inner) => write!(f, "/*!{s}*/"),
                Some(DocStyle::Outer) => write!(f, "/**{s}*/"),
                None => write!(f, "/*{s}*/"),
            },
            Token::Quote(ref stream) => {
                write!(f, "quote {{")?;
                for token in stream.0.iter() {
                    write!(f, " {token}")?;
                }
                write!(f, "}}")
            }
            // Quoted types and exprs only have an ID so there is nothing to display
            Token::QuotedType(_) => write!(f, "(type)"),
            Token::InternedExpr(_)
            | Token::InternedStatement(_)
            | Token::InternedLValue(_)
            | Token::InternedPattern(_) => {
                write!(f, "(expr)")
            }
            Token::InternedUnresolvedTypeData(_) => write!(f, "(type)"),
            Token::IntType(ref i) => write!(f, "{i}"),
            Token::Less => write!(f, "<"),
            Token::LessEqual => write!(f, "<="),
            Token::Greater => write!(f, ">"),
            Token::GreaterEqual => write!(f, ">="),
            Token::Equal => write!(f, "=="),
            Token::NotEqual => write!(f, "!="),
            Token::Plus => write!(f, "+"),
            Token::Minus => write!(f, "-"),
            Token::Star => write!(f, "*"),
            Token::Slash => write!(f, "/"),
            Token::Percent => write!(f, "%"),
            Token::Ampersand => write!(f, "&"),
            Token::Caret => write!(f, "^"),
            Token::ShiftLeft => write!(f, "<<"),
            Token::ShiftRight => write!(f, ">>"),
            Token::Dot => write!(f, "."),
            Token::DoubleDot => write!(f, ".."),
            Token::DoubleDotEqual => write!(f, "..="),
            Token::LeftParen => write!(f, "("),
            Token::RightParen => write!(f, ")"),
            Token::LeftBrace => write!(f, "{{"),
            Token::RightBrace => write!(f, "}}"),
            Token::LeftBracket => write!(f, "["),
            Token::RightBracket => write!(f, "]"),
            Token::Arrow => write!(f, "->"),
            Token::Pipe => write!(f, "|"),
            Token::Pound => write!(f, "#"),
            Token::Comma => write!(f, ","),
            Token::Colon => write!(f, ":"),
            Token::DoubleColon => write!(f, "::"),
            Token::Semicolon => write!(f, ";"),
            Token::Assign => write!(f, "="),
            Token::Bang => write!(f, "!"),
            Token::DollarSign => write!(f, "$"),
            Token::EOF => write!(f, "end of input"),
            Token::Invalid(c) => write!(f, "{c}"),
            Token::Whitespace(ref s) => write!(f, "{s}"),
            Token::UnquoteMarker(_) => write!(f, "(UnquoteMarker)"),
        }
    }
}

#[derive(PartialEq, Eq, Hash, Debug, Clone, Ord, PartialOrd)]
/// The different kinds of tokens that are possible in the target language
pub enum TokenKind {
    Token(Token),
    Ident,
    Literal,
    Keyword,
    Attribute,
    InnerAttribute,
    Quote,
    QuotedType,
    InternedExpr,
    InternedStatement,
    InternedLValue,
    InternedUnresolvedTypeData,
    InternedPattern,
    UnquoteMarker,
    Comment,
    OuterDocComment,
    InnerDocComment,
}

impl fmt::Display for TokenKind {
    fn fmt(&self, f: &mut fmt::Formatter) -> fmt::Result {
        match self {
            TokenKind::Token(ref tok) => write!(f, "{tok}"),
            TokenKind::Ident => write!(f, "identifier"),
            TokenKind::Literal => write!(f, "literal"),
            TokenKind::Keyword => write!(f, "keyword"),
            TokenKind::Attribute => write!(f, "attribute"),
            TokenKind::InnerAttribute => write!(f, "inner attribute"),
            TokenKind::Quote => write!(f, "quote"),
            TokenKind::QuotedType => write!(f, "quoted type"),
            TokenKind::InternedExpr => write!(f, "interned expr"),
            TokenKind::InternedStatement => write!(f, "interned statement"),
            TokenKind::InternedLValue => write!(f, "interned lvalue"),
            TokenKind::InternedUnresolvedTypeData => write!(f, "interned unresolved type"),
            TokenKind::InternedPattern => write!(f, "interned pattern"),
            TokenKind::UnquoteMarker => write!(f, "macro result"),
            TokenKind::Comment => write!(f, "comment"),
            TokenKind::OuterDocComment => write!(f, "outer doc comment"),
            TokenKind::InnerDocComment => write!(f, "inner doc comment"),
        }
    }
}

impl Token {
    pub fn kind(&self) -> TokenKind {
        match self {
            Token::Ident(_) => TokenKind::Ident,
            Token::Int(_)
            | Token::Bool(_)
            | Token::Str(_)
            | Token::RawStr(..)
            | Token::FmtStr(_) => TokenKind::Literal,
            Token::Keyword(_) => TokenKind::Keyword,
            Token::Attribute(_) => TokenKind::Attribute,
            Token::InnerAttribute(_) => TokenKind::InnerAttribute,
            Token::UnquoteMarker(_) => TokenKind::UnquoteMarker,
            Token::Quote(_) => TokenKind::Quote,
            Token::QuotedType(_) => TokenKind::QuotedType,
            Token::InternedExpr(_) => TokenKind::InternedExpr,
            Token::InternedStatement(_) => TokenKind::InternedStatement,
            Token::InternedLValue(_) => TokenKind::InternedLValue,
            Token::InternedUnresolvedTypeData(_) => TokenKind::InternedUnresolvedTypeData,
            Token::InternedPattern(_) => TokenKind::InternedPattern,
            Token::LineComment(_, None) | Token::BlockComment(_, None) => TokenKind::Comment,
            Token::LineComment(_, Some(DocStyle::Outer))
            | Token::BlockComment(_, Some(DocStyle::Outer)) => TokenKind::OuterDocComment,
            Token::LineComment(_, Some(DocStyle::Inner))
            | Token::BlockComment(_, Some(DocStyle::Inner)) => TokenKind::InnerDocComment,
            tok => TokenKind::Token(tok.clone()),
        }
    }

    pub fn is_ident(&self) -> bool {
        matches!(self, Token::Ident(_))
    }

    pub(super) fn into_single_span(self, position: Position) -> SpannedToken {
        self.into_span(position, position)
    }

    pub(super) fn into_span(self, start: Position, end: Position) -> SpannedToken {
        SpannedToken(Spanned::from_position(start, end, self))
    }

    /// These are all the operators allowed as part of
    /// a short-hand assignment: a <op>= b
    pub fn assign_shorthand_operators() -> [Token; 10] {
        use Token::*;
        [Plus, Minus, Star, Slash, Percent, Ampersand, Caret, ShiftLeft, ShiftRight, Pipe]
    }

    pub fn try_into_binary_op(self, span: Span) -> Option<Spanned<crate::ast::BinaryOpKind>> {
        use crate::ast::BinaryOpKind::*;
        let binary_op = match self {
            Token::Plus => Add,
            Token::Ampersand => And,
            Token::Caret => Xor,
            Token::ShiftLeft => ShiftLeft,
            Token::ShiftRight => ShiftRight,
            Token::Pipe => Or,
            Token::Minus => Subtract,
            Token::Star => Multiply,
            Token::Slash => Divide,
            Token::Equal => Equal,
            Token::NotEqual => NotEqual,
            Token::Less => Less,
            Token::LessEqual => LessEqual,
            Token::Greater => Greater,
            Token::GreaterEqual => GreaterEqual,
            Token::Percent => Modulo,
            _ => return None,
        };
        Some(Spanned::from(span, binary_op))
    }
}

#[derive(PartialEq, Eq, Hash, Debug, Clone, PartialOrd, Ord)]
pub enum IntType {
    Unsigned(u32), // u32 = Unsigned(32)
    Signed(u32),   // i64 = Signed(64)
}

impl fmt::Display for IntType {
    fn fmt(&self, f: &mut fmt::Formatter) -> fmt::Result {
        match *self {
            IntType::Unsigned(num) => write!(f, "u{num}"),
            IntType::Signed(num) => write!(f, "i{num}"),
        }
    }
}

impl IntType {
    // XXX: Result<Option<Token, LexerErrorKind>
    // Is not the best API. We could split this into two functions. One that checks if the
    // word is a integer, which only returns an Option
    pub(crate) fn lookup_int_type(word: &str) -> Result<Option<Token>, LexerErrorKind> {
        // Check if the first string is a 'u' or 'i'

        let is_signed = if word.starts_with('i') {
            true
        } else if word.starts_with('u') {
            false
        } else {
            return Ok(None);
        };

        // Word start with 'u' or 'i'. Check if the latter is an integer

        let str_as_u32 = match word[1..].parse::<u32>() {
            Ok(str_as_u32) => str_as_u32,
            Err(_) => return Ok(None),
        };

        if is_signed {
            Ok(Some(Token::IntType(IntType::Signed(str_as_u32))))
        } else {
            Ok(Some(Token::IntType(IntType::Unsigned(str_as_u32))))
        }
    }
}

/// TestScope is used to specify additional annotations for test functions
#[derive(PartialEq, Eq, Hash, Debug, Clone, PartialOrd, Ord)]
pub enum TestScope {
    /// If a test has a scope of ShouldFailWith, then it can only pass
    /// if it fails with the specified reason. If the reason is None, then
    /// the test must unconditionally fail
    ShouldFailWith { reason: Option<String> },
    /// No scope is applied and so the test must pass
    None,
}

impl TestScope {
    fn lookup_str(string: &str) -> Option<TestScope> {
        match string.trim() {
            "should_fail" => Some(TestScope::ShouldFailWith { reason: None }),
            s if s.starts_with("should_fail_with") => {
                let parts: Vec<&str> = s.splitn(2, '=').collect();
                if parts.len() == 2 {
                    let reason = parts[1].trim();
                    let reason = reason.trim_matches('"');
                    Some(TestScope::ShouldFailWith { reason: Some(reason.to_string()) })
                } else {
                    None
                }
            }
            _ => None,
        }
    }
}

impl fmt::Display for TestScope {
    fn fmt(&self, f: &mut fmt::Formatter) -> fmt::Result {
        match self {
            TestScope::None => write!(f, ""),
            TestScope::ShouldFailWith { reason } => match reason {
                Some(failure_reason) => write!(f, "(should_fail_with = {failure_reason:?})"),
                None => write!(f, "(should_fail)"),
            },
        }
    }
}

#[derive(PartialEq, Eq, Hash, Debug, Clone, PartialOrd, Ord)]
// Attributes are special language markers in the target language
// An example of one is `#[SHA256]` . Currently only Foreign attributes are supported
// Calls to functions which have the foreign attribute are executed in the host language
pub struct Attributes {
    // Each function can have a single Primary Attribute
    pub function: Option<FunctionAttribute>,
    // Each function can have many Secondary Attributes
    pub secondary: Vec<SecondaryAttribute>,
}

impl Attributes {
    pub fn empty() -> Self {
        Self { function: None, secondary: Vec::new() }
    }

    /// Returns true if one of the secondary attributes is `contract_library_method`
    ///
    /// This is useful for finding out if we should compile a contract method
    /// as an entry point or not.
    pub fn has_contract_library_method(&self) -> bool {
        self.secondary
            .iter()
            .any(|attribute| attribute == &SecondaryAttribute::ContractLibraryMethod)
    }

    pub fn is_test_function(&self) -> bool {
        matches!(self.function, Some(FunctionAttribute::Test(_)))
    }

    /// True if these attributes mean the given function is an entry point function if it was
    /// defined within a contract. Note that this does not check if the function is actually part
    /// of a contract.
    pub fn is_contract_entry_point(&self) -> bool {
        !self.has_contract_library_method() && !self.is_test_function()
    }

    /// Returns note if a deprecated secondary attribute is found
    pub fn get_deprecated_note(&self) -> Option<Option<String>> {
        self.secondary.iter().find_map(|attr| match attr {
            SecondaryAttribute::Deprecated(note) => Some(note.clone()),
            _ => None,
        })
    }

    pub fn get_field_attribute(&self) -> Option<String> {
        for secondary in &self.secondary {
            if let SecondaryAttribute::Field(field) = secondary {
                return Some(field.to_lowercase());
            }
        }
        None
    }

    pub fn is_foldable(&self) -> bool {
        self.function.as_ref().map_or(false, |func_attribute| func_attribute.is_foldable())
    }

    pub fn is_no_predicates(&self) -> bool {
        self.function.as_ref().map_or(false, |func_attribute| func_attribute.is_no_predicates())
    }

    pub fn has_varargs(&self) -> bool {
        self.secondary.iter().any(|attr| matches!(attr, SecondaryAttribute::Varargs))
    }

    pub fn has_use_callers_scope(&self) -> bool {
        self.secondary.iter().any(|attr| matches!(attr, SecondaryAttribute::UseCallersScope))
    }
}

/// An Attribute can be either a Primary Attribute or a Secondary Attribute
/// A Primary Attribute can alter the function type, thus there can only be one
/// A secondary attribute has no effect and is either consumed by a library or used as a notice for the developer
#[derive(PartialEq, Eq, Hash, Debug, Clone, PartialOrd, Ord)]
pub enum Attribute {
    Function(FunctionAttribute),
    Secondary(SecondaryAttribute),
}

impl fmt::Display for Attribute {
    fn fmt(&self, f: &mut fmt::Formatter) -> fmt::Result {
        match self {
            Attribute::Function(attribute) => write!(f, "{attribute}"),
            Attribute::Secondary(attribute) => write!(f, "{attribute}"),
        }
    }
}

impl Attribute {
    /// If the string is a fixed attribute return that, else
    /// return the custom attribute
    pub(crate) fn lookup_attribute(
        word: &str,
        span: Span,
        contents_span: Span,
        is_tag: bool,
    ) -> Result<Attribute, LexerErrorKind> {
        let word_segments: Vec<&str> = word
            .split(|c| c == '(' || c == ')')
            .filter(|string_segment| !string_segment.is_empty())
            .collect();

        let validate = |slice: &str| {
            let is_valid = slice
                .chars()
                .all(|ch| {
                    ch.is_ascii_alphabetic()
                        || ch.is_numeric()
                        || ch.is_ascii_punctuation()
                        || ch == ' '
                })
                .then_some(());

            is_valid.ok_or(LexerErrorKind::MalformedFuncAttribute { span, found: word.to_owned() })
        };

        if is_tag {
            return Ok(Attribute::Secondary(SecondaryAttribute::Tag(CustomAttribute {
                contents: word.to_owned(),
                span,
                contents_span,
            })));
        }

        let attribute = match &word_segments[..] {
            // Primary Attributes
            ["foreign", name] => {
                validate(name)?;
                Attribute::Function(FunctionAttribute::Foreign(name.to_string()))
            }
            ["builtin", name] => {
                validate(name)?;
                Attribute::Function(FunctionAttribute::Builtin(name.to_string()))
            }
            ["oracle", name] => {
                validate(name)?;
                Attribute::Function(FunctionAttribute::Oracle(name.to_string()))
            }
            ["test"] => Attribute::Function(FunctionAttribute::Test(TestScope::None)),
            ["recursive"] => Attribute::Function(FunctionAttribute::Recursive),
            ["fold"] => Attribute::Function(FunctionAttribute::Fold),
            ["no_predicates"] => Attribute::Function(FunctionAttribute::NoPredicates),
            ["inline_always"] => Attribute::Function(FunctionAttribute::InlineAlways),
            ["test", name] => {
                validate(name)?;
                let malformed_scope =
                    LexerErrorKind::MalformedFuncAttribute { span, found: word.to_owned() };
                match TestScope::lookup_str(name) {
                    Some(scope) => Attribute::Function(FunctionAttribute::Test(scope)),
                    None => return Err(malformed_scope),
                }
            }
            ["field", name] => {
                validate(name)?;
                Attribute::Secondary(SecondaryAttribute::Field(name.to_string()))
            }
            // Secondary attributes
            ["deprecated"] => Attribute::Secondary(SecondaryAttribute::Deprecated(None)),
            ["contract_library_method"] => {
                Attribute::Secondary(SecondaryAttribute::ContractLibraryMethod)
            }
            ["abi", tag] => Attribute::Secondary(SecondaryAttribute::Abi(tag.to_string())),
            ["export"] => Attribute::Secondary(SecondaryAttribute::Export),
            ["deprecated", name] => {
                if !name.starts_with('"') && !name.ends_with('"') {
                    return Err(LexerErrorKind::MalformedFuncAttribute {
                        span,
                        found: word.to_owned(),
                    });
                }

                Attribute::Secondary(SecondaryAttribute::Deprecated(
                    name.trim_matches('"').to_string().into(),
                ))
            }
            ["varargs"] => Attribute::Secondary(SecondaryAttribute::Varargs),
            ["use_callers_scope"] => Attribute::Secondary(SecondaryAttribute::UseCallersScope),
            ["allow", tag] => Attribute::Secondary(SecondaryAttribute::Allow(tag.to_string())),
            ["run_before", f] => Attribute::Secondary(SecondaryAttribute::RunBefore(f.to_string())),
            ["run_after", f] => Attribute::Secondary(SecondaryAttribute::RunAfter(f.to_string())),
            tokens => {
                tokens.iter().try_for_each(|token| validate(token))?;
                Attribute::Secondary(SecondaryAttribute::Meta(CustomAttribute {
                    contents: word.to_owned(),
                    span,
                    contents_span,
                }))
            }
        };

        Ok(attribute)
    }
}

/// Primary Attributes are those which a function can only have one of.
/// They change the FunctionKind and thus have direct impact on the IR output
#[derive(PartialEq, Eq, Hash, Debug, Clone, PartialOrd, Ord)]
pub enum FunctionAttribute {
    Foreign(String),
    Builtin(String),
    Oracle(String),
    Test(TestScope),
    Recursive,
    Fold,
    NoPredicates,
    InlineAlways,
}

impl FunctionAttribute {
    pub fn builtin(&self) -> Option<&String> {
        match self {
            FunctionAttribute::Builtin(name) => Some(name),
            _ => None,
        }
    }

    pub fn foreign(&self) -> Option<&String> {
        match self {
            FunctionAttribute::Foreign(name) => Some(name),
            _ => None,
        }
    }

    pub fn oracle(&self) -> Option<&String> {
        match self {
            FunctionAttribute::Oracle(name) => Some(name),
            _ => None,
        }
    }

    pub fn is_foreign(&self) -> bool {
        matches!(self, FunctionAttribute::Foreign(_))
    }

    pub fn is_oracle(&self) -> bool {
        matches!(self, FunctionAttribute::Oracle(_))
    }

    pub fn is_low_level(&self) -> bool {
        matches!(self, FunctionAttribute::Foreign(_) | FunctionAttribute::Builtin(_))
    }

    pub fn is_foldable(&self) -> bool {
        matches!(self, FunctionAttribute::Fold)
    }

    /// Check whether we have an `inline` attribute
    /// Although we also do not want to inline foldable functions,
    /// we keep the two attributes distinct for clarity.
    pub fn is_no_predicates(&self) -> bool {
        matches!(self, FunctionAttribute::NoPredicates)
    }

    /// Check whether we have an `inline_always` attribute
    /// This is used to indicate that a function should always be inlined
    /// regardless of the target runtime.
    pub fn is_inline_always(&self) -> bool {
        matches!(self, FunctionAttribute::InlineAlways)
    }

    pub fn name(&self) -> &'static str {
        match self {
            FunctionAttribute::Foreign(_) => "foreign",
            FunctionAttribute::Builtin(_) => "builtin",
            FunctionAttribute::Oracle(_) => "oracle",
            FunctionAttribute::Test(_) => "test",
            FunctionAttribute::Recursive => "recursive",
            FunctionAttribute::Fold => "fold",
            FunctionAttribute::NoPredicates => "no_predicates",
            FunctionAttribute::InlineAlways => "inline_always",
        }
    }
}

impl fmt::Display for FunctionAttribute {
    fn fmt(&self, f: &mut fmt::Formatter<'_>) -> fmt::Result {
        match self {
            FunctionAttribute::Test(scope) => write!(f, "#[test{scope}]"),
            FunctionAttribute::Foreign(ref k) => write!(f, "#[foreign({k})]"),
            FunctionAttribute::Builtin(ref k) => write!(f, "#[builtin({k})]"),
            FunctionAttribute::Oracle(ref k) => write!(f, "#[oracle({k})]"),
            FunctionAttribute::Recursive => write!(f, "#[recursive]"),
            FunctionAttribute::Fold => write!(f, "#[fold]"),
            FunctionAttribute::NoPredicates => write!(f, "#[no_predicates]"),
            FunctionAttribute::InlineAlways => write!(f, "#[inline_always]"),
        }
    }
}

/// Secondary attributes are those which a function can have many of.
/// They are not able to change the `FunctionKind` and thus do not have direct impact on the IR output
/// They are often consumed by libraries or used as notices for the developer
#[derive(PartialEq, Eq, Hash, Debug, Clone, PartialOrd, Ord)]
pub enum SecondaryAttribute {
    Deprecated(Option<String>),
    // This is an attribute to specify that a function
    // is a helper method for a contract and should not be seen as
    // the entry point.
    ContractLibraryMethod,
    Export,
    Field(String),

    /// A custom tag attribute: #['foo]
    Tag(CustomAttribute),

    /// An attribute expected to run a comptime function of the same name: #[foo]
    Meta(CustomAttribute),

    Abi(String),

    /// A variable-argument comptime function.
    Varargs,

    /// Treat any metaprogramming functions within this one as resolving
    /// within the scope of the calling function/module rather than this one.
    /// This affects functions such as `Expression::resolve` or `Quoted::as_type`.
    UseCallersScope,

    /// Allow chosen warnings to happen so they are silenced.
    Allow(String),

    /// Specifies this attribute should run before the attribute specified as an argument
    RunBefore(String),

    /// Specifies this attribute should run after the attribute specified as an argument
    RunAfter(String),
}

impl SecondaryAttribute {
    pub(crate) fn as_custom(&self) -> Option<&CustomAttribute> {
        if let Self::Tag(attribute) = self {
            Some(attribute)
        } else {
            None
        }
    }

    pub(crate) fn name(&self) -> Option<String> {
        match self {
            SecondaryAttribute::Deprecated(_) => Some("deprecated".to_string()),
            SecondaryAttribute::ContractLibraryMethod => {
                Some("contract_library_method".to_string())
            }
            SecondaryAttribute::Export => Some("export".to_string()),
            SecondaryAttribute::Field(_) => Some("field".to_string()),
            SecondaryAttribute::Tag(custom) => custom.name(),
            SecondaryAttribute::Meta(custom) => custom.name(),
            SecondaryAttribute::Abi(_) => Some("abi".to_string()),
            SecondaryAttribute::Varargs => Some("varargs".to_string()),
            SecondaryAttribute::UseCallersScope => Some("use_callers_scope".to_string()),
            SecondaryAttribute::Allow(_) => Some("allow".to_string()),
            SecondaryAttribute::RunBefore(_) => Some("run_before".to_string()),
            SecondaryAttribute::RunAfter(_) => Some("run_after".to_string()),
        }
    }

    pub(crate) fn is_allow_unused_variables(&self) -> bool {
        match self {
            SecondaryAttribute::Allow(string) => string == "unused_variables",
            _ => false,
        }
    }

    pub(crate) fn is_abi(&self) -> bool {
        matches!(self, SecondaryAttribute::Abi(_))
    }

    pub(crate) fn contents(&self) -> String {
        match self {
            SecondaryAttribute::Deprecated(None) => "deprecated".to_string(),
            SecondaryAttribute::Deprecated(Some(ref note)) => {
                format!("deprecated({note:?})")
            }
<<<<<<< HEAD
            SecondaryAttribute::Tag(ref attribute) => write!(f, "#['{}]", attribute.contents),
            SecondaryAttribute::Meta(ref attribute) => write!(f, "#[{}]", attribute.contents),
            SecondaryAttribute::ContractLibraryMethod => write!(f, "#[contract_library_method]"),
            SecondaryAttribute::Export => write!(f, "#[export]"),
            SecondaryAttribute::Field(ref k) => write!(f, "#[field({k})]"),
            SecondaryAttribute::Abi(ref k) => write!(f, "#[abi({k})]"),
            SecondaryAttribute::Varargs => write!(f, "#[varargs]"),
            SecondaryAttribute::UseCallersScope => write!(f, "#[use_callers_scope]"),
            SecondaryAttribute::Allow(ref k) => write!(f, "#[allow(#{k})]"),
            SecondaryAttribute::RunBefore(attr) => write!(f, "#[run_before({attr})]"),
            SecondaryAttribute::RunAfter(attr) => write!(f, "#[run_after({attr})]"),
=======
            SecondaryAttribute::Tag(ref attribute) => format!("'{}", attribute.contents),
            SecondaryAttribute::Meta(ref attribute) => attribute.contents.to_string(),
            SecondaryAttribute::ContractLibraryMethod => "contract_library_method".to_string(),
            SecondaryAttribute::Export => "export".to_string(),
            SecondaryAttribute::Field(ref k) => format!("field({k})"),
            SecondaryAttribute::Abi(ref k) => format!("abi({k})"),
            SecondaryAttribute::Varargs => "varargs".to_string(),
            SecondaryAttribute::UseCallersScope => "use_callers_scope".to_string(),
            SecondaryAttribute::Allow(ref k) => format!("allow({k})"),
>>>>>>> b8203288
        }
    }
}

impl fmt::Display for SecondaryAttribute {
    fn fmt(&self, f: &mut fmt::Formatter<'_>) -> fmt::Result {
        write!(f, "#[{}]", self.contents())
    }
}

#[derive(PartialEq, Eq, Hash, Debug, Clone, PartialOrd, Ord)]
pub struct CustomAttribute {
    pub contents: String,
    // The span of the entire attribute, including leading `#[` and trailing `]`
    pub span: Span,
    // The span for the attribute contents (what's inside `#[...]`)
    pub contents_span: Span,
}

impl CustomAttribute {
    fn name(&self) -> Option<String> {
        let mut lexer = Lexer::new(&self.contents);
        let token = lexer.next()?.ok()?;
        if let Token::Ident(ident) = token.into_token() {
            Some(ident)
        } else {
            None
        }
    }
}

impl AsRef<str> for FunctionAttribute {
    fn as_ref(&self) -> &str {
        match self {
            FunctionAttribute::Foreign(string) => string,
            FunctionAttribute::Builtin(string) => string,
            FunctionAttribute::Oracle(string) => string,
            FunctionAttribute::Test { .. } => "",
            FunctionAttribute::Recursive => "",
            FunctionAttribute::Fold => "",
            FunctionAttribute::NoPredicates => "",
            FunctionAttribute::InlineAlways => "",
        }
    }
}

impl AsRef<str> for SecondaryAttribute {
    fn as_ref(&self) -> &str {
        match self {
            SecondaryAttribute::Deprecated(Some(string)) => string,
            SecondaryAttribute::Deprecated(None) => "",
            SecondaryAttribute::Tag(attribute) => &attribute.contents,
            SecondaryAttribute::Meta(attribute) => &attribute.contents,
            SecondaryAttribute::Field(string)
            | SecondaryAttribute::Abi(string)
            | SecondaryAttribute::RunBefore(string)
            | SecondaryAttribute::RunAfter(string)
            | SecondaryAttribute::Allow(string) => string,
            SecondaryAttribute::ContractLibraryMethod => "",
            SecondaryAttribute::Export => "",
            SecondaryAttribute::Varargs => "",
            SecondaryAttribute::UseCallersScope => "",
        }
    }
}

/// Note that `self` is not present - it is a contextual keyword rather than a true one as it is
/// only special within `impl`s. Otherwise `self` functions as a normal identifier.
#[derive(PartialEq, Eq, Hash, Debug, Copy, Clone, PartialOrd, Ord, strum_macros::EnumIter)]
pub enum Keyword {
    As,
    Assert,
    AssertEq,
    Bool,
    Break,
    CallData,
    Char,
    Comptime,
    Constrain,
    Continue,
    Contract,
    Crate,
    CtString,
    Dep,
    Else,
    Expr,
    Field,
    Fn,
    For,
    FormatString,
    FunctionDefinition,
    Global,
    If,
    Impl,
    In,
    Let,
    Mod,
    Module,
    Mut,
    Pub,
    Quoted,
    Return,
    ReturnData,
    String,
    Struct,
    StructDefinition,
    Super,
    TopLevelItem,
    Trait,
    TraitConstraint,
    TraitDefinition,
    TraitImpl,
    Type,
    TypedExpr,
    TypeType,
    Unchecked,
    Unconstrained,
    UnresolvedType,
    Unsafe,
    Use,
    Where,
    While,
}

impl fmt::Display for Keyword {
    fn fmt(&self, f: &mut fmt::Formatter) -> fmt::Result {
        match *self {
            Keyword::As => write!(f, "as"),
            Keyword::Assert => write!(f, "assert"),
            Keyword::AssertEq => write!(f, "assert_eq"),
            Keyword::Bool => write!(f, "bool"),
            Keyword::Break => write!(f, "break"),
            Keyword::Char => write!(f, "char"),
            Keyword::CallData => write!(f, "call_data"),
            Keyword::Comptime => write!(f, "comptime"),
            Keyword::Constrain => write!(f, "constrain"),
            Keyword::Continue => write!(f, "continue"),
            Keyword::Contract => write!(f, "contract"),
            Keyword::Crate => write!(f, "crate"),
            Keyword::CtString => write!(f, "CtString"),
            Keyword::Dep => write!(f, "dep"),
            Keyword::Else => write!(f, "else"),
            Keyword::Expr => write!(f, "Expr"),
            Keyword::Field => write!(f, "Field"),
            Keyword::Fn => write!(f, "fn"),
            Keyword::For => write!(f, "for"),
            Keyword::FormatString => write!(f, "fmtstr"),
            Keyword::FunctionDefinition => write!(f, "FunctionDefinition"),
            Keyword::Global => write!(f, "global"),
            Keyword::If => write!(f, "if"),
            Keyword::Impl => write!(f, "impl"),
            Keyword::In => write!(f, "in"),
            Keyword::Let => write!(f, "let"),
            Keyword::Mod => write!(f, "mod"),
            Keyword::Module => write!(f, "Module"),
            Keyword::Mut => write!(f, "mut"),
            Keyword::Pub => write!(f, "pub"),
            Keyword::Quoted => write!(f, "Quoted"),
            Keyword::Return => write!(f, "return"),
            Keyword::ReturnData => write!(f, "return_data"),
            Keyword::String => write!(f, "str"),
            Keyword::Struct => write!(f, "struct"),
            Keyword::StructDefinition => write!(f, "StructDefinition"),
            Keyword::Super => write!(f, "super"),
            Keyword::TopLevelItem => write!(f, "TopLevelItem"),
            Keyword::Trait => write!(f, "trait"),
            Keyword::TraitConstraint => write!(f, "TraitConstraint"),
            Keyword::TraitDefinition => write!(f, "TraitDefinition"),
            Keyword::TraitImpl => write!(f, "TraitImpl"),
            Keyword::Type => write!(f, "type"),
            Keyword::TypedExpr => write!(f, "TypedExpr"),
            Keyword::TypeType => write!(f, "Type"),
            Keyword::Unchecked => write!(f, "unchecked"),
            Keyword::Unconstrained => write!(f, "unconstrained"),
            Keyword::UnresolvedType => write!(f, "UnresolvedType"),
            Keyword::Unsafe => write!(f, "unsafe"),
            Keyword::Use => write!(f, "use"),
            Keyword::Where => write!(f, "where"),
            Keyword::While => write!(f, "while"),
        }
    }
}

impl Keyword {
    /// Looks up a word in the source program and returns the associated keyword, if found.
    pub(crate) fn lookup_keyword(word: &str) -> Option<Token> {
        let keyword = match word {
            "as" => Keyword::As,
            "assert" => Keyword::Assert,
            "assert_eq" => Keyword::AssertEq,
            "bool" => Keyword::Bool,
            "break" => Keyword::Break,
            "call_data" => Keyword::CallData,
            "char" => Keyword::Char,
            "comptime" => Keyword::Comptime,
            "constrain" => Keyword::Constrain,
            "continue" => Keyword::Continue,
            "contract" => Keyword::Contract,
            "crate" => Keyword::Crate,
            "CtString" => Keyword::CtString,
            "dep" => Keyword::Dep,
            "else" => Keyword::Else,
            "Expr" => Keyword::Expr,
            "Field" => Keyword::Field,
            "fn" => Keyword::Fn,
            "for" => Keyword::For,
            "fmtstr" => Keyword::FormatString,
            "FunctionDefinition" => Keyword::FunctionDefinition,
            "global" => Keyword::Global,
            "if" => Keyword::If,
            "impl" => Keyword::Impl,
            "in" => Keyword::In,
            "let" => Keyword::Let,
            "mod" => Keyword::Mod,
            "Module" => Keyword::Module,
            "mut" => Keyword::Mut,
            "pub" => Keyword::Pub,
            "Quoted" => Keyword::Quoted,
            "return" => Keyword::Return,
            "return_data" => Keyword::ReturnData,
            "str" => Keyword::String,
            "struct" => Keyword::Struct,
            "super" => Keyword::Super,
            "TopLevelItem" => Keyword::TopLevelItem,
            "trait" => Keyword::Trait,
            "TraitConstraint" => Keyword::TraitConstraint,
            "TraitDefinition" => Keyword::TraitDefinition,
            "TraitImpl" => Keyword::TraitImpl,
            "type" => Keyword::Type,
            "Type" => Keyword::TypeType,
            "TypedExpr" => Keyword::TypedExpr,
            "StructDefinition" => Keyword::StructDefinition,
            "unchecked" => Keyword::Unchecked,
            "unconstrained" => Keyword::Unconstrained,
            "UnresolvedType" => Keyword::UnresolvedType,
            "unsafe" => Keyword::Unsafe,
            "use" => Keyword::Use,
            "where" => Keyword::Where,
            "while" => Keyword::While,

            "true" => return Some(Token::Bool(true)),
            "false" => return Some(Token::Bool(false)),
            _ => return None,
        };

        Some(Token::Keyword(keyword))
    }
}

#[derive(Debug, Clone, PartialEq, Eq, PartialOrd, Ord, Hash)]
pub struct Tokens(pub Vec<SpannedToken>);

#[cfg(test)]
mod keywords {
    use strum::IntoEnumIterator;

    use super::{Keyword, Token};

    #[test]
    fn lookup_consistency() {
        for keyword in Keyword::iter() {
            let resolved_token =
                Keyword::lookup_keyword(&format!("{keyword}")).unwrap_or_else(|| {
                    panic!("Keyword::lookup_keyword couldn't find Keyword {keyword}")
                });

            assert_eq!(
                resolved_token,
                Token::Keyword(keyword),
                "Keyword::lookup_keyword returns unexpected Keyword"
            );
        }
    }
}<|MERGE_RESOLUTION|>--- conflicted
+++ resolved
@@ -1022,41 +1022,29 @@
     }
 
     pub(crate) fn contents(&self) -> String {
+        self.to_string()
+    }
+}
+
+impl fmt::Display for SecondaryAttribute {
+    fn fmt(&self, f: &mut fmt::Formatter<'_>) -> fmt::Result {
         match self {
-            SecondaryAttribute::Deprecated(None) => "deprecated".to_string(),
+            SecondaryAttribute::Deprecated(None) => write!(f, "deprecated"),
             SecondaryAttribute::Deprecated(Some(ref note)) => {
-                format!("deprecated({note:?})")
-            }
-<<<<<<< HEAD
-            SecondaryAttribute::Tag(ref attribute) => write!(f, "#['{}]", attribute.contents),
-            SecondaryAttribute::Meta(ref attribute) => write!(f, "#[{}]", attribute.contents),
-            SecondaryAttribute::ContractLibraryMethod => write!(f, "#[contract_library_method]"),
-            SecondaryAttribute::Export => write!(f, "#[export]"),
-            SecondaryAttribute::Field(ref k) => write!(f, "#[field({k})]"),
-            SecondaryAttribute::Abi(ref k) => write!(f, "#[abi({k})]"),
-            SecondaryAttribute::Varargs => write!(f, "#[varargs]"),
-            SecondaryAttribute::UseCallersScope => write!(f, "#[use_callers_scope]"),
-            SecondaryAttribute::Allow(ref k) => write!(f, "#[allow(#{k})]"),
+                write!(f, "deprecated({note:?})")
+            }
+            SecondaryAttribute::Tag(ref attribute) => write!(f, "'{}", attribute.contents),
+            SecondaryAttribute::Meta(ref attribute) => write!(f, "{}", attribute.contents),
+            SecondaryAttribute::ContractLibraryMethod => write!(f, "contract_library_method"),
+            SecondaryAttribute::Export => write!(f, "export"),
+            SecondaryAttribute::Field(ref k) => write!(f, "field({k})"),
+            SecondaryAttribute::Abi(ref k) => write!(f, "abi({k})"),
+            SecondaryAttribute::Varargs => write!(f, "varargs"),
+            SecondaryAttribute::UseCallersScope => write!(f, "use_callers_scope"),
+            SecondaryAttribute::Allow(ref k) => write!(f, "allow({k})"),
             SecondaryAttribute::RunBefore(attr) => write!(f, "#[run_before({attr})]"),
             SecondaryAttribute::RunAfter(attr) => write!(f, "#[run_after({attr})]"),
-=======
-            SecondaryAttribute::Tag(ref attribute) => format!("'{}", attribute.contents),
-            SecondaryAttribute::Meta(ref attribute) => attribute.contents.to_string(),
-            SecondaryAttribute::ContractLibraryMethod => "contract_library_method".to_string(),
-            SecondaryAttribute::Export => "export".to_string(),
-            SecondaryAttribute::Field(ref k) => format!("field({k})"),
-            SecondaryAttribute::Abi(ref k) => format!("abi({k})"),
-            SecondaryAttribute::Varargs => "varargs".to_string(),
-            SecondaryAttribute::UseCallersScope => "use_callers_scope".to_string(),
-            SecondaryAttribute::Allow(ref k) => format!("allow({k})"),
->>>>>>> b8203288
-        }
-    }
-}
-
-impl fmt::Display for SecondaryAttribute {
-    fn fmt(&self, f: &mut fmt::Formatter<'_>) -> fmt::Result {
-        write!(f, "#[{}]", self.contents())
+        }
     }
 }
 
