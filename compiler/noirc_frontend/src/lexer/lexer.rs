--- conflicted
+++ resolved
@@ -1153,8 +1153,6 @@
         }
     }
 
-<<<<<<< HEAD
-
     #[test]
     fn test_lalrpop() {
         use lalrpop_util::lalrpop_mod;
@@ -1226,7 +1224,6 @@
 
     }
 
-=======
     // returns a vector of:
     //   (expected_token_discriminator, strings_to_lex)
     // expected_token_discriminator matches a given token when
@@ -1336,5 +1333,4 @@
             }
         }
     }
->>>>>>> 0d3d5fda
 }