--- conflicted
+++ resolved
@@ -323,52 +323,6 @@
             _ => None,
         }
     }
-<<<<<<< HEAD
-=======
-
-    /// Try to unify equations like `(..) + 3 = (..) + 1`
-    /// by transforming them to `(..) + 2 =  (..)`
-    pub(super) fn try_unify_by_moving_constant_terms(
-        &self,
-        other: &Type,
-        bindings: &mut TypeBindings,
-    ) -> Result<(), UnificationError> {
-        if let Type::InfixExpr(lhs_a, op_a, rhs_a) = self {
-            if let Some(inverse) = op_a.approx_inverse() {
-                let kind = lhs_a.infix_kind(rhs_a);
-                let dummy_span = Span::default();
-                if let Ok(rhs_a_value) = rhs_a.evaluate_to_field_element(&kind, dummy_span) {
-                    let rhs_a = Box::new(Type::Constant(rhs_a_value, kind));
-                    let new_other = Type::InfixExpr(Box::new(other.clone()), inverse, rhs_a);
-
-                    let mut tmp_bindings = bindings.clone();
-                    if lhs_a.try_unify(&new_other, &mut tmp_bindings).is_ok() {
-                        *bindings = tmp_bindings;
-                        return Ok(());
-                    }
-                }
-            }
-        }
-
-        if let Type::InfixExpr(lhs_b, op_b, rhs_b) = other {
-            if let Some(inverse) = op_b.approx_inverse() {
-                let kind = lhs_b.infix_kind(rhs_b);
-                let dummy_span = Span::default();
-                if let Ok(rhs_b_value) = rhs_b.evaluate_to_field_element(&kind, dummy_span) {
-                    let rhs_b = Box::new(Type::Constant(rhs_b_value, kind));
-                    let new_self = Type::InfixExpr(Box::new(self.clone()), inverse, rhs_b);
-
-                    let mut tmp_bindings = bindings.clone();
-                    if new_self.try_unify(lhs_b, &mut tmp_bindings).is_ok() {
-                        *bindings = tmp_bindings;
-                        return Ok(());
-                    }
-                }
-            }
-        }
-
-        Err(UnificationError)
-    }
 }
 
 #[cfg(test)]
@@ -667,5 +621,4 @@
             }
         }
     }
->>>>>>> 245f50d2
 }