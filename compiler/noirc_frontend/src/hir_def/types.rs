use std::{
    borrow::Cow,
    cell::RefCell,
    collections::{BTreeSet, HashMap},
    rc::Rc,
};

#[cfg(test)]
use proptest_derive::Arbitrary;

use acvm::{AcirField, FieldElement};

use crate::{
    ast::{IntegerBitSize, ItemVisibility},
    hir::type_check::{generics::TraitGenerics, TypeCheckError},
    hir_def::iterative_unification::Unifier,
    node_interner::{ExprId, NodeInterner, TraitId, TypeAliasId},
};
use iter_extended::vecmap;
use noirc_errors::{Location, Span};
use noirc_printable_type::PrintableType;

use crate::{
    ast::{Ident, Signedness},
    node_interner::StructId,
};

use super::{
    expr::{HirCallExpression, HirExpression, HirIdent},
    traits::NamedType,
};

mod arithmetic;

#[derive(Eq, Clone, Ord, PartialOrd)]
pub enum Type {
    /// A primitive Field type
    FieldElement,

    /// Array(N, E) is an array of N elements of type E. It is expected that N
    /// is either a type variable of some kind or a Type::Constant.
    Array(Box<Type>, Box<Type>),

    /// Slice(E) is a slice of elements of type E.
    Slice(Box<Type>),

    /// A primitive integer type with the given sign and bit count.
    /// E.g. `u32` would be `Integer(Unsigned, ThirtyTwo)`
    Integer(Signedness, IntegerBitSize),

    /// The primitive `bool` type.
    Bool,

    /// String(N) is an array of characters of length N. It is expected that N
    /// is either a type variable of some kind or a Type::Constant.
    String(Box<Type>),

    /// FmtString(N, Vec<E>) is an array of characters of length N that contains
    /// a list of fields specified inside the string by the following regular expression r"\{([\S]+)\}"
    FmtString(Box<Type>, Box<Type>),

    /// The unit type `()`.
    Unit,

    /// A tuple type with the given list of fields in the order they appear in source code.
    Tuple(Vec<Type>),

    /// A user-defined struct type. The `Shared<StructType>` field here refers to
    /// the shared definition for each instance of this struct type. The `Vec<Type>`
    /// represents the generic arguments (if any) to this struct type.
    Struct(Shared<StructType>, Vec<Type>),

    /// A user-defined alias to another type. Similar to a Struct, this carries a shared
    /// reference to the definition of the alias along with any generics that may have
    /// been applied to the alias.
    Alias(Shared<TypeAlias>, Vec<Type>),

    /// TypeVariables are stand-in variables for some type which is not yet known.
    /// They are not to be confused with NamedGenerics. While the later mostly works
    /// as with normal types (ie. for two NamedGenerics T and U, T != U), TypeVariables
    /// will be automatically rebound as necessary to satisfy any calls to unify.
    ///
    /// TypeVariables are often created when a generic function is instantiated. This
    /// is a process that replaces each NamedGeneric in a generic function with a TypeVariable.
    /// Doing this at each call site of a generic function is how they can be called with
    /// different argument types each time.
    TypeVariable(TypeVariable),

    /// `impl Trait` when used in a type position.
    /// These are only matched based on the TraitId. The trait name parameter is only
    /// used for displaying error messages using the name of the trait.
    TraitAsType(TraitId, Rc<String>, TraitGenerics),

    /// NamedGenerics are the 'T' or 'U' in a user-defined generic function
    /// like `fn foo<T, U>(...) {}`. Unlike TypeVariables, they cannot be bound over.
    NamedGeneric(TypeVariable, Rc<String>),

    /// A cast (to, from) that's checked at monomorphization.
    ///
    /// Simplifications on arithmetic generics are only allowed on the LHS.
    CheckedCast {
        from: Box<Type>,
        to: Box<Type>,
    },

    /// A functions with arguments, a return type and environment.
    /// the environment should be `Unit` by default,
    /// for closures it should contain a `Tuple` type with the captured
    /// variable types.
    Function(
        Vec<Type>,
        /*return_type:*/ Box<Type>,
        /*environment:*/ Box<Type>,
        /*unconstrained*/ bool,
    ),

    /// &mut T
    MutableReference(Box<Type>),

    /// A type generic over the given type variables.
    /// Storing both the TypeVariableId and TypeVariable isn't necessary
    /// but it makes handling them both easier. The TypeVariableId should
    /// never be bound over during type checking, but during monomorphization it
    /// will be and thus needs the full TypeVariable link.
    Forall(GenericTypeVars, Box<Type>),

    /// A type-level integer. Included to let
    /// 1. an Array's size type variable
    ///     bind to an integer without special checks to bind it to a non-type.
    /// 2. values to be used at the type level
    Constant(FieldElement, Kind),

    /// The type of quoted code in macros. This is always a comptime-only type
    Quoted(QuotedType),

    InfixExpr(Box<Type>, BinaryTypeOperator, Box<Type>),

    /// The result of some type error. Remembering type errors as their own type variant lets
    /// us avoid issuing repeat type errors for the same item. For example, a lambda with
    /// an invalid type would otherwise issue a new error each time it is called
    /// if not for this variant.
    Error,
}

/// A Kind is the type of a Type. These are used since only certain kinds of types are allowed in
/// certain positions.
///
/// For example, the type of a struct field or a function parameter is expected to be
/// a type of kind * (represented here as `Normal`). Types used in positions where a number
/// is expected (such as in an array length position) are expected to be of kind `Kind::Numeric`.
#[derive(PartialEq, Eq, Clone, Hash, Debug, PartialOrd, Ord)]
pub enum Kind {
    /// Can bind to any type
    // TODO(https://github.com/noir-lang/noir/issues/6194): evaluate need for and usage of
    Any,

    /// Can bind to any type, except Type::Constant and Type::InfixExpr
    Normal,

    /// A generic integer or field type. This is a more specific kind of TypeVariable
    /// that can only be bound to Type::Field, Type::Integer, or other polymorphic integers.
    /// This is the type of undecorated integer literals like `46`. Typing them in this way
    /// allows them to be polymorphic over the actual integer/field type used without requiring
    /// type annotations on each integer literal.
    IntegerOrField,

    /// A generic integer type. This is a more specific kind of TypeVariable
    /// that can only be bound to Type::Integer, or other polymorphic integers.
    Integer,

    /// Can bind to a Type::Constant or Type::InfixExpr of the given kind
    Numeric(Box<Type>),
}

impl Kind {
    // Kind::Numeric constructor helper
    pub fn numeric(typ: Type) -> Kind {
        Kind::Numeric(Box::new(typ))
    }

    pub(crate) fn is_error(&self) -> bool {
        match self.follow_bindings() {
            Self::Numeric(typ) => *typ == Type::Error,
            _ => false,
        }
    }

    pub(crate) fn is_type_level_field_element(&self) -> bool {
        let type_level = false;
        self.is_field_element(type_level)
    }

    /// If value_level, only check for Type::FieldElement,
    /// else only check for a type-level FieldElement
    fn is_field_element(&self, value_level: bool) -> bool {
        match self.follow_bindings() {
            Kind::Numeric(typ) => typ.is_field_element(value_level),
            Kind::IntegerOrField => value_level,
            _ => false,
        }
    }

    pub(crate) fn u32() -> Self {
        Self::numeric(Type::Integer(Signedness::Unsigned, IntegerBitSize::ThirtyTwo))
    }

    pub(crate) fn follow_bindings(&self) -> Self {
        match self {
            Self::Any => Self::Any,
            Self::Normal => Self::Normal,
            Self::Integer => Self::Integer,
            Self::IntegerOrField => Self::IntegerOrField,
            Self::Numeric(typ) => Self::numeric(typ.follow_bindings()),
        }
    }

    /// Unifies this kind with the other. Returns true on success
    pub(crate) fn unifies(&self, other: &Kind) -> bool {
        match (self, other) {
            // Kind::Any unifies with everything
            (Kind::Any, _) | (_, Kind::Any) => true,

            // Kind::Normal unifies with Kind::Integer and Kind::IntegerOrField
            (Kind::Normal, Kind::Integer | Kind::IntegerOrField)
            | (Kind::Integer | Kind::IntegerOrField, Kind::Normal) => true,

            // Kind::Integer unifies with Kind::IntegerOrField
            (Kind::Integer | Kind::IntegerOrField, Kind::Integer | Kind::IntegerOrField) => true,

            // Kind::Numeric unifies along its Type argument
            (Kind::Numeric(lhs), Kind::Numeric(rhs)) => {
                let mut bindings = TypeBindings::new();
                let unifies = Unifier::try_unify(lhs, rhs, &mut bindings).is_ok();
                if unifies {
                    Type::apply_type_bindings(bindings);
                }
                unifies
            }

            // everything unifies with itself
            (lhs, rhs) => lhs == rhs,
        }
    }

    pub(crate) fn unify(&self, other: &Kind) -> Result<(), UnificationError> {
        if self.unifies(other) {
            Ok(())
        } else {
            Err(UnificationError)
        }
    }

    /// Returns the default type this type variable should be bound to if it is still unbound
    /// during monomorphization.
    pub(crate) fn default_type(&self) -> Option<Type> {
        match self {
            Kind::IntegerOrField => Some(Type::default_int_or_field_type()),
            Kind::Integer => Some(Type::default_int_type()),
            Kind::Any | Kind::Normal | Kind::Numeric(..) => None,
        }
    }

    fn integral_maximum_size(&self) -> Option<FieldElement> {
        match self.follow_bindings() {
            Kind::Any | Kind::IntegerOrField | Kind::Integer | Kind::Normal => None,
            Self::Numeric(typ) => typ.integral_maximum_size(),
        }
    }

    /// Ensure the given value fits in self.integral_maximum_size()
    fn ensure_value_fits(
        &self,
        value: FieldElement,
        span: Span,
    ) -> Result<FieldElement, TypeCheckError> {
        match self.integral_maximum_size() {
            None => Ok(value),
            Some(maximum_size) => (value <= maximum_size).then_some(value).ok_or_else(|| {
                TypeCheckError::OverflowingConstant {
                    value,
                    kind: self.clone(),
                    maximum_size,
                    span,
                }
            }),
        }
    }
}

impl std::fmt::Display for Kind {
    fn fmt(&self, f: &mut std::fmt::Formatter<'_>) -> std::fmt::Result {
        match self {
            Kind::Any => write!(f, "any"),
            Kind::Normal => write!(f, "normal"),
            Kind::Integer => write!(f, "int"),
            Kind::IntegerOrField => write!(f, "intOrField"),
            Kind::Numeric(typ) => write!(f, "numeric {}", typ),
        }
    }
}

#[derive(Debug, PartialEq, Eq, Copy, Clone, Hash, PartialOrd, Ord)]
#[cfg_attr(test, derive(strum_macros::EnumIter))]
pub enum QuotedType {
    Expr,
    Quoted,
    TopLevelItem,
    Type,
    TypedExpr,
    StructDefinition,
    TraitConstraint,
    TraitDefinition,
    TraitImpl,
    UnresolvedType,
    FunctionDefinition,
    Module,
    CtString,
}

/// A list of (TypeVariableId, Kind)'s to bind to a type. Storing the
/// TypeVariable in addition to the matching TypeVariableId allows
/// the binding to later be undone if needed.
pub type TypeBindings = HashMap<TypeVariableId, (TypeVariable, Kind, Type)>;

/// Represents a struct type in the type system. Each instance of this
/// rust struct will be shared across all Type::Struct variants that represent
/// the same struct type.
pub struct StructType {
    /// A unique id representing this struct type. Used to check if two
    /// struct types are equal.
    pub id: StructId,

    pub name: Ident,

    /// Fields are ordered and private, they should only
    /// be accessed through get_field(), get_fields(), or instantiate()
    /// since these will handle applying generic arguments to fields as well.
    fields: Vec<StructField>,

    pub generics: Generics,
    pub location: Location,
}

pub struct StructField {
    pub visibility: ItemVisibility,
    pub name: Ident,
    pub typ: Type,
}

/// Corresponds to generic lists such as `<T, U>` in the source program.
/// Used mainly for resolved types which no longer need information such
/// as names or kinds
pub type GenericTypeVars = Vec<TypeVariable>;

/// Corresponds to generic lists such as `<T, U>` with additional
/// information gathered during name resolution that is necessary
/// correctly resolving types.
pub type Generics = Vec<ResolvedGeneric>;

#[derive(Debug, Clone, PartialEq, Eq)]
pub struct ResolvedGeneric {
    pub name: Rc<String>,
    pub type_var: TypeVariable,
    pub span: Span,
}

impl ResolvedGeneric {
    pub fn as_named_generic(self) -> Type {
        Type::NamedGeneric(self.type_var, self.name)
    }

    pub fn kind(&self) -> Kind {
        self.type_var.kind()
    }
}

enum FunctionCoercionResult {
    NoCoercion,
    Coerced(Type),
    UnconstrainedMismatch(Type),
}

impl std::hash::Hash for StructType {
    fn hash<H: std::hash::Hasher>(&self, state: &mut H) {
        self.id.hash(state);
    }
}

impl Eq for StructType {}

impl PartialEq for StructType {
    fn eq(&self, other: &Self) -> bool {
        self.id == other.id
    }
}

impl PartialOrd for StructType {
    fn partial_cmp(&self, other: &Self) -> Option<std::cmp::Ordering> {
        Some(self.cmp(other))
    }
}

impl Ord for StructType {
    fn cmp(&self, other: &Self) -> std::cmp::Ordering {
        self.id.cmp(&other.id)
    }
}

impl StructType {
    pub fn new(
        id: StructId,
        name: Ident,

        location: Location,
        fields: Vec<StructField>,
        generics: Generics,
    ) -> StructType {
        StructType { id, fields, name, location, generics }
    }

    /// To account for cyclic references between structs, a struct's
    /// fields are resolved strictly after the struct itself is initially
    /// created. Therefore, this method is used to set the fields once they
    /// become known.
    pub fn set_fields(&mut self, fields: Vec<StructField>) {
        self.fields = fields;
    }

    pub fn num_fields(&self) -> usize {
        self.fields.len()
    }

    /// Returns the field matching the given field name, as well as its visibility and field index.
    pub fn get_field(
        &self,
        field_name: &str,
        generic_args: &[Type],
    ) -> Option<(Type, ItemVisibility, usize)> {
        assert_eq!(self.generics.len(), generic_args.len());

        self.fields.iter().enumerate().find(|(_, field)| field.name.0.contents == field_name).map(
            |(i, field)| {
                let substitutions = self
                    .generics
                    .iter()
                    .zip(generic_args)
                    .map(|(old, new)| {
                        (
                            old.type_var.id(),
                            (old.type_var.clone(), old.type_var.kind(), new.clone()),
                        )
                    })
                    .collect();

                (field.typ.substitute(&substitutions), field.visibility, i)
            },
        )
    }

    /// Returns all the fields of this type, after being applied to the given generic arguments.
    pub fn get_fields_with_visibility(
        &self,
        generic_args: &[Type],
    ) -> Vec<(String, ItemVisibility, Type)> {
        let substitutions = self.get_fields_substitutions(generic_args);

        vecmap(&self.fields, |field| {
            let name = field.name.0.contents.clone();
            (name, field.visibility, field.typ.substitute(&substitutions))
        })
    }

    pub fn get_fields(&self, generic_args: &[Type]) -> Vec<(String, Type)> {
        let substitutions = self.get_fields_substitutions(generic_args);

        vecmap(&self.fields, |field| {
            let name = field.name.0.contents.clone();
            (name, field.typ.substitute(&substitutions))
        })
    }

    fn get_fields_substitutions(
        &self,
        generic_args: &[Type],
    ) -> HashMap<TypeVariableId, (TypeVariable, Kind, Type)> {
        assert_eq!(self.generics.len(), generic_args.len());

        self.generics
            .iter()
            .zip(generic_args)
            .map(|(old, new)| {
                (old.type_var.id(), (old.type_var.clone(), old.type_var.kind(), new.clone()))
            })
            .collect()
    }

    /// Returns the name and raw types of each field of this type.
    /// This will not substitute any generic arguments so a generic field like `x`
    /// in `struct Foo<T> { x: T }` will return a `("x", T)` pair.
    ///
    /// This method is almost never what is wanted for type checking or monomorphization,
    /// prefer to use `get_fields` whenever possible.
    pub fn get_fields_as_written(&self) -> Vec<StructField> {
        vecmap(&self.fields, |field| StructField {
            visibility: field.visibility,
            name: field.name.clone(),
            typ: field.typ.clone(),
        })
    }

    /// Returns the field at the given index. Panics if no field exists at the given index.
    pub fn field_at(&self, index: usize) -> &StructField {
        &self.fields[index]
    }

    pub fn field_names(&self) -> BTreeSet<Ident> {
        self.fields.iter().map(|field| field.name.clone()).collect()
    }

    /// Instantiate this struct type, returning a Vec of the new generic args (in
    /// the same order as self.generics)
    pub fn instantiate(&self, interner: &mut NodeInterner) -> Vec<Type> {
        vecmap(&self.generics, |generic| interner.next_type_variable_with_kind(generic.kind()))
    }
}

impl std::fmt::Display for StructType {
    fn fmt(&self, f: &mut std::fmt::Formatter<'_>) -> std::fmt::Result {
        write!(f, "{}", self.name)
    }
}

/// Wrap around an unsolved type
#[derive(Debug, Clone, Eq)]
pub struct TypeAlias {
    pub name: Ident,
    pub id: TypeAliasId,
    pub typ: Type,
    pub generics: Generics,
    pub location: Location,
}

impl std::hash::Hash for TypeAlias {
    fn hash<H: std::hash::Hasher>(&self, state: &mut H) {
        self.id.hash(state);
    }
}

impl PartialEq for TypeAlias {
    fn eq(&self, other: &Self) -> bool {
        self.id == other.id
    }
}

impl Ord for TypeAlias {
    fn cmp(&self, other: &Self) -> std::cmp::Ordering {
        self.id.cmp(&other.id)
    }
}

impl PartialOrd for TypeAlias {
    fn partial_cmp(&self, other: &Self) -> Option<std::cmp::Ordering> {
        Some(self.cmp(other))
    }
}

impl std::fmt::Display for TypeAlias {
    fn fmt(&self, f: &mut std::fmt::Formatter<'_>) -> std::fmt::Result {
        write!(f, "{}", self.name)
    }
}

impl TypeAlias {
    pub fn new(
        id: TypeAliasId,
        name: Ident,
        location: Location,
        typ: Type,
        generics: Generics,
    ) -> TypeAlias {
        TypeAlias { id, typ, name, location, generics }
    }

    pub fn set_type_and_generics(&mut self, new_typ: Type, new_generics: Generics) {
        assert_eq!(self.typ, Type::Error);
        self.typ = new_typ;
        self.generics = new_generics;
    }

    pub fn get_type(&self, generic_args: &[Type]) -> Type {
        assert_eq!(self.generics.len(), generic_args.len());

        let substitutions = self
            .generics
            .iter()
            .zip(generic_args)
            .map(|(old, new)| {
                (old.type_var.id(), (old.type_var.clone(), old.type_var.kind(), new.clone()))
            })
            .collect();

        self.typ.substitute(&substitutions)
    }

    pub fn instantiate(&self, interner: &NodeInterner) -> Type {
        let args = vecmap(&self.generics, |_| interner.next_type_variable());
        self.get_type(&args)
    }
}

/// A shared, mutable reference to some T.
/// Wrapper is required for Hash impl of RefCell.
#[derive(Debug, Eq, PartialOrd, Ord)]
pub struct Shared<T>(Rc<RefCell<T>>);

impl<T: std::hash::Hash> std::hash::Hash for Shared<T> {
    fn hash<H: std::hash::Hasher>(&self, state: &mut H) {
        self.0.borrow().hash(state);
    }
}

impl<T: PartialEq> PartialEq for Shared<T> {
    fn eq(&self, other: &Self) -> bool {
        let ref1 = self.0.borrow();
        let ref2 = other.0.borrow();
        *ref1 == *ref2
    }
}

impl<T> Clone for Shared<T> {
    fn clone(&self) -> Self {
        Shared(self.0.clone())
    }
}

impl<T> From<T> for Shared<T> {
    fn from(thing: T) -> Shared<T> {
        Shared::new(thing)
    }
}

impl<T> Shared<T> {
    pub fn new(thing: T) -> Shared<T> {
        Shared(Rc::new(RefCell::new(thing)))
    }

    pub fn borrow(&self) -> std::cell::Ref<T> {
        self.0.borrow()
    }

    pub fn borrow_mut(&self) -> std::cell::RefMut<T> {
        self.0.borrow_mut()
    }

    pub fn unwrap_or_clone(self) -> T
    where
        T: Clone,
    {
        match Rc::try_unwrap(self.0) {
            Ok(elem) => elem.into_inner(),
            Err(rc) => rc.as_ref().clone().into_inner(),
        }
    }
}

/// A restricted subset of binary operators useable on
/// type level integers for use in the array length positions of types.
#[cfg_attr(test, derive(Arbitrary))]
#[derive(Debug, Copy, Clone, Hash, PartialEq, Eq, PartialOrd, Ord)]
pub enum BinaryTypeOperator {
    Addition,
    Subtraction,
    Multiplication,
    Division,
    Modulo,
}

/// A TypeVariable is a mutable reference that is either
/// bound to some type, or unbound with a given TypeVariableId.
#[derive(PartialEq, Eq, Clone, Hash, PartialOrd, Ord)]
pub struct TypeVariable(TypeVariableId, Shared<TypeBinding>);

impl TypeVariable {
    pub fn unbound(id: TypeVariableId, type_var_kind: Kind) -> Self {
        TypeVariable(id, Shared::new(TypeBinding::Unbound(id, type_var_kind)))
    }

    pub fn id(&self) -> TypeVariableId {
        self.0
    }

    /// Bind this type variable to a value.
    ///
    /// Panics if this TypeVariable is already Bound.
    /// Also Panics if the ID of this TypeVariable occurs within the given
    /// binding, as that would cause an infinitely recursive type.
    pub fn bind(&self, typ: Type) {
        let id = match &*self.1.borrow() {
            TypeBinding::Bound(binding) => {
                unreachable!("TypeVariable::bind, cannot bind bound var {} to {}", binding, typ)
            }
            TypeBinding::Unbound(id, _) => *id,
        };

        assert!(!typ.occurs(id), "{self:?} occurs within {typ:?}");
        *self.1.borrow_mut() = TypeBinding::Bound(typ);
    }

    pub fn try_bind(&self, binding: Type, kind: &Kind, span: Span) -> Result<(), TypeCheckError> {
        if !binding.kind().unifies(kind) {
            return Err(TypeCheckError::TypeKindMismatch {
                expected_kind: format!("{}", kind),
                expr_kind: format!("{}", binding.kind()),
                expr_span: span,
            });
        }

        let id = match &*self.1.borrow() {
            TypeBinding::Bound(binding) => {
                unreachable!("Expected unbound, found bound to {binding}")
            }
            TypeBinding::Unbound(id, _) => *id,
        };

        if binding.occurs(id) {
            Err(TypeCheckError::CyclicType { span, typ: binding })
        } else {
            *self.1.borrow_mut() = TypeBinding::Bound(binding);
            Ok(())
        }
    }

    /// Borrows this TypeVariable to (e.g.) manually match on the inner TypeBinding.
    pub fn borrow(&self) -> std::cell::Ref<TypeBinding> {
        self.1.borrow()
    }

    /// Unbind this type variable, setting it to Unbound(id).
    ///
    /// This is generally a logic error to use outside of monomorphization.
    pub fn unbind(&self, id: TypeVariableId, type_var_kind: Kind) {
        *self.1.borrow_mut() = TypeBinding::Unbound(id, type_var_kind);
    }

    /// Forcibly bind a type variable to a new type - even if the type
    /// variable is already bound to a different type. This generally
    /// a logic error to use outside of monomorphization.
    ///
    /// Asserts that the given type is compatible with the given Kind
    pub fn force_bind(&self, typ: Type) {
        if !typ.occurs(self.id()) {
            *self.1.borrow_mut() = TypeBinding::Bound(typ);
        }
    }

    pub fn kind(&self) -> Kind {
        match &*self.borrow() {
            TypeBinding::Bound(binding) => binding.kind(),
            TypeBinding::Unbound(_, type_var_kind) => type_var_kind.clone(),
        }
    }

    /// Check that if bound, it's an integer
    /// and if unbound, that it's a Kind::Integer
    pub fn is_integer(&self) -> bool {
        match &*self.borrow() {
            TypeBinding::Bound(binding) => matches!(binding.follow_bindings(), Type::Integer(..)),
            TypeBinding::Unbound(_, type_var_kind) => {
                matches!(type_var_kind.follow_bindings(), Kind::Integer)
            }
        }
    }

    /// Check that if bound, it's an integer or field
    /// and if unbound, that it's a Kind::IntegerOrField
    pub fn is_integer_or_field(&self) -> bool {
        match &*self.borrow() {
            TypeBinding::Bound(binding) => {
                matches!(binding.follow_bindings(), Type::Integer(..) | Type::FieldElement)
            }
            TypeBinding::Unbound(_, type_var_kind) => {
                matches!(type_var_kind.follow_bindings(), Kind::IntegerOrField)
            }
        }
    }

    /// If value_level, only check for Type::FieldElement,
    /// else only check for a type-level FieldElement
    fn is_field_element(&self, value_level: bool) -> bool {
        match &*self.borrow() {
            TypeBinding::Bound(binding) => binding.is_field_element(value_level),
            TypeBinding::Unbound(_, type_var_kind) => type_var_kind.is_field_element(value_level),
        }
    }
}

/// TypeBindings are the mutable insides of a TypeVariable.
/// They are either bound to some type, or are unbound.
#[derive(Clone, PartialEq, Eq, Hash, Debug, PartialOrd, Ord)]
pub enum TypeBinding {
    Bound(Type),
    Unbound(TypeVariableId, Kind),
}

impl TypeBinding {
    pub fn is_unbound(&self) -> bool {
        matches!(self, TypeBinding::Unbound(_, _))
    }
}

/// A unique ID used to differentiate different type variables
#[derive(Copy, Clone, PartialEq, Eq, Hash, PartialOrd, Ord)]
pub struct TypeVariableId(pub usize);

impl std::fmt::Display for Type {
    fn fmt(&self, f: &mut std::fmt::Formatter<'_>) -> std::fmt::Result {
        match self {
            Type::FieldElement => {
                write!(f, "Field")
            }
            Type::Array(len, typ) => {
                write!(f, "[{typ}; {len}]")
            }
            Type::Slice(typ) => {
                write!(f, "[{typ}]")
            }
            Type::Integer(sign, num_bits) => match sign {
                Signedness::Signed => write!(f, "i{num_bits}"),
                Signedness::Unsigned => write!(f, "u{num_bits}"),
            },
            Type::TypeVariable(var) => {
                let binding = &var.1;
                match &*binding.borrow() {
                    TypeBinding::Unbound(_, type_var_kind) => match type_var_kind {
                        Kind::Any | Kind::Normal => write!(f, "{}", var.borrow()),
                        Kind::Integer => write!(f, "{}", Type::default_int_type()),
                        Kind::IntegerOrField => write!(f, "Field"),
                        Kind::Numeric(_typ) => write!(f, "_"),
                    },
                    TypeBinding::Bound(binding) => {
                        write!(f, "{}", binding)
                    }
                }
            }
            Type::Struct(s, args) => {
                let args = vecmap(args, |arg| arg.to_string());
                if args.is_empty() {
                    write!(f, "{}", s.borrow())
                } else {
                    write!(f, "{}<{}>", s.borrow(), args.join(", "))
                }
            }
            Type::Alias(alias, args) => {
                let args = vecmap(args, |arg| arg.to_string());
                if args.is_empty() {
                    write!(f, "{}", alias.borrow())
                } else {
                    write!(f, "{}<{}>", alias.borrow(), args.join(", "))
                }
            }
            Type::TraitAsType(_id, name, generics) => {
                write!(f, "impl {}{}", name, generics)
            }
            Type::Tuple(elements) => {
                let elements = vecmap(elements, ToString::to_string);
                write!(f, "({})", elements.join(", "))
            }
            Type::Bool => write!(f, "bool"),
            Type::String(len) => write!(f, "str<{len}>"),
            Type::FmtString(len, elements) => {
                write!(f, "fmtstr<{len}, {elements}>")
            }
            Type::Unit => write!(f, "()"),
            Type::Error => write!(f, "error"),
            Type::NamedGeneric(binding, name) => match &*binding.borrow() {
                TypeBinding::Bound(binding) => binding.fmt(f),
                TypeBinding::Unbound(_, _) if name.is_empty() => write!(f, "_"),
                TypeBinding::Unbound(_, _) => write!(f, "{name}"),
            },
            Type::CheckedCast { to, .. } => write!(f, "{to}"),
            Type::Constant(x, _kind) => write!(f, "{x}"),
            Type::Forall(typevars, typ) => {
                let typevars = vecmap(typevars, |var| var.id().to_string());
                write!(f, "forall {}. {}", typevars.join(" "), typ)
            }
            Type::Function(args, ret, env, unconstrained) => {
                if *unconstrained {
                    write!(f, "unconstrained ")?;
                }

                let closure_env_text = match **env {
                    Type::Unit => "".to_string(),
                    _ => format!("[{env}]"),
                };

                let args = vecmap(args.iter(), ToString::to_string);

                write!(f, "fn{closure_env_text}({}) -> {ret}", args.join(", "))
            }
            Type::MutableReference(element) => {
                write!(f, "&mut {element}")
            }
            Type::Quoted(quoted) => write!(f, "{}", quoted),
            Type::InfixExpr(lhs, op, rhs) => {
                let this = self.canonicalize_checked();

                // Prevent infinite recursion
                if this != *self {
                    write!(f, "{this}")
                } else {
                    write!(f, "({lhs} {op} {rhs})")
                }
            }
        }
    }
}

impl std::fmt::Display for BinaryTypeOperator {
    fn fmt(&self, f: &mut std::fmt::Formatter<'_>) -> std::fmt::Result {
        match self {
            BinaryTypeOperator::Addition => write!(f, "+"),
            BinaryTypeOperator::Subtraction => write!(f, "-"),
            BinaryTypeOperator::Multiplication => write!(f, "*"),
            BinaryTypeOperator::Division => write!(f, "/"),
            BinaryTypeOperator::Modulo => write!(f, "%"),
        }
    }
}

impl std::fmt::Display for TypeVariableId {
    fn fmt(&self, f: &mut std::fmt::Formatter<'_>) -> std::fmt::Result {
        write!(f, "_")
    }
}

impl std::fmt::Display for TypeBinding {
    fn fmt(&self, f: &mut std::fmt::Formatter<'_>) -> std::fmt::Result {
        match self {
            TypeBinding::Bound(typ) => typ.fmt(f),
            TypeBinding::Unbound(id, _) => id.fmt(f),
        }
    }
}

impl std::fmt::Display for QuotedType {
    fn fmt(&self, f: &mut std::fmt::Formatter<'_>) -> std::fmt::Result {
        match self {
            QuotedType::Expr => write!(f, "Expr"),
            QuotedType::Quoted => write!(f, "Quoted"),
            QuotedType::TopLevelItem => write!(f, "TopLevelItem"),
            QuotedType::Type => write!(f, "Type"),
            QuotedType::TypedExpr => write!(f, "TypedExpr"),
            QuotedType::StructDefinition => write!(f, "StructDefinition"),
            QuotedType::TraitDefinition => write!(f, "TraitDefinition"),
            QuotedType::TraitConstraint => write!(f, "TraitConstraint"),
            QuotedType::TraitImpl => write!(f, "TraitImpl"),
            QuotedType::UnresolvedType => write!(f, "UnresolvedType"),
            QuotedType::FunctionDefinition => write!(f, "FunctionDefinition"),
            QuotedType::Module => write!(f, "Module"),
            QuotedType::CtString => write!(f, "CtString"),
        }
    }
}

pub struct UnificationError;

impl Type {
    pub fn default_int_or_field_type() -> Type {
        Type::FieldElement
    }

    pub fn default_int_type() -> Type {
        Type::Integer(Signedness::Unsigned, IntegerBitSize::ThirtyTwo)
    }

    pub fn type_variable_with_kind(interner: &NodeInterner, type_var_kind: Kind) -> Type {
        let id = interner.next_type_variable_id();
        let var = TypeVariable::unbound(id, type_var_kind);
        Type::TypeVariable(var)
    }

    pub fn type_variable(id: TypeVariableId) -> Type {
        let var = TypeVariable::unbound(id, Kind::Any);
        Type::TypeVariable(var)
    }

    pub fn polymorphic_integer_or_field(interner: &NodeInterner) -> Type {
        let type_var_kind = Kind::IntegerOrField;
        Self::type_variable_with_kind(interner, type_var_kind)
    }

    pub fn polymorphic_integer(interner: &NodeInterner) -> Type {
        let type_var_kind = Kind::Integer;
        Self::type_variable_with_kind(interner, type_var_kind)
    }

    /// A bit of an awkward name for this function - this function returns
    /// true for type variables or polymorphic integers which are unbound.
    /// NamedGenerics will always be false as although they are bindable,
    /// they shouldn't be bound over until monomorphization.
    pub fn is_bindable(&self) -> bool {
        match self {
            Type::TypeVariable(binding) => match &*binding.borrow() {
                TypeBinding::Bound(binding) => binding.is_bindable(),
                TypeBinding::Unbound(_, _) => true,
            },
            Type::Alias(alias, args) => alias.borrow().get_type(args).is_bindable(),
            _ => false,
        }
    }

    pub fn is_field(&self) -> bool {
        matches!(self.follow_bindings(), Type::FieldElement)
    }

    pub fn is_bool(&self) -> bool {
        matches!(self.follow_bindings(), Type::Bool)
    }

    pub fn is_integer(&self) -> bool {
        matches!(self.follow_bindings(), Type::Integer(_, _))
    }

    /// If value_level, only check for Type::FieldElement,
    /// else only check for a type-level FieldElement
    fn is_field_element(&self, value_level: bool) -> bool {
        match self.follow_bindings() {
            Type::FieldElement => value_level,
            Type::TypeVariable(var) => var.is_field_element(value_level),
            Type::Constant(_, kind) => !value_level && kind.is_field_element(true),
            _ => false,
        }
    }

    pub fn is_signed(&self) -> bool {
        matches!(self.follow_bindings(), Type::Integer(Signedness::Signed, _))
    }

    pub fn is_unsigned(&self) -> bool {
        matches!(self.follow_bindings(), Type::Integer(Signedness::Unsigned, _))
    }

    /// While Kind::is_numeric refers to numeric _types_,
    /// this method checks for numeric _values_
    pub fn is_numeric_value(&self) -> bool {
        use Kind as K;
        use Type::*;
        match self.follow_bindings() {
            FieldElement => true,
            Integer(..) => true,
            Bool => true,
            TypeVariable(var) => match &*var.borrow() {
                TypeBinding::Bound(typ) => typ.is_numeric_value(),
                TypeBinding::Unbound(_, type_var_kind) => {
                    matches!(type_var_kind, K::Integer | K::IntegerOrField)
                }
            },
            _ => false,
        }
    }

    pub fn is_primitive(&self) -> bool {
        match self.follow_bindings() {
            Type::FieldElement
            | Type::Array(_, _)
            | Type::Slice(_)
            | Type::Integer(..)
            | Type::Bool
            | Type::String(_)
            | Type::FmtString(_, _)
            | Type::Unit
            | Type::Function(..)
            | Type::Tuple(..) => true,
            Type::Alias(alias_type, generics) => {
                alias_type.borrow().get_type(&generics).is_primitive()
            }
            Type::MutableReference(typ) => typ.is_primitive(),
            Type::Struct(..)
            | Type::TypeVariable(..)
            | Type::TraitAsType(..)
            | Type::NamedGeneric(..)
            | Type::CheckedCast { .. }
            | Type::Forall(..)
            | Type::Constant(..)
            | Type::Quoted(..)
            | Type::InfixExpr(..)
            | Type::Error => false,
        }
    }

    /// True if this type can be used as a parameter to `main` or a contract function.
    /// This is only false for unsized types like slices or slices that do not make sense
    /// as a program input such as named generics or mutable references.
    ///
    /// This function should match the same check done in `create_value_from_type` in acir_gen.
    /// If this function does not catch a case where a type should be valid, it will later lead to a
    /// panic in that function instead of a user-facing compiler error message.
    pub(crate) fn is_valid_for_program_input(&self) -> bool {
        match self {
            // Type::Error is allowed as usual since it indicates an error was already issued and
            // we don't need to issue further errors about this likely unresolved type
            Type::FieldElement
            | Type::Integer(_, _)
            | Type::Bool
            | Type::Unit
            | Type::Constant(_, _)
            | Type::Error => true,

            Type::FmtString(_, _)
            | Type::TypeVariable(_)
            | Type::NamedGeneric(_, _)
            | Type::Function(_, _, _, _)
            | Type::MutableReference(_)
            | Type::Forall(_, _)
            | Type::Quoted(_)
            | Type::Slice(_)
            | Type::TraitAsType(..) => false,

            Type::CheckedCast { to, .. } => to.is_valid_for_program_input(),

            Type::Alias(alias, generics) => {
                let alias = alias.borrow();
                alias.get_type(generics).is_valid_for_program_input()
            }

            Type::Array(length, element) => {
                length.is_valid_for_program_input() && element.is_valid_for_program_input()
            }
            Type::String(length) => length.is_valid_for_program_input(),
            Type::Tuple(elements) => elements.iter().all(|elem| elem.is_valid_for_program_input()),
            Type::Struct(definition, generics) => definition
                .borrow()
                .get_fields(generics)
                .into_iter()
                .all(|(_, field)| field.is_valid_for_program_input()),

            Type::InfixExpr(lhs, _, rhs) => {
                lhs.is_valid_for_program_input() && rhs.is_valid_for_program_input()
            }
        }
    }

    /// True if this type can be used as a parameter to an ACIR function that is not `main` or a contract function.
    /// This encapsulates functions for which we may not want to inline during compilation.
    ///
    /// The inputs allowed for a function entry point differ from those allowed as input to a program as there are
    /// certain types which through compilation we know what their size should be.
    /// This includes types such as numeric generics.
    pub(crate) fn is_valid_non_inlined_function_input(&self) -> bool {
        match self {
            // Type::Error is allowed as usual since it indicates an error was already issued and
            // we don't need to issue further errors about this likely unresolved type
            Type::FieldElement
            | Type::Integer(_, _)
            | Type::Bool
            | Type::Unit
            | Type::Constant(_, _)
            | Type::TypeVariable(_)
            | Type::NamedGeneric(_, _)
            | Type::InfixExpr(..)
            | Type::Error => true,

            Type::FmtString(_, _)
            // To enable this we would need to determine the size of the closure outputs at compile-time.
            // This is possible as long as the output size is not dependent upon a witness condition.
            | Type::Function(_, _, _, _)
            | Type::Slice(_)
            | Type::MutableReference(_)
            | Type::Forall(_, _)
            // TODO: probably can allow code as it is all compile time
            | Type::Quoted(_)
            | Type::TraitAsType(..) => false,

            Type::CheckedCast { to, .. } => to.is_valid_non_inlined_function_input(),

            Type::Alias(alias, generics) => {
                let alias = alias.borrow();
                alias.get_type(generics).is_valid_non_inlined_function_input()
            }

            Type::Array(length, element) => {
                length.is_valid_non_inlined_function_input() && element.is_valid_non_inlined_function_input()
            }
            Type::String(length) => length.is_valid_non_inlined_function_input(),
            Type::Tuple(elements) => elements.iter().all(|elem| elem.is_valid_non_inlined_function_input()),
            Type::Struct(definition, generics) => definition
                .borrow()
                .get_fields(generics)
                .into_iter()
                .all(|(_, field)| field.is_valid_non_inlined_function_input()),
        }
    }

    /// Returns true if a value of this type can safely pass between constrained and
    /// unconstrained functions (and vice-versa).
    pub(crate) fn is_valid_for_unconstrained_boundary(&self) -> bool {
        match self {
            Type::FieldElement
            | Type::Integer(_, _)
            | Type::Bool
            | Type::Unit
            | Type::Constant(_, _)
            | Type::Slice(_)
            | Type::Function(_, _, _, _)
            | Type::FmtString(_, _)
            | Type::InfixExpr(..)
            | Type::Error => true,

            Type::TypeVariable(type_var) | Type::NamedGeneric(type_var, _) => {
                if let TypeBinding::Bound(typ) = &*type_var.borrow() {
                    typ.is_valid_for_unconstrained_boundary()
                } else {
                    true
                }
            }

            Type::CheckedCast { to, .. } => to.is_valid_for_unconstrained_boundary(),

            // Quoted objects only exist at compile-time where the only execution
            // environment is the interpreter. In this environment, they are valid.
            Type::Quoted(_) => true,

            Type::MutableReference(_) | Type::Forall(_, _) | Type::TraitAsType(..) => false,

            Type::Alias(alias, generics) => {
                let alias = alias.borrow();
                alias.get_type(generics).is_valid_for_unconstrained_boundary()
            }

            Type::Array(length, element) => {
                length.is_valid_for_unconstrained_boundary()
                    && element.is_valid_for_unconstrained_boundary()
            }
            Type::String(length) => length.is_valid_for_unconstrained_boundary(),
            Type::Tuple(elements) => {
                elements.iter().all(|elem| elem.is_valid_for_unconstrained_boundary())
            }
            Type::Struct(definition, generics) => definition
                .borrow()
                .get_fields(generics)
                .into_iter()
                .all(|(_, field)| field.is_valid_for_unconstrained_boundary()),
        }
    }

    /// Returns the number of `Forall`-quantified type variables on this type.
    /// Returns 0 if this is not a Type::Forall
    pub fn generic_count(&self) -> usize {
        match self {
            Type::Forall(generics, _) => generics.len(),
            Type::CheckedCast { to, .. } => to.generic_count(),
            Type::TypeVariable(type_variable) | Type::NamedGeneric(type_variable, _) => {
                match &*type_variable.borrow() {
                    TypeBinding::Bound(binding) => binding.generic_count(),
                    TypeBinding::Unbound(_, _) => 0,
                }
            }
            _ => 0,
        }
    }

    /// Takes a monomorphic type and generalizes it over each of the type variables in the
    /// given type bindings, ignoring what each type variable is bound to in the TypeBindings
    /// and their Kind's
    pub(crate) fn generalize_from_substitutions(self, type_bindings: TypeBindings) -> Type {
        let polymorphic_type_vars = vecmap(type_bindings, |(_, (type_var, _kind, _))| type_var);
        Type::Forall(polymorphic_type_vars, Box::new(self))
    }

    /// Return this type as a monomorphic type - without a `Type::Forall` if there is one.
    /// This is only a shallow check since Noir's type system prohibits `Type::Forall` anywhere
    /// inside other types.
    pub fn as_monotype(&self) -> &Type {
        match self {
            Type::Forall(_, typ) => typ.as_ref(),
            other => other,
        }
    }

    /// Return the generics and type within this `Type::Forall`.
    /// Panics if `self` is not `Type::Forall`
    pub fn unwrap_forall(&self) -> (Cow<GenericTypeVars>, &Type) {
        match self {
            Type::Forall(generics, typ) => (Cow::Borrowed(generics), typ.as_ref()),
            other => (Cow::Owned(GenericTypeVars::new()), other),
        }
    }

    pub(crate) fn kind(&self) -> Kind {
        match self {
            Type::CheckedCast { to, .. } => to.kind(),
            Type::NamedGeneric(var, _) => var.kind(),
            Type::Constant(_, kind) => kind.clone(),
            Type::TypeVariable(var) => match &*var.borrow() {
                TypeBinding::Bound(ref typ) => typ.kind(),
                TypeBinding::Unbound(_, ref type_var_kind) => type_var_kind.clone(),
            },
            Type::InfixExpr(lhs, _op, rhs) => lhs.infix_kind(rhs),
            Type::Alias(def, generics) => def.borrow().get_type(generics).kind(),
            // This is a concrete FieldElement, not an IntegerOrField
            Type::FieldElement
            | Type::Integer(..)
            | Type::Array(..)
            | Type::Slice(..)
            | Type::Bool
            | Type::String(..)
            | Type::FmtString(..)
            | Type::Unit
            | Type::Tuple(..)
            | Type::Struct(..)
            | Type::TraitAsType(..)
            | Type::Function(..)
            | Type::MutableReference(..)
            | Type::Forall(..)
            | Type::Quoted(..) => Kind::Normal,
            Type::Error => Kind::Any,
        }
    }

    /// Unifies self and other kinds or fails with a Kind error
    pub(crate) fn infix_kind(&self, other: &Self) -> Kind {
        let self_kind = self.kind();
        let other_kind = other.kind();
        if self_kind.unifies(&other_kind) {
            self_kind
        } else {
            Kind::numeric(Type::Error)
        }
    }

    /// Returns the number of field elements required to represent the type once encoded.
    pub fn field_count(&self, location: &Location) -> u32 {
        match self {
            Type::FieldElement | Type::Integer { .. } | Type::Bool => 1,
            Type::Array(size, typ) => {
                let length = size
                    .evaluate_to_u32(location.span)
                    .expect("Cannot have variable sized arrays as a parameter to main");
                let typ = typ.as_ref();
                length * typ.field_count(location)
            }
            Type::Struct(def, args) => {
                let struct_type = def.borrow();
                let fields = struct_type.get_fields(args);
                fields.iter().fold(0, |acc, (_, field_type)| acc + field_type.field_count(location))
            }
            Type::CheckedCast { to, .. } => to.field_count(location),
            Type::Alias(def, generics) => def.borrow().get_type(generics).field_count(location),
            Type::Tuple(fields) => {
                fields.iter().fold(0, |acc, field_typ| acc + field_typ.field_count(location))
            }
            Type::String(size) => size
                .evaluate_to_u32(location.span)
                .expect("Cannot have variable sized strings as a parameter to main"),
            Type::FmtString(_, _)
            | Type::Unit
            | Type::TypeVariable(_)
            | Type::TraitAsType(..)
            | Type::NamedGeneric(_, _)
            | Type::Function(_, _, _, _)
            | Type::MutableReference(_)
            | Type::Forall(_, _)
            | Type::Constant(_, _)
            | Type::Quoted(_)
            | Type::Slice(_)
            | Type::InfixExpr(..)
            | Type::Error => unreachable!("This type cannot exist as a parameter to main"),
        }
    }

    pub(crate) fn is_nested_slice(&self) -> bool {
        match self {
            Type::Slice(elem) => elem.as_ref().contains_slice(),
            Type::Array(_, elem) => elem.as_ref().contains_slice(),
            Type::Alias(alias, generics) => alias.borrow().get_type(generics).is_nested_slice(),
            _ => false,
        }
    }

    pub(crate) fn contains_slice(&self) -> bool {
        match self {
            Type::Slice(_) => true,
            Type::Struct(struct_typ, generics) => {
                let fields = struct_typ.borrow().get_fields(generics);
                for field in fields.iter() {
                    if field.1.contains_slice() {
                        return true;
                    }
                }
                false
            }
            Type::Tuple(types) => {
                for typ in types.iter() {
                    if typ.contains_slice() {
                        return true;
                    }
                }
                false
            }
            _ => false,
        }
    }

    /// Try to bind a PolymorphicInt variable to self, succeeding if self is an integer, field,
    /// other PolymorphicInt type, or type variable. If successful, the binding is placed in the
    /// given TypeBindings map rather than linked immediately.
    pub(crate) fn try_bind_to_polymorphic_int(
        &self,
        var: &TypeVariable,
        bindings: &mut TypeBindings,
        only_integer: bool,
    ) -> Result<(), UnificationError> {
        let target_id = match &*var.borrow() {
            TypeBinding::Bound(_) => unreachable!(),
            TypeBinding::Unbound(id, _) => *id,
        };

        if !self.kind().unifies(&Kind::IntegerOrField) {
            return Err(UnificationError);
        }

        let this = self.substitute(bindings).follow_bindings();
        match &this {
            Type::Integer(..) => {
                bindings.insert(target_id, (var.clone(), Kind::Integer, this));
                Ok(())
            }
            Type::FieldElement if !only_integer => {
                bindings.insert(target_id, (var.clone(), Kind::IntegerOrField, this));
                Ok(())
            }
            Type::TypeVariable(self_var) => {
                let borrow = self_var.borrow();
                match &*borrow {
                    TypeBinding::Bound(typ) => {
                        typ.try_bind_to_polymorphic_int(var, bindings, only_integer)
                    }
                    // Avoid infinitely recursive bindings
                    TypeBinding::Unbound(ref id, _) if *id == target_id => Ok(()),
                    TypeBinding::Unbound(ref new_target_id, Kind::IntegerOrField) => {
                        let type_var_kind = Kind::IntegerOrField;
                        if only_integer {
                            let var_clone = var.clone();
                            Kind::Integer.unify(&type_var_kind)?;
                            // Integer is more specific than IntegerOrField so we bind the type
                            // variable to Integer instead.
                            let clone = Type::TypeVariable(var_clone);
                            bindings
                                .insert(*new_target_id, (self_var.clone(), type_var_kind, clone));
                        } else {
                            bindings.insert(
                                target_id,
                                (var.clone(), Kind::IntegerOrField, this.clone()),
                            );
                        }
                        Ok(())
                    }
                    TypeBinding::Unbound(_new_target_id, Kind::Integer) => {
                        Kind::Integer.unify(&Kind::Integer)?;
                        bindings.insert(target_id, (var.clone(), Kind::Integer, this.clone()));
                        Ok(())
                    }
                    TypeBinding::Unbound(new_target_id, ref type_var_kind) => {
                        let var_clone = var.clone();
                        // Bind to the most specific type variable kind
                        let clone_kind =
                            if only_integer { Kind::Integer } else { Kind::IntegerOrField };
                        clone_kind.unify(type_var_kind)?;
                        let clone = Type::TypeVariable(var_clone);
                        bindings.insert(*new_target_id, (self_var.clone(), clone_kind, clone));
                        Ok(())
                    }
                }
            }
            _ => Err(UnificationError),
        }
    }

    /// Try to bind the given type variable to self. Although the given type variable
    /// is expected to be of Kind::Normal, this binding can still fail
    /// if the given type variable occurs within `self` as that would create a recursive type.
    ///
    /// If successful, the binding is placed in the
    /// given TypeBindings map rather than linked immediately.
    pub(crate) fn try_bind_to(
        &self,
        var: &TypeVariable,
        bindings: &mut TypeBindings,
        kind: Kind,
    ) -> Result<(), UnificationError> {
        let target_id = match &*var.borrow() {
            TypeBinding::Bound(_) => unreachable!(),
            TypeBinding::Unbound(id, _) => *id,
        };

        if !self.kind().unifies(&kind) {
            return Err(UnificationError);
        }

        let this = self.substitute(bindings).follow_bindings();
        if let Some((binding, kind)) = this.get_inner_type_variable() {
            match &*binding.borrow() {
                TypeBinding::Bound(typ) => return typ.try_bind_to(var, bindings, kind),
                // Don't recursively bind the same id to itself
                TypeBinding::Unbound(id, _) if *id == target_id => return Ok(()),
                _ => (),
            }
        }

        // Check if the target id occurs within `this` before binding. Otherwise this could
        // cause infinitely recursive types
        if this.occurs(target_id) {
            Err(UnificationError)
        } else {
            bindings.insert(target_id, (var.clone(), this.kind(), this.clone()));
            Ok(())
        }
    }

    fn get_inner_type_variable(&self) -> Option<(Shared<TypeBinding>, Kind)> {
        match self {
            Type::TypeVariable(var) => Some((var.1.clone(), var.kind())),
            Type::NamedGeneric(var, _) => Some((var.1.clone(), var.kind())),
            Type::CheckedCast { to, .. } => to.get_inner_type_variable(),
            _ => None,
        }
    }

    /// Try to unify this type with another, setting any type variables found
    /// equal to the other type in the process. When comparing types, unification
    /// (including try_unify) are almost always preferred over Type::eq as unification
    /// will correctly handle generic types.
    pub fn unify(&self, expected: &Type) -> Result<(), UnificationError> {
        let mut bindings = TypeBindings::new();
        let mut unifier = Unifier::new();
        unifier.unify(self, expected, &mut bindings).map(|()| {
            // Commit any type bindings on success
            Self::apply_type_bindings(bindings);
        })
    }

<<<<<<< HEAD
=======
    /// `try_unify` is a bit of a misnomer since although errors are not committed,
    /// any unified bindings are on success.
    pub fn try_unify(
        &self,
        other: &Type,
        bindings: &mut TypeBindings,
    ) -> Result<(), UnificationError> {
        use Type::*;

        let lhs = self.follow_bindings_shallow();
        let rhs = other.follow_bindings_shallow();

        let lhs = match lhs.as_ref() {
            Type::InfixExpr(..) => Cow::Owned(self.canonicalize()),
            other => Cow::Borrowed(other),
        };

        let rhs = match rhs.as_ref() {
            Type::InfixExpr(..) => Cow::Owned(other.canonicalize()),
            other => Cow::Borrowed(other),
        };

        match (lhs.as_ref(), rhs.as_ref()) {
            (Error, _) | (_, Error) => Ok(()),

            (Alias(alias, args), other) | (other, Alias(alias, args)) => {
                let alias = alias.borrow().get_type(args);
                alias.try_unify(other, bindings)
            }

            (TypeVariable(var), other) | (other, TypeVariable(var)) => match &*var.borrow() {
                TypeBinding::Bound(typ) => {
                    if typ.is_numeric_value() {
                        other.try_unify_to_type_variable(var, bindings, |bindings| {
                            let only_integer = matches!(typ, Type::Integer(..));
                            other.try_bind_to_polymorphic_int(var, bindings, only_integer)
                        })
                    } else {
                        other.try_unify_to_type_variable(var, bindings, |bindings| {
                            other.try_bind_to(var, bindings, typ.kind())
                        })
                    }
                }
                TypeBinding::Unbound(_id, Kind::IntegerOrField) => other
                    .try_unify_to_type_variable(var, bindings, |bindings| {
                        let only_integer = false;
                        other.try_bind_to_polymorphic_int(var, bindings, only_integer)
                    }),
                TypeBinding::Unbound(_id, Kind::Integer) => {
                    other.try_unify_to_type_variable(var, bindings, |bindings| {
                        let only_integer = true;
                        other.try_bind_to_polymorphic_int(var, bindings, only_integer)
                    })
                }
                TypeBinding::Unbound(_id, type_var_kind) => {
                    other.try_unify_to_type_variable(var, bindings, |bindings| {
                        other.try_bind_to(var, bindings, type_var_kind.clone())
                    })
                }
            },

            (Array(len_a, elem_a), Array(len_b, elem_b)) => {
                len_a.try_unify(len_b, bindings)?;
                elem_a.try_unify(elem_b, bindings)
            }

            (Slice(elem_a), Slice(elem_b)) => elem_a.try_unify(elem_b, bindings),

            (String(len_a), String(len_b)) => len_a.try_unify(len_b, bindings),

            (FmtString(len_a, elements_a), FmtString(len_b, elements_b)) => {
                len_a.try_unify(len_b, bindings)?;
                elements_a.try_unify(elements_b, bindings)
            }

            (Tuple(elements_a), Tuple(elements_b)) => {
                if elements_a.len() != elements_b.len() {
                    Err(UnificationError)
                } else {
                    for (a, b) in elements_a.iter().zip(elements_b) {
                        a.try_unify(b, bindings)?;
                    }
                    Ok(())
                }
            }

            // No recursive try_unify call for struct fields. Don't want
            // to mutate shared type variables within struct definitions.
            // This isn't possible currently but will be once noir gets generic types
            (Struct(id_a, args_a), Struct(id_b, args_b)) => {
                if id_a == id_b && args_a.len() == args_b.len() {
                    for (a, b) in args_a.iter().zip(args_b) {
                        a.try_unify(b, bindings)?;
                    }
                    Ok(())
                } else {
                    Err(UnificationError)
                }
            }

            (CheckedCast { to, .. }, other) | (other, CheckedCast { to, .. }) => {
                to.try_unify(other, bindings)
            }

            (NamedGeneric(binding, _), other) | (other, NamedGeneric(binding, _))
                if !binding.borrow().is_unbound() =>
            {
                if let TypeBinding::Bound(link) = &*binding.borrow() {
                    link.try_unify(other, bindings)
                } else {
                    unreachable!("If guard ensures binding is bound")
                }
            }

            (NamedGeneric(binding_a, name_a), NamedGeneric(binding_b, name_b)) => {
                // Bound NamedGenerics are caught by the check above
                assert!(binding_a.borrow().is_unbound());
                assert!(binding_b.borrow().is_unbound());

                if name_a == name_b {
                    binding_a.kind().unify(&binding_b.kind())
                } else {
                    Err(UnificationError)
                }
            }

            (
                Function(params_a, ret_a, env_a, unconstrained_a),
                Function(params_b, ret_b, env_b, unconstrained_b),
            ) => {
                if unconstrained_a == unconstrained_b && params_a.len() == params_b.len() {
                    for (a, b) in params_a.iter().zip(params_b.iter()) {
                        a.try_unify(b, bindings)?;
                    }

                    env_a.try_unify(env_b, bindings)?;
                    ret_b.try_unify(ret_a, bindings)
                } else {
                    Err(UnificationError)
                }
            }

            (MutableReference(elem_a), MutableReference(elem_b)) => {
                elem_a.try_unify(elem_b, bindings)
            }

            (InfixExpr(lhs_a, op_a, rhs_a), InfixExpr(lhs_b, op_b, rhs_b)) => {
                if op_a == op_b {
                    // We need to preserve the original bindings since if syntactic equality
                    // fails we fall back to other equality strategies.
                    let mut new_bindings = bindings.clone();
                    let lhs_result = lhs_a.try_unify(lhs_b, &mut new_bindings);
                    let rhs_result = rhs_a.try_unify(rhs_b, &mut new_bindings);

                    if lhs_result.is_ok() && rhs_result.is_ok() {
                        *bindings = new_bindings;
                        Ok(())
                    } else {
                        lhs.try_unify_by_moving_constant_terms(&rhs, bindings)
                    }
                } else {
                    Err(UnificationError)
                }
            }

            (Constant(value, kind), other) | (other, Constant(value, kind)) => {
                let dummy_span = Span::default();
                if let Ok(other_value) = other.evaluate_to_field_element(kind, dummy_span) {
                    if *value == other_value && kind.unifies(&other.kind()) {
                        Ok(())
                    } else {
                        Err(UnificationError)
                    }
                } else if let InfixExpr(lhs, op, rhs) = other {
                    if let Some(inverse) = op.approx_inverse() {
                        // Handle cases like `4 = a + b` by trying to solve to `a = 4 - b`
                        let new_type = InfixExpr(
                            Box::new(Constant(*value, kind.clone())),
                            inverse,
                            rhs.clone(),
                        );
                        new_type.try_unify(lhs, bindings)?;
                        Ok(())
                    } else {
                        Err(UnificationError)
                    }
                } else {
                    Err(UnificationError)
                }
            }

            (other_a, other_b) => {
                if other_a == other_b {
                    Ok(())
                } else {
                    Err(UnificationError)
                }
            }
        }
    }

    /// Try to unify a type variable to `self`.
    /// This is a helper function factored out from try_unify.
    fn try_unify_to_type_variable(
        &self,
        type_variable: &TypeVariable,
        bindings: &mut TypeBindings,

        // Bind the type variable to a type. This is factored out since depending on the
        // Kind, there are different methods to check whether the variable can
        // bind to the given type or not.
        bind_variable: impl FnOnce(&mut TypeBindings) -> Result<(), UnificationError>,
    ) -> Result<(), UnificationError> {
        match &*type_variable.borrow() {
            // If it is already bound, unify against what it is bound to
            TypeBinding::Bound(link) => link.try_unify(self, bindings),
            TypeBinding::Unbound(id, _) => {
                // We may have already "bound" this type variable in this call to
                // try_unify, so check those bindings as well.
                match bindings.get(id) {
                    Some((_, kind, binding)) => {
                        if !kind.unifies(&binding.kind()) {
                            return Err(UnificationError);
                        }
                        binding.clone().try_unify(self, bindings)
                    }

                    // Otherwise, bind it
                    None => bind_variable(bindings),
                }
            }
        }
    }

>>>>>>> 0daf591a
    /// Similar to `unify` but if the check fails this will attempt to coerce the
    /// argument to the target type. When this happens, the given expression is wrapped in
    /// a new expression to convert its type. E.g. `array` -> `array.as_slice()`
    ///
    /// Currently the only type coercion in Noir is `[T; N]` into `[T]` via `.as_slice()`.
    pub fn unify_with_coercions(
        &self,
        expected: &Type,
        expression: ExprId,
        span: Span,
        interner: &mut NodeInterner,
        errors: &mut Vec<TypeCheckError>,
        make_error: impl FnOnce() -> TypeCheckError,
    ) {
        let mut bindings = TypeBindings::new();

        if let Ok(()) = Unifier::try_unify(self, expected, &mut bindings) {
            Type::apply_type_bindings(bindings);
            return;
        }

        if self.try_array_to_slice_coercion(expected, expression, interner) {
            return;
        }

        // Try to coerce `fn (..) -> T` to `unconstrained fn (..) -> T`
        match self.try_fn_to_unconstrained_fn_coercion(expected) {
            FunctionCoercionResult::NoCoercion => errors.push(make_error()),
            FunctionCoercionResult::Coerced(coerced_self) => {
                coerced_self
                    .unify_with_coercions(expected, expression, span, interner, errors, make_error);
            }
            FunctionCoercionResult::UnconstrainedMismatch(coerced_self) => {
                errors.push(TypeCheckError::UnsafeFn { span });

                coerced_self
                    .unify_with_coercions(expected, expression, span, interner, errors, make_error);
            }
        }
    }

    // If `self` and `expected` are function types, tries to coerce `self` to `expected`.
    // Returns None if no coercion can be applied, otherwise returns `self` coerced to `expected`.
    fn try_fn_to_unconstrained_fn_coercion(&self, expected: &Type) -> FunctionCoercionResult {
        // If `self` and `expected` are function types, `self` can be coerced to `expected`
        // if `self` is unconstrained and `expected` is not. The other way around is an error, though.
        if let (
            Type::Function(params, ret, env, unconstrained_self),
            Type::Function(_, _, _, unconstrained_expected),
        ) = (self.follow_bindings(), expected.follow_bindings())
        {
            let coerced_type = Type::Function(params, ret, env, unconstrained_expected);

            match (unconstrained_self, unconstrained_expected) {
                (true, true) | (false, false) => FunctionCoercionResult::NoCoercion,
                (false, true) => FunctionCoercionResult::Coerced(coerced_type),
                (true, false) => FunctionCoercionResult::UnconstrainedMismatch(coerced_type),
            }
        } else {
            FunctionCoercionResult::NoCoercion
        }
    }

    /// Try to apply the array to slice coercion to this given type pair and expression.
    /// If self can be converted to target this way, do so and return true to indicate success.
    fn try_array_to_slice_coercion(
        &self,
        target: &Type,
        expression: ExprId,
        interner: &mut NodeInterner,
    ) -> bool {
        let this = self.follow_bindings();
        let target = target.follow_bindings();

        if let (Type::Array(_size, element1), Type::Slice(element2)) = (&this, &target) {
            // We can only do the coercion if the `as_slice` method exists.
            // This is usually true, but some tests don't have access to the standard library.
            if let Some(as_slice) = interner.lookup_primitive_method(&this, "as_slice", true) {
                // Still have to ensure the element types match.
                // Don't need to issue an error here if not, it will be done in unify_with_coercions
                let mut bindings = TypeBindings::new();
                if Unifier::try_unify(element1, element2, &mut bindings).is_ok() {
                    convert_array_expression_to_slice(expression, this, target, as_slice, interner);
                    Self::apply_type_bindings(bindings);
                    return true;
                }
            }
        }
        false
    }

    /// Apply the given type bindings, making them permanently visible for each
    /// clone of each type variable bound.
    pub fn apply_type_bindings(bindings: TypeBindings) {
        for (type_variable, _kind, binding) in bindings.values() {
            type_variable.bind(binding.clone());
        }
    }

    /// If this type is a Type::Constant (used in array lengths), or is bound
    /// to a Type::Constant, return the constant as a u32.
    pub fn evaluate_to_u32(&self, span: Span) -> Result<u32, TypeCheckError> {
        self.evaluate_to_field_element(&Kind::u32(), span).map(|field_element| {
            field_element
                .try_to_u32()
                .expect("ICE: size should have already been checked by evaluate_to_field_element")
        })
    }

    // TODO(https://github.com/noir-lang/noir/issues/6260): remove
    // the unifies checks once all kinds checks are implemented?
    pub(crate) fn evaluate_to_field_element(
        &self,
        kind: &Kind,
        span: Span,
    ) -> Result<acvm::FieldElement, TypeCheckError> {
        let run_simplifications = true;
        self.evaluate_to_field_element_helper(kind, span, run_simplifications)
    }

    /// evaluate_to_field_element with optional generic arithmetic simplifications
    pub(crate) fn evaluate_to_field_element_helper(
        &self,
        kind: &Kind,
        span: Span,
        run_simplifications: bool,
    ) -> Result<acvm::FieldElement, TypeCheckError> {
        if let Some((binding, binding_kind)) = self.get_inner_type_variable() {
            if let TypeBinding::Bound(binding) = &*binding.borrow() {
                if kind.unifies(&binding_kind) {
                    return binding.evaluate_to_field_element_helper(
                        &binding_kind,
                        span,
                        run_simplifications,
                    );
                }
            }
        }

        let could_be_checked_cast = false;
        match self.canonicalize_helper(could_be_checked_cast, run_simplifications) {
            Type::Constant(x, constant_kind) => {
                if kind.unifies(&constant_kind) {
                    kind.ensure_value_fits(x, span)
                } else {
                    Err(TypeCheckError::TypeKindMismatch {
                        expected_kind: format!("{}", constant_kind),
                        expr_kind: format!("{}", kind),
                        expr_span: span,
                    })
                }
            }
            Type::InfixExpr(lhs, op, rhs) => {
                let infix_kind = lhs.infix_kind(&rhs);
                if kind.unifies(&infix_kind) {
                    let lhs_value = lhs.evaluate_to_field_element_helper(
                        &infix_kind,
                        span,
                        run_simplifications,
                    )?;
                    let rhs_value = rhs.evaluate_to_field_element_helper(
                        &infix_kind,
                        span,
                        run_simplifications,
                    )?;
                    op.function(lhs_value, rhs_value, &infix_kind, span)
                } else {
                    Err(TypeCheckError::TypeKindMismatch {
                        expected_kind: format!("{}", kind),
                        expr_kind: format!("{}", infix_kind),
                        expr_span: span,
                    })
                }
            }
            Type::CheckedCast { from, to } => {
                let to_value = to.evaluate_to_field_element(kind, span)?;

                // if both 'to' and 'from' evaluate to a constant,
                // return None unless they match
                let skip_simplifications = false;
                if let Ok(from_value) =
                    from.evaluate_to_field_element_helper(kind, span, skip_simplifications)
                {
                    if to_value == from_value {
                        Ok(to_value)
                    } else {
                        let to = *to.clone();
                        let from = *from.clone();
                        Err(TypeCheckError::TypeCanonicalizationMismatch {
                            to,
                            from,
                            to_value,
                            from_value,
                            span,
                        })
                    }
                } else {
                    Ok(to_value)
                }
            }
            other => Err(TypeCheckError::NonConstantEvaluated { typ: other, span }),
        }
    }

    /// Iterate over the fields of this type.
    /// Panics if the type is not a struct or tuple.
    pub fn iter_fields(&self) -> impl Iterator<Item = (String, Type)> {
        let fields: Vec<_> = match self {
            // Unfortunately the .borrow() here forces us to collect into a Vec
            // only to have to call .into_iter again afterward. Trying to elide
            // collecting to a Vec leads to us dropping the temporary Ref before
            // the iterator is returned
            Type::Struct(def, args) => vecmap(&def.borrow().fields, |field| {
                let name = &field.name.0.contents;
                let typ = def.borrow().get_field(name, args).unwrap().0;
                (name.clone(), typ)
            }),
            Type::Tuple(fields) => {
                let fields = fields.iter().enumerate();
                vecmap(fields, |(i, field)| (i.to_string(), field.clone()))
            }
            other => panic!("Tried to iterate over the fields of '{other}', which has none"),
        };
        fields.into_iter()
    }

    /// Retrieves the type of the given field name
    /// Panics if the type is not a struct or tuple.
    pub fn get_field_type_and_visibility(
        &self,
        field_name: &str,
    ) -> Option<(Type, ItemVisibility)> {
        match self.follow_bindings() {
            Type::Struct(def, args) => def
                .borrow()
                .get_field(field_name, &args)
                .map(|(typ, visibility, _)| (typ, visibility)),
            Type::Tuple(fields) => {
                let mut fields = fields.into_iter().enumerate();
                fields
                    .find(|(i, _)| i.to_string() == *field_name)
                    .map(|(_, typ)| (typ, ItemVisibility::Public))
            }
            _ => None,
        }
    }

    /// Instantiate this type with the given type bindings.
    /// If any type variables which would be instantiated are contained in the
    /// given type bindings instead, the value from the type bindings is used.
    pub fn instantiate_with_bindings(
        &self,
        mut bindings: TypeBindings,
        interner: &NodeInterner,
    ) -> (Type, TypeBindings) {
        match self {
            Type::Forall(typevars, typ) => {
                for var in typevars {
                    bindings.entry(var.id()).or_insert_with(|| {
                        (var.clone(), var.kind(), interner.next_type_variable_with_kind(var.kind()))
                    });
                }

                let instantiated = typ.force_substitute(&bindings);
                (instantiated, bindings)
            }
            other => (other.clone(), bindings),
        }
    }

    /// Instantiate this type, replacing any type variables it is quantified
    /// over with fresh type variables. If this type is not a Type::Forall,
    /// it is unchanged.
    pub fn instantiate(&self, interner: &NodeInterner) -> (Type, TypeBindings) {
        match self {
            Type::Forall(typevars, typ) => {
                let replacements = typevars
                    .iter()
                    .map(|var| {
                        let new = interner.next_type_variable_with_kind(var.kind());
                        (var.id(), (var.clone(), var.kind(), new))
                    })
                    .collect();

                let instantiated = typ.force_substitute(&replacements);
                (instantiated, replacements)
            }
            other => (other.clone(), HashMap::new()),
        }
    }

    /// Instantiates a type with the given types.
    /// This differs from substitute in that only the quantified type variables
    /// are matched against the type list and are eligible for substitution - similar
    /// to normal instantiation. This function is used when the turbofish operator
    /// is used and generic substitutions are provided manually by users.
    ///
    /// Expects the given type vector to be the same length as the Forall type variables.
    pub fn instantiate_with(
        &self,
        types: Vec<Type>,
        interner: &NodeInterner,
        implicit_generic_count: usize,
    ) -> (Type, TypeBindings) {
        match self {
            Type::Forall(typevars, typ) => {
                assert_eq!(types.len() + implicit_generic_count, typevars.len(), "Turbofish operator used with incorrect generic count which was not caught by name resolution");

                let bindings =
                    (0..implicit_generic_count).map(|_| interner.next_type_variable()).chain(types);

                let replacements = typevars
                    .iter()
                    .zip(bindings)
                    .map(|(var, binding)| (var.id(), (var.clone(), var.kind(), binding)))
                    .collect();

                let instantiated = typ.substitute(&replacements);
                (instantiated, replacements)
            }
            other => (other.clone(), HashMap::new()),
        }
    }

    fn type_variable_id(&self) -> Option<TypeVariableId> {
        match self {
            Type::TypeVariable(variable) | Type::NamedGeneric(variable, _) => Some(variable.0),
            _ => None,
        }
    }

    /// Substitute any type variables found within this type with the
    /// given bindings if found. If a type variable is not found within
    /// the given TypeBindings, it is unchanged.
    pub fn substitute(&self, type_bindings: &TypeBindings) -> Type {
        self.substitute_helper(type_bindings, false)
    }

    /// Forcibly substitute any type variables found within this type with the
    /// given bindings if found. If a type variable is not found within
    /// the given TypeBindings, it is unchanged.
    ///
    /// Compared to `substitute`, this function will also substitute any type variables
    /// from type_bindings, even if they are bound in `self`. Since this can undo previous
    /// bindings, this function should be avoided unless necessary. Currently, it is only
    /// needed when handling bindings between trait methods and their corresponding impl
    /// method during monomorphization.
    pub fn force_substitute(&self, type_bindings: &TypeBindings) -> Type {
        self.substitute_helper(type_bindings, true)
    }

    /// This helper function only differs in the additional parameter which, if set,
    /// allows substitutions on already-bound type variables. This should be `false`
    /// for most uses, but is currently needed during monomorphization when instantiating
    /// trait functions to shed any previous bindings from recursive parent calls to the
    /// same trait.
    fn substitute_helper(
        &self,
        type_bindings: &TypeBindings,
        substitute_bound_typevars: bool,
    ) -> Type {
        if type_bindings.is_empty() {
            return self.clone();
        }

        let recur_on_binding = |id, replacement: &Type| {
            // Prevent recuring forever if there's a `T := T` binding
            if replacement.type_variable_id() == Some(id) {
                replacement.clone()
            } else {
                replacement.substitute_helper(type_bindings, substitute_bound_typevars)
            }
        };

        let substitute_binding = |binding: &TypeVariable| {
            // Check the id first to allow substituting to
            // type variables that have already been bound over.
            // This is needed for monomorphizing trait impl methods.
            match type_bindings.get(&binding.0) {
                Some((_, _kind, replacement)) if substitute_bound_typevars => {
                    recur_on_binding(binding.0, replacement)
                }
                _ => match &*binding.borrow() {
                    TypeBinding::Bound(binding) => {
                        binding.substitute_helper(type_bindings, substitute_bound_typevars)
                    }
                    TypeBinding::Unbound(id, _) => match type_bindings.get(id) {
                        Some((_, kind, replacement)) => {
                            assert!(
                                kind.unifies(&replacement.kind()),
                                "while substituting (unbound): expected kind of unbound TypeVariable ({:?}) to match the kind of its binding ({:?})",
                                kind,
                                replacement.kind()
                            );

                            recur_on_binding(binding.0, replacement)
                        }
                        None => self.clone(),
                    },
                },
            }
        };

        match self {
            Type::Array(size, element) => {
                let size = size.substitute_helper(type_bindings, substitute_bound_typevars);
                let element = element.substitute_helper(type_bindings, substitute_bound_typevars);
                Type::Array(Box::new(size), Box::new(element))
            }
            Type::Slice(element) => {
                let element = element.substitute_helper(type_bindings, substitute_bound_typevars);
                Type::Slice(Box::new(element))
            }
            Type::String(size) => {
                let size = size.substitute_helper(type_bindings, substitute_bound_typevars);
                Type::String(Box::new(size))
            }
            Type::FmtString(size, fields) => {
                let size = size.substitute_helper(type_bindings, substitute_bound_typevars);
                let fields = fields.substitute_helper(type_bindings, substitute_bound_typevars);
                Type::FmtString(Box::new(size), Box::new(fields))
            }
            Type::CheckedCast { from, to } => {
                let from = from.substitute_helper(type_bindings, substitute_bound_typevars);
                let to = to.substitute_helper(type_bindings, substitute_bound_typevars);
                Type::CheckedCast { from: Box::new(from), to: Box::new(to) }
            }
            Type::NamedGeneric(binding, _) | Type::TypeVariable(binding) => {
                substitute_binding(binding)
            }
            // Do not substitute_helper fields, it can lead to infinite recursion
            // and we should not match fields when type checking anyway.
            Type::Struct(fields, args) => {
                let args = vecmap(args, |arg| {
                    arg.substitute_helper(type_bindings, substitute_bound_typevars)
                });
                Type::Struct(fields.clone(), args)
            }
            Type::Alias(alias, args) => {
                let args = vecmap(args, |arg| {
                    arg.substitute_helper(type_bindings, substitute_bound_typevars)
                });
                Type::Alias(alias.clone(), args)
            }
            Type::Tuple(fields) => {
                let fields = vecmap(fields, |field| {
                    field.substitute_helper(type_bindings, substitute_bound_typevars)
                });
                Type::Tuple(fields)
            }
            Type::Forall(typevars, typ) => {
                // Trying to substitute_helper a variable de, substitute_bound_typevarsfined within a nested Forall
                // is usually impossible and indicative of an error in the type checker somewhere.
                for var in typevars {
                    assert!(!type_bindings.contains_key(&var.id()));
                }
                let typ = Box::new(typ.substitute_helper(type_bindings, substitute_bound_typevars));
                Type::Forall(typevars.clone(), typ)
            }
            Type::Function(args, ret, env, unconstrained) => {
                let args = vecmap(args, |arg| {
                    arg.substitute_helper(type_bindings, substitute_bound_typevars)
                });
                let ret = Box::new(ret.substitute_helper(type_bindings, substitute_bound_typevars));
                let env = Box::new(env.substitute_helper(type_bindings, substitute_bound_typevars));
                Type::Function(args, ret, env, *unconstrained)
            }
            Type::MutableReference(element) => Type::MutableReference(Box::new(
                element.substitute_helper(type_bindings, substitute_bound_typevars),
            )),

            Type::TraitAsType(s, name, generics) => {
                let ordered = vecmap(&generics.ordered, |arg| {
                    arg.substitute_helper(type_bindings, substitute_bound_typevars)
                });
                let named = vecmap(&generics.named, |arg| {
                    let typ = arg.typ.substitute_helper(type_bindings, substitute_bound_typevars);
                    NamedType { name: arg.name.clone(), typ }
                });
                Type::TraitAsType(*s, name.clone(), TraitGenerics { ordered, named })
            }
            Type::InfixExpr(lhs, op, rhs) => {
                let lhs = lhs.substitute_helper(type_bindings, substitute_bound_typevars);
                let rhs = rhs.substitute_helper(type_bindings, substitute_bound_typevars);
                Type::InfixExpr(Box::new(lhs), *op, Box::new(rhs))
            }

            Type::FieldElement
            | Type::Integer(_, _)
            | Type::Bool
            | Type::Constant(_, _)
            | Type::Error
            | Type::Quoted(_)
            | Type::Unit => self.clone(),
        }
    }

    /// True if the given TypeVariableId is free anywhere within self
    pub fn occurs(&self, target_id: TypeVariableId) -> bool {
        match self {
            Type::Array(len, elem) => len.occurs(target_id) || elem.occurs(target_id),
            Type::Slice(elem) => elem.occurs(target_id),
            Type::String(len) => len.occurs(target_id),
            Type::FmtString(len, fields) => {
                let len_occurs = len.occurs(target_id);
                let field_occurs = fields.occurs(target_id);
                len_occurs || field_occurs
            }
            Type::Struct(_, generic_args) | Type::Alias(_, generic_args) => {
                generic_args.iter().any(|arg| arg.occurs(target_id))
            }
            Type::TraitAsType(_, _, args) => {
                args.ordered.iter().any(|arg| arg.occurs(target_id))
                    || args.named.iter().any(|arg| arg.typ.occurs(target_id))
            }
            Type::Tuple(fields) => fields.iter().any(|field| field.occurs(target_id)),
            Type::CheckedCast { from, to } => from.occurs(target_id) || to.occurs(target_id),
            Type::NamedGeneric(type_var, _) | Type::TypeVariable(type_var) => {
                match &*type_var.borrow() {
                    TypeBinding::Bound(binding) => {
                        type_var.id() == target_id || binding.occurs(target_id)
                    }
                    TypeBinding::Unbound(id, _) => *id == target_id,
                }
            }
            Type::Forall(typevars, typ) => {
                !typevars.iter().any(|var| var.id() == target_id) && typ.occurs(target_id)
            }
            Type::Function(args, ret, env, _unconstrained) => {
                args.iter().any(|arg| arg.occurs(target_id))
                    || ret.occurs(target_id)
                    || env.occurs(target_id)
            }
            Type::MutableReference(element) => element.occurs(target_id),
            Type::InfixExpr(lhs, _op, rhs) => lhs.occurs(target_id) || rhs.occurs(target_id),

            Type::FieldElement
            | Type::Integer(_, _)
            | Type::Bool
            | Type::Constant(_, _)
            | Type::Error
            | Type::Quoted(_)
            | Type::Unit => false,
        }
    }

    /// Follow any TypeVariable bindings within this type. Doing so ensures
    /// that if the bindings are rebound or unbound from under the type then the
    /// returned type will not change (because it will no longer contain the
    /// links that may be unbound).
    ///
    /// Expected to be called on an instantiated type (with no Type::Foralls)
    pub fn follow_bindings(&self) -> Type {
        use Type::*;
        match self {
            Array(size, elem) => {
                Array(Box::new(size.follow_bindings()), Box::new(elem.follow_bindings()))
            }
            Slice(elem) => Slice(Box::new(elem.follow_bindings())),
            String(size) => String(Box::new(size.follow_bindings())),
            FmtString(size, args) => {
                let size = Box::new(size.follow_bindings());
                let args = Box::new(args.follow_bindings());
                FmtString(size, args)
            }
            Struct(def, args) => {
                let args = vecmap(args, |arg| arg.follow_bindings());
                Struct(def.clone(), args)
            }
            Alias(def, args) => {
                // We don't need to vecmap(args, follow_bindings) since we're recursively
                // calling follow_bindings here already.
                def.borrow().get_type(args).follow_bindings()
            }
            Tuple(args) => Tuple(vecmap(args, |arg| arg.follow_bindings())),
            CheckedCast { from, to } => {
                let from = Box::new(from.follow_bindings());
                let to = Box::new(to.follow_bindings());
                CheckedCast { from, to }
            }
            TypeVariable(var) | NamedGeneric(var, _) => {
                if let TypeBinding::Bound(typ) = &*var.borrow() {
                    return typ.follow_bindings();
                }
                self.clone()
            }
            Function(args, ret, env, unconstrained) => {
                let args = vecmap(args, |arg| arg.follow_bindings());
                let ret = Box::new(ret.follow_bindings());
                let env = Box::new(env.follow_bindings());
                Function(args, ret, env, *unconstrained)
            }

            MutableReference(element) => MutableReference(Box::new(element.follow_bindings())),

            TraitAsType(s, name, args) => {
                let ordered = vecmap(&args.ordered, |arg| arg.follow_bindings());
                let named = vecmap(&args.named, |arg| NamedType {
                    name: arg.name.clone(),
                    typ: arg.typ.follow_bindings(),
                });
                TraitAsType(*s, name.clone(), TraitGenerics { ordered, named })
            }
            InfixExpr(lhs, op, rhs) => {
                let lhs = lhs.follow_bindings();
                let rhs = rhs.follow_bindings();
                InfixExpr(Box::new(lhs), *op, Box::new(rhs))
            }

            // Expect that this function should only be called on instantiated types
            Forall(..) => unreachable!(),
            FieldElement | Integer(_, _) | Bool | Constant(_, _) | Unit | Quoted(_) | Error => {
                self.clone()
            }
        }
    }

    /// Follow bindings if this is a type variable or generic to the first non-typevariable
    /// type. Unlike `follow_bindings`, this won't recursively follow any bindings on any
    /// fields or arguments of this type.
    pub fn follow_bindings_shallow(&self) -> Cow<Type> {
        match self {
            Type::TypeVariable(var) | Type::NamedGeneric(var, _) => {
                if let TypeBinding::Bound(typ) = &*var.borrow() {
                    return Cow::Owned(typ.follow_bindings_shallow().into_owned());
                }
                Cow::Borrowed(self)
            }
            other => Cow::Borrowed(other),
        }
    }

    pub fn from_generics(generics: &GenericTypeVars) -> Vec<Type> {
        vecmap(generics, |var| Type::TypeVariable(var.clone()))
    }

    /// Replace any `Type::NamedGeneric` in this type with a `Type::TypeVariable`
    /// using to the same inner `TypeVariable`. This is used during monomorphization
    /// to bind to named generics since they are unbindable during type checking.
    pub fn replace_named_generics_with_type_variables(&mut self) {
        match self {
            Type::FieldElement
            | Type::Constant(_, _)
            | Type::Integer(_, _)
            | Type::Bool
            | Type::Unit
            | Type::Error
            | Type::Quoted(_) => (),

            Type::Array(len, elem) => {
                len.replace_named_generics_with_type_variables();
                elem.replace_named_generics_with_type_variables();
            }

            Type::Slice(elem) => elem.replace_named_generics_with_type_variables(),
            Type::String(len) => len.replace_named_generics_with_type_variables(),
            Type::FmtString(len, captures) => {
                len.replace_named_generics_with_type_variables();
                captures.replace_named_generics_with_type_variables();
            }
            Type::Tuple(fields) => {
                for field in fields {
                    field.replace_named_generics_with_type_variables();
                }
            }
            Type::Struct(_, generics) => {
                for generic in generics {
                    generic.replace_named_generics_with_type_variables();
                }
            }
            Type::Alias(alias, generics) => {
                let mut typ = alias.borrow().get_type(generics);
                typ.replace_named_generics_with_type_variables();
                *self = typ;
            }
            Type::TypeVariable(var) => {
                let var = var.borrow();
                if let TypeBinding::Bound(binding) = &*var {
                    let binding = binding.clone();
                    drop(var);
                    *self = binding;
                }
            }
            Type::TraitAsType(_, _, generics) => {
                for generic in &mut generics.ordered {
                    generic.replace_named_generics_with_type_variables();
                }
                for generic in &mut generics.named {
                    generic.typ.replace_named_generics_with_type_variables();
                }
            }
            Type::CheckedCast { from, to } => {
                from.replace_named_generics_with_type_variables();
                to.replace_named_generics_with_type_variables();
            }
            Type::NamedGeneric(var, _) => {
                let type_binding = var.borrow();
                if let TypeBinding::Bound(binding) = &*type_binding {
                    let mut binding = binding.clone();
                    drop(type_binding);
                    binding.replace_named_generics_with_type_variables();
                    *self = binding;
                } else {
                    drop(type_binding);
                    *self = Type::TypeVariable(var.clone());
                }
            }
            Type::Function(args, ret, env, _unconstrained) => {
                for arg in args {
                    arg.replace_named_generics_with_type_variables();
                }
                ret.replace_named_generics_with_type_variables();
                env.replace_named_generics_with_type_variables();
            }
            Type::MutableReference(elem) => elem.replace_named_generics_with_type_variables(),
            Type::Forall(_, typ) => typ.replace_named_generics_with_type_variables(),
            Type::InfixExpr(lhs, _op, rhs) => {
                lhs.replace_named_generics_with_type_variables();
                rhs.replace_named_generics_with_type_variables();
            }
        }
    }

    pub fn slice_element_type(&self) -> Option<&Type> {
        match self {
            Type::Slice(element) => Some(element),
            _ => None,
        }
    }

    pub(crate) fn integral_maximum_size(&self) -> Option<FieldElement> {
        match self {
            Type::FieldElement => None,
            Type::Integer(sign, num_bits) => {
                let mut max_bit_size = num_bits.bit_size();
                if sign == &Signedness::Signed {
                    max_bit_size -= 1;
                }
                Some(((1u128 << max_bit_size) - 1).into())
            }
            Type::Bool => Some(FieldElement::one()),
            Type::TypeVariable(var) => {
                let binding = &var.1;
                match &*binding.borrow() {
                    TypeBinding::Unbound(_, type_var_kind) => match type_var_kind {
                        Kind::Any | Kind::Normal | Kind::Integer | Kind::IntegerOrField => None,
                        Kind::Numeric(typ) => typ.integral_maximum_size(),
                    },
                    TypeBinding::Bound(typ) => typ.integral_maximum_size(),
                }
            }
            Type::Alias(alias, args) => alias.borrow().get_type(args).integral_maximum_size(),
            Type::CheckedCast { to, .. } => to.integral_maximum_size(),
            Type::NamedGeneric(binding, _name) => match &*binding.borrow() {
                TypeBinding::Bound(typ) => typ.integral_maximum_size(),
                TypeBinding::Unbound(_, kind) => kind.integral_maximum_size(),
            },
            Type::MutableReference(typ) => typ.integral_maximum_size(),
            Type::InfixExpr(lhs, _op, rhs) => lhs.infix_kind(rhs).integral_maximum_size(),
            Type::Constant(_, kind) => kind.integral_maximum_size(),

            Type::Array(..)
            | Type::Slice(..)
            | Type::String(..)
            | Type::FmtString(..)
            | Type::Unit
            | Type::Tuple(..)
            | Type::Struct(..)
            | Type::TraitAsType(..)
            | Type::Function(..)
            | Type::Forall(..)
            | Type::Quoted(..)
            | Type::Error => None,
        }
    }
}

/// Wraps a given `expression` in `expression.as_slice()`
fn convert_array_expression_to_slice(
    expression: ExprId,
    array_type: Type,
    target_type: Type,
    as_slice_method: crate::node_interner::FuncId,
    interner: &mut NodeInterner,
) {
    let as_slice_id = interner.function_definition_id(as_slice_method);
    let location = interner.expr_location(&expression);
    let as_slice = HirExpression::Ident(HirIdent::non_trait_method(as_slice_id, location), None);
    let func = interner.push_expr(as_slice);

    // Copy the expression and give it a new ExprId. The old one
    // will be mutated in place into a Call expression.
    let argument = interner.expression(&expression);
    let argument = interner.push_expr(argument);
    interner.push_expr_type(argument, array_type.clone());
    interner.push_expr_location(argument, location.span, location.file);

    let arguments = vec![argument];
    let is_macro_call = false;
    let call = HirExpression::Call(HirCallExpression { func, arguments, location, is_macro_call });
    interner.replace_expr(&expression, call);

    interner.push_expr_location(func, location.span, location.file);
    interner.push_expr_type(expression, target_type.clone());

    let func_type =
        Type::Function(vec![array_type], Box::new(target_type), Box::new(Type::Unit), false);
    interner.push_expr_type(func, func_type);
}

impl BinaryTypeOperator {
    /// Perform the actual rust numeric operation associated with this operator
    pub fn function(
        self,
        a: FieldElement,
        b: FieldElement,
        kind: &Kind,
        span: Span,
    ) -> Result<FieldElement, TypeCheckError> {
        match kind.follow_bindings().integral_maximum_size() {
            None => match self {
                BinaryTypeOperator::Addition => Ok(a + b),
                BinaryTypeOperator::Subtraction => Ok(a - b),
                BinaryTypeOperator::Multiplication => Ok(a * b),
                BinaryTypeOperator::Division => (b != FieldElement::zero())
                    .then(|| a / b)
                    .ok_or(TypeCheckError::DivisionByZero { lhs: a, rhs: b, span }),
                BinaryTypeOperator::Modulo => {
                    Err(TypeCheckError::ModuloOnFields { lhs: a, rhs: b, span })
                }
            },
            Some(_maximum_size) => {
                let a = a.to_i128();
                let b = b.to_i128();

                let err = TypeCheckError::FailingBinaryOp { op: self, lhs: a, rhs: b, span };
                let result = match self {
                    BinaryTypeOperator::Addition => a.checked_add(b).ok_or(err)?,
                    BinaryTypeOperator::Subtraction => a.checked_sub(b).ok_or(err)?,
                    BinaryTypeOperator::Multiplication => a.checked_mul(b).ok_or(err)?,
                    BinaryTypeOperator::Division => a.checked_div(b).ok_or(err)?,
                    BinaryTypeOperator::Modulo => a.checked_rem(b).ok_or(err)?,
                };

                Ok(result.into())
            }
        }
    }

    fn is_commutative(self) -> bool {
        matches!(self, BinaryTypeOperator::Addition | BinaryTypeOperator::Multiplication)
    }

    /// Return the operator that will "undo" this operation if applied to the rhs
    fn inverse(self) -> Option<BinaryTypeOperator> {
        match self {
            BinaryTypeOperator::Addition => Some(BinaryTypeOperator::Subtraction),
            BinaryTypeOperator::Subtraction => Some(BinaryTypeOperator::Addition),
            BinaryTypeOperator::Multiplication => None,
            BinaryTypeOperator::Division => None,
            BinaryTypeOperator::Modulo => None,
        }
    }

    /// Return the operator that will "undo" this operation if applied to the rhs
    pub(crate) fn approx_inverse(self) -> Option<BinaryTypeOperator> {
        match self {
            BinaryTypeOperator::Addition => Some(BinaryTypeOperator::Subtraction),
            BinaryTypeOperator::Subtraction => Some(BinaryTypeOperator::Addition),
            BinaryTypeOperator::Multiplication => Some(BinaryTypeOperator::Division),
            BinaryTypeOperator::Division => Some(BinaryTypeOperator::Multiplication),
            BinaryTypeOperator::Modulo => None,
        }
    }
}

impl From<Type> for PrintableType {
    fn from(value: Type) -> Self {
        Self::from(&value)
    }
}

impl From<&Type> for PrintableType {
    fn from(value: &Type) -> Self {
        // Note; use strict_eq instead of partial_eq when comparing field types
        // in this method, you most likely want to distinguish between public and private
        match value {
            Type::FieldElement => PrintableType::Field,
            Type::Array(size, typ) => {
                let dummy_span = Span::default();
                let length =
                    size.evaluate_to_u32(dummy_span).expect("Cannot print variable sized arrays");
                let typ = typ.as_ref();
                PrintableType::Array { length, typ: Box::new(typ.into()) }
            }
            Type::Slice(typ) => {
                let typ = typ.as_ref();
                PrintableType::Slice { typ: Box::new(typ.into()) }
            }
            Type::Integer(sign, bit_width) => match sign {
                Signedness::Unsigned => {
                    PrintableType::UnsignedInteger { width: (*bit_width).into() }
                }
                Signedness::Signed => PrintableType::SignedInteger { width: (*bit_width).into() },
            },
            Type::TypeVariable(binding) => match &*binding.borrow() {
                TypeBinding::Bound(typ) => typ.into(),
                TypeBinding::Unbound(_, Kind::Integer) => Type::default_int_type().into(),
                TypeBinding::Unbound(_, Kind::IntegerOrField) => {
                    Type::default_int_or_field_type().into()
                }
                TypeBinding::Unbound(_, Kind::Numeric(typ)) => (*typ.clone()).into(),
                TypeBinding::Unbound(_, Kind::Any | Kind::Normal) => unreachable!(),
            },
            Type::Bool => PrintableType::Boolean,
            Type::String(size) => {
                let dummy_span = Span::default();
                let size =
                    size.evaluate_to_u32(dummy_span).expect("Cannot print variable sized strings");
                PrintableType::String { length: size }
            }
            Type::FmtString(_, _) => unreachable!("format strings cannot be printed"),
            Type::Error => unreachable!(),
            Type::Unit => PrintableType::Unit,
            Type::Constant(_, _) => unreachable!(),
            Type::Struct(def, ref args) => {
                let struct_type = def.borrow();
                let fields = struct_type.get_fields(args);
                let fields = vecmap(fields, |(name, typ)| (name, typ.into()));
                PrintableType::Struct { fields, name: struct_type.name.to_string() }
            }
            Type::Alias(alias, args) => alias.borrow().get_type(args).into(),
            Type::TraitAsType(..) => unreachable!(),
            Type::Tuple(types) => PrintableType::Tuple { types: vecmap(types, |typ| typ.into()) },
            Type::CheckedCast { to, .. } => to.as_ref().into(),
            Type::NamedGeneric(..) => unreachable!(),
            Type::Forall(..) => unreachable!(),
            Type::Function(arguments, return_type, env, unconstrained) => PrintableType::Function {
                arguments: arguments.iter().map(|arg| arg.into()).collect(),
                return_type: Box::new(return_type.as_ref().into()),
                env: Box::new(env.as_ref().into()),
                unconstrained: *unconstrained,
            },
            Type::MutableReference(typ) => {
                PrintableType::MutableReference { typ: Box::new(typ.as_ref().into()) }
            }
            Type::Quoted(_) => unreachable!(),
            Type::InfixExpr(..) => unreachable!(),
        }
    }
}

impl std::fmt::Debug for Type {
    fn fmt(&self, f: &mut std::fmt::Formatter<'_>) -> std::fmt::Result {
        match self {
            Type::FieldElement => {
                write!(f, "Field")
            }
            Type::Array(len, typ) => {
                write!(f, "[{typ:?}; {len:?}]")
            }
            Type::Slice(typ) => {
                write!(f, "[{typ:?}]")
            }
            Type::Integer(sign, num_bits) => match sign {
                Signedness::Signed => write!(f, "i{num_bits}"),
                Signedness::Unsigned => write!(f, "u{num_bits}"),
            },
            Type::TypeVariable(var) => {
                let binding = &var.1;
                if let TypeBinding::Unbound(_, type_var_kind) = &*binding.borrow() {
                    match type_var_kind {
                        Kind::Any | Kind::Normal => write!(f, "{:?}", var),
                        Kind::IntegerOrField => write!(f, "IntOrField{:?}", binding),
                        Kind::Integer => write!(f, "Int{:?}", binding),
                        Kind::Numeric(typ) => write!(f, "Numeric({:?}: {:?})", binding, typ),
                    }
                } else {
                    write!(f, "{}", binding.borrow())
                }
            }
            Type::Struct(s, args) => {
                let args = vecmap(args, |arg| format!("{:?}", arg));
                if args.is_empty() {
                    write!(f, "{}", s.borrow())
                } else {
                    write!(f, "{}<{}>", s.borrow(), args.join(", "))
                }
            }
            Type::Alias(alias, args) => {
                let args = vecmap(args, |arg| format!("{:?}", arg));
                if args.is_empty() {
                    write!(f, "{}", alias.borrow())
                } else {
                    write!(f, "{}<{}>", alias.borrow(), args.join(", "))
                }
            }
            Type::TraitAsType(_id, name, generics) => write!(f, "impl {}{:?}", name, generics),
            Type::Tuple(elements) => {
                let elements = vecmap(elements, |arg| format!("{:?}", arg));
                write!(f, "({})", elements.join(", "))
            }
            Type::Bool => write!(f, "bool"),
            Type::String(len) => write!(f, "str<{len:?}>"),
            Type::FmtString(len, elements) => {
                write!(f, "fmtstr<{len:?}, {elements:?}>")
            }
            Type::Unit => write!(f, "()"),
            Type::Error => write!(f, "error"),
            Type::CheckedCast { to, .. } => write!(f, "{:?}", to),
            Type::NamedGeneric(binding, name) => match binding.kind() {
                Kind::Any | Kind::Normal | Kind::Integer | Kind::IntegerOrField => {
                    write!(f, "{}{:?}", name, binding)
                }
                Kind::Numeric(typ) => {
                    write!(f, "({} : {}){:?}", name, typ, binding)
                }
            },
            Type::Constant(x, kind) => write!(f, "({}: {})", x, kind),
            Type::Forall(typevars, typ) => {
                let typevars = vecmap(typevars, |var| format!("{:?}", var));
                write!(f, "forall {}. {:?}", typevars.join(" "), typ)
            }
            Type::Function(args, ret, env, unconstrained) => {
                if *unconstrained {
                    write!(f, "unconstrained ")?;
                }

                let closure_env_text = match **env {
                    Type::Unit => "".to_string(),
                    _ => format!(" with env {env:?}"),
                };

                let args = vecmap(args.iter(), |arg| format!("{:?}", arg));

                write!(f, "fn({}) -> {ret:?}{closure_env_text}", args.join(", "))
            }
            Type::MutableReference(element) => {
                write!(f, "&mut {element:?}")
            }
            Type::Quoted(quoted) => write!(f, "{}", quoted),
            Type::InfixExpr(lhs, op, rhs) => write!(f, "({lhs:?} {op} {rhs:?})"),
        }
    }
}

impl std::fmt::Debug for TypeVariableId {
    fn fmt(&self, f: &mut std::fmt::Formatter<'_>) -> std::fmt::Result {
        write!(f, "'{}", self.0)
    }
}

impl std::fmt::Debug for TypeVariable {
    fn fmt(&self, f: &mut std::fmt::Formatter<'_>) -> std::fmt::Result {
        write!(f, "{:?}", self.id())?;

        if let TypeBinding::Bound(typ) = &*self.borrow() {
            write!(f, " -> {typ:?}")?;
        }
        Ok(())
    }
}

impl std::fmt::Debug for StructType {
    fn fmt(&self, f: &mut std::fmt::Formatter<'_>) -> std::fmt::Result {
        write!(f, "{}", self.name)
    }
}

impl std::hash::Hash for Type {
    fn hash<H: std::hash::Hasher>(&self, state: &mut H) {
        if let Some((variable, kind)) = self.get_inner_type_variable() {
            kind.hash(state);
            if let TypeBinding::Bound(typ) = &*variable.borrow() {
                typ.hash(state);
                return;
            }
        }

        if !matches!(self, Type::TypeVariable(..) | Type::NamedGeneric(..)) {
            std::mem::discriminant(self).hash(state);
        }

        match self {
            Type::FieldElement | Type::Bool | Type::Unit | Type::Error => (),
            Type::Array(len, elem) => {
                len.hash(state);
                elem.hash(state);
            }
            Type::Slice(elem) => elem.hash(state),
            Type::Integer(sign, bits) => {
                sign.hash(state);
                bits.hash(state);
            }
            Type::String(len) => len.hash(state),
            Type::FmtString(len, env) => {
                len.hash(state);
                env.hash(state);
            }
            Type::Tuple(elems) => elems.hash(state),
            Type::Struct(def, args) => {
                def.hash(state);
                args.hash(state);
            }
            Type::Alias(alias, args) => {
                alias.hash(state);
                args.hash(state);
            }
            Type::TypeVariable(var) | Type::NamedGeneric(var, ..) => var.hash(state),
            Type::TraitAsType(trait_id, _, args) => {
                trait_id.hash(state);
                args.hash(state);
            }
            Type::Function(args, ret, env, is_unconstrained) => {
                args.hash(state);
                ret.hash(state);
                env.hash(state);
                is_unconstrained.hash(state);
            }
            Type::MutableReference(elem) => elem.hash(state),
            Type::Forall(vars, typ) => {
                vars.hash(state);
                typ.hash(state);
            }
            Type::CheckedCast { to, .. } => to.hash(state),
            Type::Constant(value, _) => value.hash(state),
            Type::Quoted(typ) => typ.hash(state),
            Type::InfixExpr(lhs, op, rhs) => {
                lhs.hash(state);
                op.hash(state);
                rhs.hash(state);
            }
        }
    }
}

impl PartialEq for Type {
    fn eq(&self, other: &Self) -> bool {
        if let Some((variable, kind)) = self.get_inner_type_variable() {
            if kind != other.kind() {
                return false;
            }
            if let TypeBinding::Bound(typ) = &*variable.borrow() {
                return typ == other;
            }
        }

        if let Some((variable, other_kind)) = other.get_inner_type_variable() {
            if self.kind() != other_kind {
                return false;
            }
            if let TypeBinding::Bound(typ) = &*variable.borrow() {
                return self == typ;
            }
        }

        use Type::*;
        match (self, other) {
            (FieldElement, FieldElement) | (Bool, Bool) | (Unit, Unit) | (Error, Error) => true,
            (Array(lhs_len, lhs_elem), Array(rhs_len, rhs_elem)) => {
                lhs_len == rhs_len && lhs_elem == rhs_elem
            }
            (Slice(lhs_elem), Slice(rhs_elem)) => lhs_elem == rhs_elem,
            (Integer(lhs_sign, lhs_bits), Integer(rhs_sign, rhs_bits)) => {
                lhs_sign == rhs_sign && lhs_bits == rhs_bits
            }
            (String(lhs_len), String(rhs_len)) => lhs_len == rhs_len,
            (FmtString(lhs_len, lhs_env), FmtString(rhs_len, rhs_env)) => {
                lhs_len == rhs_len && lhs_env == rhs_env
            }
            (Tuple(lhs_types), Tuple(rhs_types)) => lhs_types == rhs_types,
            (Struct(lhs_struct, lhs_generics), Struct(rhs_struct, rhs_generics)) => {
                lhs_struct == rhs_struct && lhs_generics == rhs_generics
            }
            (Alias(lhs_alias, lhs_generics), Alias(rhs_alias, rhs_generics)) => {
                lhs_alias == rhs_alias && lhs_generics == rhs_generics
            }
            (TraitAsType(lhs_trait, _, lhs_generics), TraitAsType(rhs_trait, _, rhs_generics)) => {
                lhs_trait == rhs_trait && lhs_generics == rhs_generics
            }
            (
                Function(lhs_args, lhs_ret, lhs_env, lhs_unconstrained),
                Function(rhs_args, rhs_ret, rhs_env, rhs_unconstrained),
            ) => {
                let args_and_ret_eq = lhs_args == rhs_args && lhs_ret == rhs_ret;
                args_and_ret_eq && lhs_env == rhs_env && lhs_unconstrained == rhs_unconstrained
            }
            (MutableReference(lhs_elem), MutableReference(rhs_elem)) => lhs_elem == rhs_elem,
            (Forall(lhs_vars, lhs_type), Forall(rhs_vars, rhs_type)) => {
                lhs_vars == rhs_vars && lhs_type == rhs_type
            }
            (CheckedCast { to, .. }, other) | (other, CheckedCast { to, .. }) => **to == *other,
            (Constant(lhs, lhs_kind), Constant(rhs, rhs_kind)) => {
                lhs == rhs && lhs_kind == rhs_kind
            }
            (Quoted(lhs), Quoted(rhs)) => lhs == rhs,
            (InfixExpr(l_lhs, l_op, l_rhs), InfixExpr(r_lhs, r_op, r_rhs)) => {
                l_lhs == r_lhs && l_op == r_op && l_rhs == r_rhs
            }
            // Special case: we consider unbound named generics and type variables to be equal to each
            // other if their type variable ids match. This is important for some corner cases in
            // monomorphization where we call `replace_named_generics_with_type_variables` but
            // still want them to be equal for canonicalization checks in arithmetic generics.
            // Without this we'd fail the `serialize` test.
            (
                NamedGeneric(lhs_var, _) | TypeVariable(lhs_var),
                NamedGeneric(rhs_var, _) | TypeVariable(rhs_var),
            ) => lhs_var.id() == rhs_var.id(),
            _ => false,
        }
    }
}<|MERGE_RESOLUTION|>--- conflicted
+++ resolved
@@ -1539,243 +1539,6 @@
         })
     }
 
-<<<<<<< HEAD
-=======
-    /// `try_unify` is a bit of a misnomer since although errors are not committed,
-    /// any unified bindings are on success.
-    pub fn try_unify(
-        &self,
-        other: &Type,
-        bindings: &mut TypeBindings,
-    ) -> Result<(), UnificationError> {
-        use Type::*;
-
-        let lhs = self.follow_bindings_shallow();
-        let rhs = other.follow_bindings_shallow();
-
-        let lhs = match lhs.as_ref() {
-            Type::InfixExpr(..) => Cow::Owned(self.canonicalize()),
-            other => Cow::Borrowed(other),
-        };
-
-        let rhs = match rhs.as_ref() {
-            Type::InfixExpr(..) => Cow::Owned(other.canonicalize()),
-            other => Cow::Borrowed(other),
-        };
-
-        match (lhs.as_ref(), rhs.as_ref()) {
-            (Error, _) | (_, Error) => Ok(()),
-
-            (Alias(alias, args), other) | (other, Alias(alias, args)) => {
-                let alias = alias.borrow().get_type(args);
-                alias.try_unify(other, bindings)
-            }
-
-            (TypeVariable(var), other) | (other, TypeVariable(var)) => match &*var.borrow() {
-                TypeBinding::Bound(typ) => {
-                    if typ.is_numeric_value() {
-                        other.try_unify_to_type_variable(var, bindings, |bindings| {
-                            let only_integer = matches!(typ, Type::Integer(..));
-                            other.try_bind_to_polymorphic_int(var, bindings, only_integer)
-                        })
-                    } else {
-                        other.try_unify_to_type_variable(var, bindings, |bindings| {
-                            other.try_bind_to(var, bindings, typ.kind())
-                        })
-                    }
-                }
-                TypeBinding::Unbound(_id, Kind::IntegerOrField) => other
-                    .try_unify_to_type_variable(var, bindings, |bindings| {
-                        let only_integer = false;
-                        other.try_bind_to_polymorphic_int(var, bindings, only_integer)
-                    }),
-                TypeBinding::Unbound(_id, Kind::Integer) => {
-                    other.try_unify_to_type_variable(var, bindings, |bindings| {
-                        let only_integer = true;
-                        other.try_bind_to_polymorphic_int(var, bindings, only_integer)
-                    })
-                }
-                TypeBinding::Unbound(_id, type_var_kind) => {
-                    other.try_unify_to_type_variable(var, bindings, |bindings| {
-                        other.try_bind_to(var, bindings, type_var_kind.clone())
-                    })
-                }
-            },
-
-            (Array(len_a, elem_a), Array(len_b, elem_b)) => {
-                len_a.try_unify(len_b, bindings)?;
-                elem_a.try_unify(elem_b, bindings)
-            }
-
-            (Slice(elem_a), Slice(elem_b)) => elem_a.try_unify(elem_b, bindings),
-
-            (String(len_a), String(len_b)) => len_a.try_unify(len_b, bindings),
-
-            (FmtString(len_a, elements_a), FmtString(len_b, elements_b)) => {
-                len_a.try_unify(len_b, bindings)?;
-                elements_a.try_unify(elements_b, bindings)
-            }
-
-            (Tuple(elements_a), Tuple(elements_b)) => {
-                if elements_a.len() != elements_b.len() {
-                    Err(UnificationError)
-                } else {
-                    for (a, b) in elements_a.iter().zip(elements_b) {
-                        a.try_unify(b, bindings)?;
-                    }
-                    Ok(())
-                }
-            }
-
-            // No recursive try_unify call for struct fields. Don't want
-            // to mutate shared type variables within struct definitions.
-            // This isn't possible currently but will be once noir gets generic types
-            (Struct(id_a, args_a), Struct(id_b, args_b)) => {
-                if id_a == id_b && args_a.len() == args_b.len() {
-                    for (a, b) in args_a.iter().zip(args_b) {
-                        a.try_unify(b, bindings)?;
-                    }
-                    Ok(())
-                } else {
-                    Err(UnificationError)
-                }
-            }
-
-            (CheckedCast { to, .. }, other) | (other, CheckedCast { to, .. }) => {
-                to.try_unify(other, bindings)
-            }
-
-            (NamedGeneric(binding, _), other) | (other, NamedGeneric(binding, _))
-                if !binding.borrow().is_unbound() =>
-            {
-                if let TypeBinding::Bound(link) = &*binding.borrow() {
-                    link.try_unify(other, bindings)
-                } else {
-                    unreachable!("If guard ensures binding is bound")
-                }
-            }
-
-            (NamedGeneric(binding_a, name_a), NamedGeneric(binding_b, name_b)) => {
-                // Bound NamedGenerics are caught by the check above
-                assert!(binding_a.borrow().is_unbound());
-                assert!(binding_b.borrow().is_unbound());
-
-                if name_a == name_b {
-                    binding_a.kind().unify(&binding_b.kind())
-                } else {
-                    Err(UnificationError)
-                }
-            }
-
-            (
-                Function(params_a, ret_a, env_a, unconstrained_a),
-                Function(params_b, ret_b, env_b, unconstrained_b),
-            ) => {
-                if unconstrained_a == unconstrained_b && params_a.len() == params_b.len() {
-                    for (a, b) in params_a.iter().zip(params_b.iter()) {
-                        a.try_unify(b, bindings)?;
-                    }
-
-                    env_a.try_unify(env_b, bindings)?;
-                    ret_b.try_unify(ret_a, bindings)
-                } else {
-                    Err(UnificationError)
-                }
-            }
-
-            (MutableReference(elem_a), MutableReference(elem_b)) => {
-                elem_a.try_unify(elem_b, bindings)
-            }
-
-            (InfixExpr(lhs_a, op_a, rhs_a), InfixExpr(lhs_b, op_b, rhs_b)) => {
-                if op_a == op_b {
-                    // We need to preserve the original bindings since if syntactic equality
-                    // fails we fall back to other equality strategies.
-                    let mut new_bindings = bindings.clone();
-                    let lhs_result = lhs_a.try_unify(lhs_b, &mut new_bindings);
-                    let rhs_result = rhs_a.try_unify(rhs_b, &mut new_bindings);
-
-                    if lhs_result.is_ok() && rhs_result.is_ok() {
-                        *bindings = new_bindings;
-                        Ok(())
-                    } else {
-                        lhs.try_unify_by_moving_constant_terms(&rhs, bindings)
-                    }
-                } else {
-                    Err(UnificationError)
-                }
-            }
-
-            (Constant(value, kind), other) | (other, Constant(value, kind)) => {
-                let dummy_span = Span::default();
-                if let Ok(other_value) = other.evaluate_to_field_element(kind, dummy_span) {
-                    if *value == other_value && kind.unifies(&other.kind()) {
-                        Ok(())
-                    } else {
-                        Err(UnificationError)
-                    }
-                } else if let InfixExpr(lhs, op, rhs) = other {
-                    if let Some(inverse) = op.approx_inverse() {
-                        // Handle cases like `4 = a + b` by trying to solve to `a = 4 - b`
-                        let new_type = InfixExpr(
-                            Box::new(Constant(*value, kind.clone())),
-                            inverse,
-                            rhs.clone(),
-                        );
-                        new_type.try_unify(lhs, bindings)?;
-                        Ok(())
-                    } else {
-                        Err(UnificationError)
-                    }
-                } else {
-                    Err(UnificationError)
-                }
-            }
-
-            (other_a, other_b) => {
-                if other_a == other_b {
-                    Ok(())
-                } else {
-                    Err(UnificationError)
-                }
-            }
-        }
-    }
-
-    /// Try to unify a type variable to `self`.
-    /// This is a helper function factored out from try_unify.
-    fn try_unify_to_type_variable(
-        &self,
-        type_variable: &TypeVariable,
-        bindings: &mut TypeBindings,
-
-        // Bind the type variable to a type. This is factored out since depending on the
-        // Kind, there are different methods to check whether the variable can
-        // bind to the given type or not.
-        bind_variable: impl FnOnce(&mut TypeBindings) -> Result<(), UnificationError>,
-    ) -> Result<(), UnificationError> {
-        match &*type_variable.borrow() {
-            // If it is already bound, unify against what it is bound to
-            TypeBinding::Bound(link) => link.try_unify(self, bindings),
-            TypeBinding::Unbound(id, _) => {
-                // We may have already "bound" this type variable in this call to
-                // try_unify, so check those bindings as well.
-                match bindings.get(id) {
-                    Some((_, kind, binding)) => {
-                        if !kind.unifies(&binding.kind()) {
-                            return Err(UnificationError);
-                        }
-                        binding.clone().try_unify(self, bindings)
-                    }
-
-                    // Otherwise, bind it
-                    None => bind_variable(bindings),
-                }
-            }
-        }
-    }
-
->>>>>>> 0daf591a
     /// Similar to `unify` but if the check fails this will attempt to coerce the
     /// argument to the target type. When this happens, the given expression is wrapped in
     /// a new expression to convert its type. E.g. `array` -> `array.as_slice()`
