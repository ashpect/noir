--- conflicted
+++ resolved
@@ -2562,19 +2562,12 @@
                 &trait_generics.ordered,
                 &trait_generics.named,
             ) {
-                Ok((TraitImplKind::Normal(impl_id), instantiation_bindings)) => {
-<<<<<<< HEAD
-                    let mut b = interner.get_instantiation_bindings(expr_id).clone();
-                    b.extend(instantiation_bindings);
-                    interner.store_instantiation_bindings(expr_id, b);
-
-=======
+                Ok((TraitImplKind::Normal(impl_id), mut instantiation_bindings)) => {
                     // Insert any additional instantiation bindings into this expression's instantiation bindings.
                     // This is similar to what's done in `verify_trait_constraint` in the frontend.
-                    let mut bindings = interner.get_instantiation_bindings(expr_id).clone();
-                    bindings.extend(instantiation_bindings);
-                    interner.store_instantiation_bindings(expr_id, bindings);
->>>>>>> 04e3415e
+                    let bindings = interner.get_instantiation_bindings(expr_id).clone();
+                    instantiation_bindings.extend(bindings);
+                    interner.store_instantiation_bindings(expr_id, instantiation_bindings);
                     impl_id
                 }
                 Ok((TraitImplKind::Assumed { .. }, _instantiation_bindings)) => {
