--- conflicted
+++ resolved
@@ -357,7 +357,6 @@
         }
     }
 
-<<<<<<< HEAD
     pub fn is_slice(&self) -> bool {
         matches!(self, Type::Slice(_))
     }
@@ -379,7 +378,7 @@
                 vec![*elements]
             }
             Type::Tuple(elements) => elements,
-            Type::MutableReference(element) => {
+            Type::Reference(element, _) => {
                 vec![*element]
             }
             _ => {
@@ -408,13 +407,14 @@
                 unimplemented!("ICE: cannot fetch flattened slice size");
             }
             _ => 1,
-=======
+        }
+    }
+
     /// Returns the element type of this array or slice
     pub fn array_element_type(&self) -> Option<&Type> {
         match self {
             Type::Array(_, elem) | Type::Slice(elem) => Some(elem),
             _ => None,
->>>>>>> 41ad6347
         }
     }
 }
