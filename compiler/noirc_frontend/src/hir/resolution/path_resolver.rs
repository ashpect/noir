use super::import::{resolve_import, ImportDirective, PathResolution, PathResolutionResult};
use crate::Path;
use std::collections::BTreeMap;

use crate::graph::CrateId;
use crate::hir::def_map::{CrateDefMap, LocalModuleId, ModuleId};

pub trait PathResolver {
    /// Resolve the given path returning the resolved ModuleDefId.
    fn resolve(
        &self,
        def_maps: &BTreeMap<CrateId, CrateDefMap>,
        path: Path,
    ) -> PathResolutionResult;

    fn local_module_id(&self) -> LocalModuleId;

    fn module_id(&self) -> ModuleId;
}

pub struct StandardPathResolver {
    // Module that we are resolving the path in
    module_id: ModuleId,
}

impl StandardPathResolver {
    pub fn new(module_id: ModuleId) -> StandardPathResolver {
        Self { module_id }
    }
}

impl PathResolver for StandardPathResolver {
    fn resolve(
        &self,
        def_maps: &BTreeMap<CrateId, CrateDefMap>,
        path: Path,
    ) -> PathResolutionResult {
        resolve_path(def_maps, self.module_id, path)
    }

    fn local_module_id(&self) -> LocalModuleId {
        self.module_id.local_id
    }

    fn module_id(&self) -> ModuleId {
        self.module_id
    }
}

/// Resolve the given path to a function or a type.
/// In the case of a conflict, functions are given priority
pub fn resolve_path(
    def_maps: &BTreeMap<CrateId, CrateDefMap>,
    module_id: ModuleId,
    path: Path,
) -> PathResolutionResult {
    // lets package up the path into an ImportDirective and resolve it using that
    let import =
        ImportDirective { module_id: module_id.local_id, path, alias: None, is_prelude: false };
    let resolved_import = resolve_import(module_id.krate, &import, def_maps)?;

    let namespace = resolved_import.resolved_namespace;
    let id =
        namespace.values.or(namespace.types).map(|(id, _, _)| id).expect("Found empty namespace");

<<<<<<< HEAD
    Ok(PathResolution { module_def_id: id, warning: resolved_import.warning })
=======
    Ok(PathResolution { module_def_id: id, error: resolved_import.error })
>>>>>>> 420e56d6
}<|MERGE_RESOLUTION|>--- conflicted
+++ resolved
@@ -63,9 +63,5 @@
     let id =
         namespace.values.or(namespace.types).map(|(id, _, _)| id).expect("Found empty namespace");
 
-<<<<<<< HEAD
-    Ok(PathResolution { module_def_id: id, warning: resolved_import.warning })
-=======
     Ok(PathResolution { module_def_id: id, error: resolved_import.error })
->>>>>>> 420e56d6
 }