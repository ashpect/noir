--- conflicted
+++ resolved
@@ -1518,7 +1518,6 @@
                                 if let Some(current_item) = self.current_item {
                                     self.interner.add_function_dependency(current_item, func_id);
                                 }
-<<<<<<< HEAD
 
                                 let visibility = self.interner.function_visibility(func_id);
                                 if visibility != FunctionVisibility::Public {
@@ -1529,8 +1528,6 @@
                                 let variable = DependencyId::Variable(hir_ident.location);
                                 let function = DependencyId::Function(func_id);
                                 self.interner.add_reference(function, variable);
-=======
->>>>>>> b3a2c9c8
                             }
                             DefinitionKind::Global(global_id) => {
                                 if let Some(current_item) = self.current_item {
