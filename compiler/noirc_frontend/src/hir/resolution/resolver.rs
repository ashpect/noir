--- conflicted
+++ resolved
@@ -763,27 +763,6 @@
         }
     }
 
-<<<<<<< HEAD
-    fn resolve_array_size(
-        &mut self,
-        length: Option<UnresolvedTypeExpression>,
-        new_variables: &mut Generics,
-    ) -> Type {
-        match length {
-            None => {
-                let id = self.interner.next_type_variable_id();
-                let typevar = TypeVariable::unbound(id);
-                new_variables.push(typevar.clone());
-
-                // 'Named'Generic is a bit of a misnomer here, we want a type variable that
-                // wont be bound over but this one has no name since we do not currently
-                // require users to explicitly be generic over array lengths.
-                Type::NamedGeneric(typevar, Rc::new("".into()))
-            }
-            Some(length) => self.convert_expression_type(length),
-        }
-    }
-
     // TODO: relocate
     // TODO: rename (prepare for what?)
     fn prepare_arith_expression(&mut self, typ: Type, span: Span) -> (ArithExpr, Vec<Type>) {
@@ -805,8 +784,6 @@
         }
     }
 
-=======
->>>>>>> 05df0cc3
     fn convert_expression_type(&mut self, length: UnresolvedTypeExpression) -> Type {
         match length {
             UnresolvedTypeExpression::Variable(path) => {
