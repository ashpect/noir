use acvm::FieldElement;
pub use noirc_errors::Span;
use noirc_errors::{CustomDiagnostic as Diagnostic, Location};
use thiserror::Error;

use crate::{
    Kind, Type,
    ast::{Ident, UnsupportedNumericGenericType},
    hir::{
        comptime::{InterpreterError, Value},
        type_check::TypeCheckError,
    },
    parser::ParserError,
    usage_tracker::UnusedItem,
};

use super::import::PathResolutionError;

#[derive(Error, Debug, Clone, PartialEq, Eq)]
pub enum PubPosition {
    #[error("parameter")]
    Parameter,
    #[error("return type")]
    ReturnType,
}

#[derive(Error, Debug, Clone, PartialEq, Eq)]
pub enum ResolverError {
    #[error("Duplicate definition")]
    DuplicateDefinition { name: String, first_location: Location, second_location: Location },
    #[error("Unused variable")]
    UnusedVariable { ident: Ident },
    #[error("Unused {}", item.item_type())]
    UnusedItem { ident: Ident, item: UnusedItem },
    #[error("Unconditional recursion")]
    UnconditionalRecursion { name: String, location: Location },
    #[error("Could not find variable in this scope")]
    VariableNotDeclared { name: String, location: Location },
    #[error("path is not an identifier")]
    PathIsNotIdent { location: Location },
    #[error("could not resolve path")]
    PathResolutionError(#[from] PathResolutionError),
    #[error("Expected")]
    Expected { location: Location, expected: &'static str, got: &'static str },
    #[error("Duplicate field in constructor")]
    DuplicateField { field: Ident },
    #[error("No such field in struct")]
    NoSuchField { field: Ident, struct_definition: Ident },
    #[error("Missing fields from struct")]
    MissingFields { location: Location, missing_fields: Vec<String>, struct_definition: Ident },
    #[error("Unneeded 'mut', pattern is already marked as mutable")]
    UnnecessaryMut { first_mut: Location, second_mut: Location },
    #[error("Unneeded 'pub', function is not the main method")]
    UnnecessaryPub { ident: Ident, position: PubPosition },
    #[error("Required 'pub', main function must return public value")]
    NecessaryPub { ident: Ident },
    #[error("Missing expression for declared constant")]
    MissingRhsExpr { name: String, location: Location },
    #[error("Expression invalid in an array length context")]
    InvalidArrayLengthExpr { location: Location },
    #[error("Integer too large to be evaluated in an array length context")]
    IntegerTooLarge { location: Location },
    #[error("No global or generic type parameter found with the given name")]
    NoSuchNumericTypeVariable { path: crate::ast::Path },
    #[error("Closures cannot capture mutable variables")]
    CapturedMutableVariable { location: Location },
    #[error("Test functions are not allowed to have any parameters")]
    TestFunctionHasParameters { location: Location },
    #[error("Only struct types can be used in constructor expressions")]
    NonStructUsedInConstructor { typ: String, location: Location },
    #[error("Only struct types can have generics")]
    NonStructWithGenerics { location: Location },
    #[error("Cannot apply generics on Self type")]
    GenericsOnSelfType { location: Location },
    #[error("Cannot apply generics on an associated type")]
    GenericsOnAssociatedType { location: Location },
    #[error("{0}")]
    ParserError(Box<ParserError>),
    #[error("Closure environment must be a tuple or unit type")]
    InvalidClosureEnvironment { typ: Type, location: Location },
    #[error("Nested slices, i.e. slices within an array or slice, are not supported")]
    NestedSlices { location: Location },
    #[error("#[abi(tag)] attribute is only allowed in contracts")]
    AbiAttributeOutsideContract { location: Location },
    #[error(
        "Usage of the `#[foreign]` or `#[builtin]` function attributes are not allowed outside of the Noir standard library"
    )]
    LowLevelFunctionOutsideOfStdlib { ident: Ident },
    #[error("Usage of the `#[oracle]` function attribute is only valid on unconstrained functions")]
    OracleMarkedAsConstrained { ident: Ident },
    #[error("Oracle functions cannot be called directly from constrained functions")]
    UnconstrainedOracleReturnToConstrained { location: Location },
    #[error("Dependency cycle found, '{item}' recursively depends on itself: {cycle} ")]
    DependencyCycle { location: Location, item: String, cycle: String },
    #[error("break/continue are only allowed in unconstrained functions")]
    JumpInConstrainedFn { is_break: bool, location: Location },
    #[error("`loop` is only allowed in unconstrained functions")]
    LoopInConstrainedFn { location: Location },
    #[error("`loop` must have at least one `break` in it")]
    LoopWithoutBreak { location: Location },
    #[error("`while` is only allowed in unconstrained functions")]
    WhileInConstrainedFn { location: Location },
    #[error("break/continue are only allowed within loops")]
    JumpOutsideLoop { is_break: bool, location: Location },
    #[error("Only `comptime` globals can be mutable")]
    MutableGlobal { location: Location },
    #[error("Globals must have a specified type")]
    UnspecifiedGlobalType {
        pattern_location: Location,
        expr_location: Location,
        expected_type: Type,
    },
    #[error("Global failed to evaluate")]
    UnevaluatedGlobalType { location: Location },
    #[error("Globals used in a type position must be non-negative")]
    NegativeGlobalType { location: Location, global_value: Value },
    #[error("Globals used in a type position must be integers")]
    NonIntegralGlobalType { location: Location, global_value: Value },
    #[error("Global value `{global_value}` is larger than its kind's maximum value")]
    GlobalLargerThanKind { location: Location, global_value: FieldElement, kind: Kind },
    #[error("Self-referential types are not supported")]
    SelfReferentialType { location: Location },
    #[error("#[no_predicates] attribute is only allowed on constrained functions")]
    NoPredicatesAttributeOnUnconstrained { ident: Ident },
    #[error("#[fold] attribute is only allowed on constrained functions")]
    FoldAttributeOnUnconstrained { ident: Ident },
    #[error("expected type, found numeric generic parameter")]
    NumericGenericUsedForType { name: String, location: Location },
    #[error("Invalid array length construction")]
    ArrayLengthInterpreter { error: InterpreterError },
    #[error("The unquote operator '$' can only be used within a quote expression")]
    UnquoteUsedOutsideQuote { location: Location },
    #[error("Invalid syntax in macro call")]
    InvalidSyntaxInMacroCall { location: Location },
    #[error("Macros must be comptime functions")]
    MacroIsNotComptime { location: Location },
    #[error("Annotation name must refer to a comptime function")]
    NonFunctionInAnnotation { location: Location },
    #[error("Type `{typ}` was inserted into the generics list from a macro, but is not a generic")]
    MacroResultInGenericsListNotAGeneric { location: Location, typ: Type },
    #[error("Named type arguments aren't allowed in a {item_kind}")]
    NamedTypeArgs { location: Location, item_kind: &'static str },
    #[error("Associated constants may only be a field or integer type")]
    AssociatedConstantsMustBeNumeric { location: Location },
    #[error("Computing `{lhs} {op} {rhs}` failed with error {err}")]
    BinaryOpError {
        lhs: FieldElement,
        op: crate::BinaryTypeOperator,
        rhs: FieldElement,
        err: Box<TypeCheckError>,
        location: Location,
    },
    #[error("`quote` cannot be used in runtime code")]
    QuoteInRuntimeCode { location: Location },
    #[error("Comptime-only type `{typ}` cannot be used in runtime code")]
    ComptimeTypeInRuntimeCode { typ: String, location: Location },
    #[error("Comptime variable `{name}` cannot be mutated in a non-comptime context")]
    MutatingComptimeInNonComptimeContext { name: String, location: Location },
    #[error("Failed to parse `{statement}` as an expression")]
    InvalidInternedStatementInExpr { statement: String, location: Location },
    #[error("{0}")]
    UnsupportedNumericGenericType(#[from] UnsupportedNumericGenericType),
    #[error("Type `{typ}` is more private than item `{item}`")]
    TypeIsMorePrivateThenItem { typ: String, item: String, location: Location },
    #[error("Unable to parse attribute `{attribute}`")]
    UnableToParseAttribute { attribute: String, location: Location },
    #[error("Attribute function `{function}` is not a path")]
    AttributeFunctionIsNotAPath { function: String, location: Location },
    #[error("Attribute function `{name}` is not in scope")]
    AttributeFunctionNotInScope { name: String, location: Location },
    #[error("The trait `{missing_trait}` is not implemented for `{type_missing_trait}`")]
    TraitNotImplemented {
        impl_trait: String,
        missing_trait: String,
        type_missing_trait: String,
        location: Location,
        missing_trait_location: Location,
    },
    #[error("`loop` statements are not yet implemented")]
    LoopNotYetSupported { location: Location },
    #[error("Expected a trait but found {found}")]
    ExpectedTrait { found: String, location: Location },
    #[error("Invalid syntax in match pattern")]
    InvalidSyntaxInPattern { location: Location },
    #[error("Variable '{existing}' was already defined in the same match pattern")]
    VariableAlreadyDefinedInPattern { existing: Ident, new_location: Location },
    #[error("Only integer globals can be used in match patterns")]
    NonIntegerGlobalUsedInPattern { location: Location },
    #[error("Cannot match on values of type `{typ}`")]
    TypeUnsupportedInMatch { typ: Type, location: Location },
    #[error("Expected a struct, enum, or literal value in pattern, but found a {item}")]
    UnexpectedItemInPattern { location: Location, item: &'static str },
    #[error("Trait `{trait_name}` doesn't have a method named `{method_name}`")]
    NoSuchMethodInTrait { trait_name: String, method_name: String, location: Location },
    #[error("Cannot use a type alias inside a type alias")]
    RecursiveTypeAlias { location: Location },
}

impl ResolverError {
    pub fn location(&self) -> Location {
        match self {
            ResolverError::DuplicateDefinition { second_location: location, .. }
            | ResolverError::UnconditionalRecursion { location, .. }
            | ResolverError::PathIsNotIdent { location }
            | ResolverError::Expected { location, .. }
            | ResolverError::VariableNotDeclared { location, .. }
            | ResolverError::MissingFields { location, .. }
            | ResolverError::UnnecessaryMut { second_mut: location, .. }
            | ResolverError::TypeIsMorePrivateThenItem { location, .. }
            | ResolverError::UnableToParseAttribute { location, .. }
            | ResolverError::AttributeFunctionIsNotAPath { location, .. }
            | ResolverError::AttributeFunctionNotInScope { location, .. }
            | ResolverError::TraitNotImplemented { location, .. }
            | ResolverError::LoopNotYetSupported { location }
            | ResolverError::ExpectedTrait { location, .. }
            | ResolverError::MissingRhsExpr { location, .. }
            | ResolverError::InvalidArrayLengthExpr { location }
            | ResolverError::IntegerTooLarge { location }
            | ResolverError::CapturedMutableVariable { location }
            | ResolverError::TestFunctionHasParameters { location }
            | ResolverError::NonStructUsedInConstructor { location, .. }
            | ResolverError::NonStructWithGenerics { location }
            | ResolverError::GenericsOnSelfType { location }
            | ResolverError::GenericsOnAssociatedType { location }
            | ResolverError::InvalidClosureEnvironment { location, .. }
            | ResolverError::NestedSlices { location }
            | ResolverError::AbiAttributeOutsideContract { location }
            | ResolverError::UnconstrainedOracleReturnToConstrained { location }
            | ResolverError::DependencyCycle { location, .. }
            | ResolverError::JumpInConstrainedFn { location, .. }
            | ResolverError::LoopInConstrainedFn { location }
            | ResolverError::LoopWithoutBreak { location }
            | ResolverError::WhileInConstrainedFn { location }
            | ResolverError::JumpOutsideLoop { location, .. }
            | ResolverError::MutableGlobal { location }
            | ResolverError::UnspecifiedGlobalType { pattern_location: location, .. }
            | ResolverError::UnevaluatedGlobalType { location }
            | ResolverError::NegativeGlobalType { location, .. }
            | ResolverError::NonIntegralGlobalType { location, .. }
            | ResolverError::GlobalLargerThanKind { location, .. }
            | ResolverError::SelfReferentialType { location }
            | ResolverError::NumericGenericUsedForType { location, .. }
            | ResolverError::UnquoteUsedOutsideQuote { location }
            | ResolverError::InvalidSyntaxInMacroCall { location }
            | ResolverError::MacroIsNotComptime { location }
            | ResolverError::NonFunctionInAnnotation { location }
            | ResolverError::MacroResultInGenericsListNotAGeneric { location, .. }
            | ResolverError::NamedTypeArgs { location, .. }
            | ResolverError::AssociatedConstantsMustBeNumeric { location }
            | ResolverError::BinaryOpError { location, .. }
            | ResolverError::QuoteInRuntimeCode { location }
            | ResolverError::ComptimeTypeInRuntimeCode { location, .. }
            | ResolverError::MutatingComptimeInNonComptimeContext { location, .. }
            | ResolverError::InvalidInternedStatementInExpr { location, .. }
            | ResolverError::InvalidSyntaxInPattern { location }
            | ResolverError::NonIntegerGlobalUsedInPattern { location, .. }
            | ResolverError::TypeUnsupportedInMatch { location, .. }
            | ResolverError::UnexpectedItemInPattern { location, .. }
            | ResolverError::NoSuchMethodInTrait { location, .. }
            | ResolverError::VariableAlreadyDefinedInPattern { new_location: location, .. }
            | ResolverError::RecursiveTypeAlias { location } => *location,
            ResolverError::UnusedVariable { ident }
            | ResolverError::UnusedItem { ident, .. }
            | ResolverError::DuplicateField { field: ident }
            | ResolverError::NoSuchField { field: ident, .. }
            | ResolverError::UnnecessaryPub { ident, .. }
            | ResolverError::NecessaryPub { ident }
            | ResolverError::LowLevelFunctionOutsideOfStdlib { ident }
            | ResolverError::OracleMarkedAsConstrained { ident }
            | ResolverError::NoPredicatesAttributeOnUnconstrained { ident }
            | ResolverError::FoldAttributeOnUnconstrained { ident } => ident.location(),
            ResolverError::ArrayLengthInterpreter { error } => error.location(),
            ResolverError::PathResolutionError(path_resolution_error) => {
                path_resolution_error.location()
            }
            ResolverError::NoSuchNumericTypeVariable { path } => path.location,
            ResolverError::ParserError(parser_error) => parser_error.location(),
            ResolverError::UnsupportedNumericGenericType(unsupported_numeric_generic_type) => {
                unsupported_numeric_generic_type.ident.location()
            }
        }
    }
}

impl<'a> From<&'a ResolverError> for Diagnostic {
    /// Only user errors can be transformed into a Diagnostic
    /// ICEs will make the compiler panic, as they could affect the
    /// soundness of the generated program
    fn from(error: &'a ResolverError) -> Diagnostic {
        match error {
            ResolverError::DuplicateDefinition { name, first_location, second_location} => {
                        let mut diag = Diagnostic::simple_error(
                            format!("duplicate definitions of {name} found"),
                            "second definition found here".to_string(),
                            *second_location,
                        );
                        diag.add_secondary("first definition found here".to_string(), *first_location);
                        diag
                    }
            ResolverError::UnusedVariable { ident } => {
<<<<<<< HEAD
                        let name = &ident.0.contents;

                        let mut diagnostic = Diagnostic::simple_warning(
                            format!("unused variable {name}"),
                            "unused variable".to_string(),
                            ident.location(),
                        );
                        diagnostic.unnecessary = true;
                        diagnostic
                    }
            ResolverError::UnusedItem { ident, item} => {
                        let name = &ident.0.contents;
                        let item_type = item.item_type();

                        let mut diagnostic =
                            if let UnusedItem::Struct(..) = item {
                                Diagnostic::simple_warning(
                                    format!("{item_type} `{name}` is never constructed"),
                                    format!("{item_type} is never constructed"),
                                    ident.location(),
                                )
                            } else {
                                Diagnostic::simple_warning(
                                    format!("unused {item_type} {name}"),
                                    format!("unused {item_type}"),
                                    ident.location(),
                                )
                            };
                        diagnostic.unnecessary = true;
                        diagnostic
                    }
            ResolverError::UnconditionalRecursion { name, location} => {
                        Diagnostic::simple_warning(
                            format!("function `{name}` cannot return without recursing"),
                            "function cannot return without recursing".to_string(),
                            *location,
=======
                let mut diagnostic = Diagnostic::simple_warning(
                    format!("unused variable {ident}"),
                    "unused variable".to_string(),
                    ident.location(),
                );
                diagnostic.unnecessary = true;
                diagnostic
            }
            ResolverError::UnusedItem { ident, item} => {
                let item_type = item.item_type();

                let mut diagnostic =
                    if let UnusedItem::Struct(..) = item {
                        Diagnostic::simple_warning(
                            format!("{item_type} `{ident}` is never constructed"),
                            format!("{item_type} is never constructed"),
                            ident.location(),
                        )
                    } else {
                        Diagnostic::simple_warning(
                            format!("unused {item_type} {ident}"),
                            format!("unused {item_type}"),
                            ident.location(),
>>>>>>> 8b7f1123
                        )
                    }
            ResolverError::VariableNotDeclared { name, location } =>  {
                        if name == "_" {
                            Diagnostic::simple_error(
                                "in expressions, `_` can only be used on the left-hand side of an assignment".to_string(),
                                "`_` not allowed here".to_string(),
                                *location,
                            )
                        } else {
                            Diagnostic::simple_error(
                                format!("cannot find `{name}` in this scope"),
                                "not found in this scope".to_string(),
                                *location,
                            )
                        }
                    },
            ResolverError::PathIsNotIdent { location } => Diagnostic::simple_error(
                        "cannot use path as an identifier".to_string(),
                        String::new(),
                        *location,
                    ),
            ResolverError::PathResolutionError(error) => error.into(),
            ResolverError::Expected { location, expected, got } => Diagnostic::simple_error(
                        format!("expected {expected} got {got}"),
                        String::new(),
                        *location,
                    ),
            ResolverError::DuplicateField { field } => Diagnostic::simple_error(
                        format!("duplicate field {field}"),
                        String::new(),
                        field.location(),
                    ),
            ResolverError::NoSuchField { field, struct_definition } => {
                        Diagnostic::simple_error(
                            format!("no such field {field} defined in struct {struct_definition}"),
                            String::new(),
                            field.location(),
                        )
                    }
            ResolverError::MissingFields { location, missing_fields, struct_definition } => {
                        let plural = if missing_fields.len() != 1 { "s" } else { "" };
                        let remaining_fields_names = match &missing_fields[..] {
                            [field1] => field1.clone(),
                            [field1, field2] => format!("{field1} and {field2}"),
                            [field1, field2, field3] => format!("{field1}, {field2} and {field3}"),
                            _ => {
                                let len = missing_fields.len() - 3;
                                let len_plural = if len != 1 {"s"} else {""};

                                let truncated_fields = format!(" and {len} other field{len_plural}");
                                let missing_fields = &missing_fields[0..3];
                                format!("{}{truncated_fields}", missing_fields.join(", "))
                            }
                        };

                        Diagnostic::simple_error(
                            format!("missing field{plural} {remaining_fields_names} in struct {struct_definition}"),
                            String::new(),
                            *location,
                        )
                    }
            ResolverError::UnnecessaryMut { first_mut, second_mut } => {
                        let mut error = Diagnostic::simple_error(
                            "'mut' here is not necessary".to_owned(),
                            "".to_owned(),
                            *second_mut,
                        );
                        error.add_secondary(
                            "Pattern was already made mutable from this 'mut'".to_owned(),
                            *first_mut,
                        );
                        error
                    }
            ResolverError::UnnecessaryPub { ident, position } => {
<<<<<<< HEAD
                        let name = &ident.0.contents;

                        let mut diag = Diagnostic::simple_error(
                            format!("unnecessary pub keyword on {position} for function {name}"),
                            format!("unnecessary pub {position}"),
                            ident.0.location(),
                        );
=======
                let mut diag = Diagnostic::simple_error(
                    format!("unnecessary pub keyword on {position} for function {ident}"),
                    format!("unnecessary pub {position}"),
                    ident.location(),
                );
>>>>>>> 8b7f1123

                        diag.add_note("The `pub` keyword only has effects on arguments to the entry-point function of a program. Thus, adding it to other function parameters can be deceiving and should be removed".to_owned());
                        diag
                    }
            ResolverError::NecessaryPub { ident } => {
<<<<<<< HEAD
                        let name = &ident.0.contents;

                        let mut diag = Diagnostic::simple_error(
                            format!("missing pub keyword on return type of function {name}"),
                            "missing pub on return type".to_string(),
                            ident.0.location(),
                        );
=======
                let mut diag = Diagnostic::simple_error(
                    format!("missing pub keyword on return type of function {ident}"),
                    "missing pub on return type".to_string(),
                    ident.location(),
                );
>>>>>>> 8b7f1123

                        diag.add_note("The `pub` keyword is mandatory for the entry-point function return type because the verifier cannot retrieve private witness and thus the function will not be able to return a 'priv' value".to_owned());
                        diag
                    }
            ResolverError::MissingRhsExpr { name, location } => Diagnostic::simple_error(
                        format!(
                            "no expression specifying the value stored by the constant variable {name}"
                        ),
                        "expected expression to be stored for let statement".to_string(),
                        *location,
                    ),
            ResolverError::InvalidArrayLengthExpr { location } => Diagnostic::simple_error(
                        "Expression invalid in an array-length context".into(),
                        "Array-length expressions can only have simple integer operations and any variables used must be global constants".into(),
                        *location,
                    ),
            ResolverError::IntegerTooLarge { location } => Diagnostic::simple_error(
                        "Integer too large to be evaluated to an array-length".into(),
                        "Array-lengths may be a maximum size of usize::MAX, including intermediate calculations".into(),
                        *location,
                    ),
            ResolverError::NoSuchNumericTypeVariable { path } => Diagnostic::simple_error(
                        format!("Cannot find a global or generic type parameter named `{path}`"),
                        "Only globals or generic type parameters are allowed to be used as an array type's length".to_string(),
                        path.location,
                    ),
            ResolverError::CapturedMutableVariable { location } => Diagnostic::simple_error(
                        "Closures cannot capture mutable variables".into(),
                        "Mutable variable".into(),
                        *location,
                    ),
            ResolverError::TestFunctionHasParameters { location } => Diagnostic::simple_error(
                        "Test functions cannot have any parameters".into(),
                        "Try removing the parameters or moving the test into a wrapper function".into(),
                        *location,
                    ),
            ResolverError::NonStructUsedInConstructor { typ, location } => Diagnostic::simple_error(
                        "Only struct types can be used in constructor expressions".into(),
                        format!("{typ} has no fields to construct it with"),
                        *location,
                    ),
            ResolverError::NonStructWithGenerics { location } => Diagnostic::simple_error(
                        "Only struct types can have generic arguments".into(),
                        "Try removing the generic arguments".into(),
                        *location,
                    ),
            ResolverError::GenericsOnSelfType { location } => Diagnostic::simple_error(
                        "Cannot apply generics to Self type".into(),
                        "Use an explicit type name or apply the generics at the start of the impl instead".into(),
                        *location,
                    ),
            ResolverError::GenericsOnAssociatedType { location } => Diagnostic::simple_error(
                        "Generic Associated Types (GATs) are currently unsupported in Noir".into(),
                        "Cannot apply generics to an associated type".into(),
                        *location,
                    ),
            ResolverError::ParserError(error) => error.as_ref().into(),
            ResolverError::InvalidClosureEnvironment { location, typ } => Diagnostic::simple_error(
                        format!("{typ} is not a valid closure environment type"),
                        "Closure environment must be a tuple or unit type".to_string(), *location),
            ResolverError::NestedSlices { location } => Diagnostic::simple_error(
                        "Nested slices, i.e. slices within an array or slice, are not supported".into(),
                        "Try to use a constant sized array or BoundedVec instead".into(),
                        *location,
                    ),
            ResolverError::AbiAttributeOutsideContract { location } => {
                        Diagnostic::simple_error(
                            "#[abi(tag)] attributes can only be used in contracts".to_string(),
                            "misplaced #[abi(tag)] attribute".to_string(),
                            *location,
                        )
                    },
            ResolverError::LowLevelFunctionOutsideOfStdlib { ident } => Diagnostic::simple_error(
                        "Definition of low-level function outside of standard library".into(),
                        "Usage of the `#[foreign]` or `#[builtin]` function attributes are not allowed outside of the Noir standard library".into(),
                        ident.location(),
                    ),
            ResolverError::OracleMarkedAsConstrained { ident } => Diagnostic::simple_error(
                        error.to_string(),
                        "Oracle functions must have the `unconstrained` keyword applied".into(),
                        ident.location(),
                    ),
            ResolverError::UnconstrainedOracleReturnToConstrained { location } => Diagnostic::simple_error(
                        error.to_string(),
                        "This oracle call must be wrapped in a call to another unconstrained function before being returned to a constrained runtime".into(),
                        *location,
                    ),
            ResolverError::DependencyCycle { location, item, cycle } => {
                        Diagnostic::simple_error(
                            "Dependency cycle found".into(),
                            format!("'{item}' recursively depends on itself: {cycle}"),
                            *location,
                        )
                    },
            ResolverError::JumpInConstrainedFn { is_break, location } => {
                        let item = if *is_break { "break" } else { "continue" };
                        Diagnostic::simple_error(
                            format!("{item} is only allowed in unconstrained functions"),
                            "Constrained code must always have a known number of loop iterations".into(),
                            *location,
                        )
                    },
            ResolverError::LoopInConstrainedFn { location } => {
                        Diagnostic::simple_error(
                            "`loop` is only allowed in unconstrained functions".into(),
                            "Constrained code must always have a known number of loop iterations".into(),
                            *location,
                        )
                    },
            ResolverError::LoopWithoutBreak { location } => {
                        Diagnostic::simple_error(
                            "`loop` must have at least one `break` in it".into(),
                            "Infinite loops are disallowed".into(),
                            *location,
                        )
                    },
            ResolverError::WhileInConstrainedFn { location } => {
                        Diagnostic::simple_error(
                            "`while` is only allowed in unconstrained functions".into(),
                            "Constrained code must always have a known number of loop iterations".into(),
                            *location,
                        )
                    },
            ResolverError::JumpOutsideLoop { is_break, location } => {
                        let item = if *is_break { "break" } else { "continue" };
                        Diagnostic::simple_error(
                            format!("{item} is only allowed within loops"),
                            "".into(),
                            *location,
                        )
                    },
            ResolverError::MutableGlobal { location } => {
                        Diagnostic::simple_error(
                            "Only `comptime` globals may be mutable".into(),
                            String::new(),
                            *location,
                        )
                    },
            ResolverError::UnspecifiedGlobalType { pattern_location, expr_location, expected_type } => {
                        let mut diagnostic = Diagnostic::simple_error(
                            "Globals must have a specified type".to_string(),
                            String::new(),
                            *pattern_location,
                        );
                        diagnostic.add_secondary(format!("Inferred type is `{expected_type}`"), *expr_location);
                        diagnostic
                    },
            ResolverError::UnevaluatedGlobalType { location } => {
                        Diagnostic::simple_error(
                            "Global failed to evaluate".to_string(),
                            String::new(),
                            *location,
                        )
                    }
            ResolverError::NegativeGlobalType { location, global_value } => {
                        Diagnostic::simple_error(
                            "Globals used in a type position must be non-negative".to_string(),
                            format!("But found value `{global_value:?}`"),
                            *location,
                        )
                    }
            ResolverError::NonIntegralGlobalType { location, global_value } => {
                        Diagnostic::simple_error(
                            "Globals used in a type position must be integers".to_string(),
                            format!("But found value `{global_value:?}`"),
                            *location,
                        )
                    }
            ResolverError::GlobalLargerThanKind { location, global_value, kind } => {
                        Diagnostic::simple_error(
                            format!("Global value `{global_value}` is larger than its kind's maximum value"),
                            format!("Global's kind inferred to be `{kind}`"),
                            *location,
                        )
                    }
            ResolverError::SelfReferentialType { location } => {
                        Diagnostic::simple_error(
                            "Self-referential types are not supported".into(),
                            "".into(),
                            *location,
                        )
                    },
            ResolverError::NoPredicatesAttributeOnUnconstrained { ident } => {
<<<<<<< HEAD
                        let name = &ident.0.contents;

                        let mut diag = Diagnostic::simple_error(
                            format!("misplaced #[no_predicates] attribute on unconstrained function {name}. Only allowed on constrained functions"),
                            "misplaced #[no_predicates] attribute".to_string(),
                            ident.0.location(),
                        );
=======
                let mut diag = Diagnostic::simple_error(
                    format!("misplaced #[no_predicates] attribute on unconstrained function {ident}. Only allowed on constrained functions"),
                    "misplaced #[no_predicates] attribute".to_string(),
                    ident.location(),
                );
>>>>>>> 8b7f1123

                        diag.add_note("The `#[no_predicates]` attribute specifies to the compiler whether it should diverge from auto-inlining constrained functions".to_owned());
                        diag
                    }
            ResolverError::FoldAttributeOnUnconstrained { ident } => {
<<<<<<< HEAD
                        let name = &ident.0.contents;

                        let mut diag = Diagnostic::simple_error(
                            format!("misplaced #[fold] attribute on unconstrained function {name}. Only allowed on constrained functions"),
                            "misplaced #[fold] attribute".to_string(),
                            ident.0.location(),
                        );
=======
                let mut diag = Diagnostic::simple_error(
                    format!("misplaced #[fold] attribute on unconstrained function {ident}. Only allowed on constrained functions"),
                    "misplaced #[fold] attribute".to_string(),
                    ident.location(),
                );
>>>>>>> 8b7f1123

                        diag.add_note("The `#[fold]` attribute specifies whether a constrained function should be treated as a separate circuit rather than inlined into the program entry point".to_owned());
                        diag
                    }
            ResolverError::NumericGenericUsedForType { name, location } => {
                        Diagnostic::simple_error(
                            format!("expected type, found numeric generic parameter {name}"),
                            String::from("not a type"),
                            *location,
                        )
                    }
            ResolverError::ArrayLengthInterpreter { error } => Diagnostic::from(error),
            ResolverError::UnquoteUsedOutsideQuote { location } => {
                        Diagnostic::simple_error(
                            "The unquote operator '$' can only be used within a quote expression".into(),
                            "".into(),
                            *location,
                        )
                    },
            ResolverError::InvalidSyntaxInMacroCall { location } => {
                        Diagnostic::simple_error(
                            "Invalid syntax in macro call".into(),
                            "Macro calls must call a comptime function directly, they cannot use higher-order functions".into(),
                            *location,
                        )
                    },
            ResolverError::MacroIsNotComptime { location } => {
                        Diagnostic::simple_error(
                            "This macro call is to a non-comptime function".into(),
                            "Macro calls must be to comptime functions".into(),
                            *location,
                        )
                    },
            ResolverError::NonFunctionInAnnotation { location } => {
                        Diagnostic::simple_error(
                            "Unknown annotation".into(),
                            "The name of an annotation must refer to a comptime function".into(),
                            *location,
                        )
                    },
            ResolverError::MacroResultInGenericsListNotAGeneric { location, typ } => {
                        Diagnostic::simple_error(
                            format!("Type `{typ}` was inserted into a generics list from a macro, but it is not a generic"),
                            format!("Type `{typ}` is not a generic"),
                            *location,
                        )
                    }
            ResolverError::NamedTypeArgs { location, item_kind } => {
                        Diagnostic::simple_error(
                            format!("Named type arguments aren't allowed on a {item_kind}"),
                            "Named type arguments are only allowed for associated types on traits".to_string(),
                            *location,
                        )
                    }
            ResolverError::AssociatedConstantsMustBeNumeric { location } => {
                        Diagnostic::simple_error(
                            "Associated constants may only be a field or integer type".to_string(),
                            "Only numeric constants are allowed".to_string(),
                            *location,
                        )
                    }
            ResolverError::BinaryOpError { lhs, op, rhs, err, location } => {
                        Diagnostic::simple_error(
                            format!("Computing `{lhs} {op} {rhs}` failed with error {err}"),
                            String::new(),
                            *location,
                        )
                    }
            ResolverError::QuoteInRuntimeCode { location } => {
                        Diagnostic::simple_error(
                            "`quote` cannot be used in runtime code".to_string(),
                            "Wrap this in a `comptime` block or function to use it".to_string(),
                            *location,
                        )
                    },
            ResolverError::ComptimeTypeInRuntimeCode { typ, location } => {
                        Diagnostic::simple_error(
                            format!("Comptime-only type `{typ}` cannot be used in runtime code"),
                            "Comptime-only type used here".to_string(),
                            *location,
                        )
                    },
            ResolverError::MutatingComptimeInNonComptimeContext { name, location } => {
                        Diagnostic::simple_error(
                            format!("Comptime variable `{name}` cannot be mutated in a non-comptime context"),
                            format!("`{name}` mutated here"),
                            *location,
                        )
                    },
            ResolverError::InvalidInternedStatementInExpr { statement, location } => {
                        Diagnostic::simple_error(
                            format!("Failed to parse `{statement}` as an expression"),
                            "The statement was used from a macro here".to_string(),
                            *location,
                        )
                    },
            ResolverError::UnsupportedNumericGenericType(err) => err.into(),
            ResolverError::TypeIsMorePrivateThenItem { typ, item, location } => {
                        Diagnostic::simple_error(
                            format!("Type `{typ}` is more private than item `{item}`"),
                            String::new(),
                            *location,
                        )
                    },
            ResolverError::UnableToParseAttribute { attribute, location } => {
                        Diagnostic::simple_error(
                            format!("Unable to parse attribute `{attribute}`"),
                            "Attribute should be a function or function call".into(),
                            *location,
                        )
                    },
            ResolverError::AttributeFunctionIsNotAPath { function, location } => {
                        Diagnostic::simple_error(
                            format!("Attribute function `{function}` is not a path"),
                            "An attribute's function should be a single identifier or a path".into(),
                            *location,
                        )
                    },
            ResolverError::AttributeFunctionNotInScope { name, location } => {
                        Diagnostic::simple_error(
                            format!("Attribute function `{name}` is not in scope"),
                            String::new(),
                            *location,
                        )
                    },
            ResolverError::TraitNotImplemented { impl_trait, missing_trait: the_trait, type_missing_trait: typ, location, missing_trait_location} => {
                        let mut diagnostic = Diagnostic::simple_error(
                            format!("The trait bound `{typ}: {the_trait}` is not satisfied"), 
                            format!("The trait `{the_trait}` is not implemented for `{typ}`")
                            , *location);
                        diagnostic.add_secondary(format!("required by this bound in `{impl_trait}`"), *missing_trait_location);
                        diagnostic
                    },
            ResolverError::LoopNotYetSupported { location  } => {
                        let msg = "`loop` statements are not yet implemented".to_string();
                        Diagnostic::simple_error(msg, String::new(), *location)
                    }
            ResolverError::ExpectedTrait { found, location  } => {
                        Diagnostic::simple_error(
                            format!("Expected a trait, found {found}"), 
                            String::new(),
                            *location)

                    }
            ResolverError::InvalidSyntaxInPattern { location } => {
                        Diagnostic::simple_error(
                            "Invalid syntax in match pattern".into(), 
                            "Only literal, constructor, and variable patterns are allowed".into(),
                            *location)
                    },
            ResolverError::VariableAlreadyDefinedInPattern { existing, new_location } => {
                        let message = format!("Variable `{existing}` was already defined in the same match pattern");
                        let secondary = format!("`{existing}` redefined here");
                        let mut error = Diagnostic::simple_error(message, secondary, *new_location);
                        error.add_secondary(format!("`{existing}` was previously defined here"), existing.location());
                        error
                    },
            ResolverError::NonIntegerGlobalUsedInPattern { location } => {
                        let message = "Only integer or boolean globals can be used in match patterns".to_string();
                        let secondary = "This global is not an integer or boolean".to_string();
                        Diagnostic::simple_error(message, secondary, *location)
                    },
            ResolverError::TypeUnsupportedInMatch { typ, location } => {
                        Diagnostic::simple_error(
                            format!("Cannot match on values of type `{typ}`"), 
                            String::new(),
                            *location,
                        )
                    },
            ResolverError::UnexpectedItemInPattern { item, location } => {
                        Diagnostic::simple_error(
                            format!("Expected a struct, enum, or literal pattern, but found a {item}"), 
                            String::new(),
                            *location,
                        )
                    },
            ResolverError::NoSuchMethodInTrait { trait_name, method_name, location } => {
                        Diagnostic::simple_error(
                            format!("Trait `{trait_name}` has no method named `{method_name}`"), 
                            String::new(),
                            *location,
                        )
                    },
ResolverError::RecursiveTypeAlias { location } => {
    Diagnostic::simple_error(
        "Cannot use a type alias inside a type alias".to_string(), 
        String::new(),
        *location,
    )
},
        }
    }
}<|MERGE_RESOLUTION|>--- conflicted
+++ resolved
@@ -298,44 +298,6 @@
                         diag
                     }
             ResolverError::UnusedVariable { ident } => {
-<<<<<<< HEAD
-                        let name = &ident.0.contents;
-
-                        let mut diagnostic = Diagnostic::simple_warning(
-                            format!("unused variable {name}"),
-                            "unused variable".to_string(),
-                            ident.location(),
-                        );
-                        diagnostic.unnecessary = true;
-                        diagnostic
-                    }
-            ResolverError::UnusedItem { ident, item} => {
-                        let name = &ident.0.contents;
-                        let item_type = item.item_type();
-
-                        let mut diagnostic =
-                            if let UnusedItem::Struct(..) = item {
-                                Diagnostic::simple_warning(
-                                    format!("{item_type} `{name}` is never constructed"),
-                                    format!("{item_type} is never constructed"),
-                                    ident.location(),
-                                )
-                            } else {
-                                Diagnostic::simple_warning(
-                                    format!("unused {item_type} {name}"),
-                                    format!("unused {item_type}"),
-                                    ident.location(),
-                                )
-                            };
-                        diagnostic.unnecessary = true;
-                        diagnostic
-                    }
-            ResolverError::UnconditionalRecursion { name, location} => {
-                        Diagnostic::simple_warning(
-                            format!("function `{name}` cannot return without recursing"),
-                            "function cannot return without recursing".to_string(),
-                            *location,
-=======
                 let mut diagnostic = Diagnostic::simple_warning(
                     format!("unused variable {ident}"),
                     "unused variable".to_string(),
@@ -359,7 +321,16 @@
                             format!("unused {item_type} {ident}"),
                             format!("unused {item_type}"),
                             ident.location(),
->>>>>>> 8b7f1123
+                        )
+                    };
+                diagnostic.unnecessary = true;
+                diagnostic
+            }
+            ResolverError::UnconditionalRecursion { name, location} => {
+                        Diagnostic::simple_warning(
+                            format!("function `{name}` cannot return without recursing"),
+                            "function cannot return without recursing".to_string(),
+                            *location,
                         )
                     }
             ResolverError::VariableNotDeclared { name, location } =>  {
@@ -435,41 +406,21 @@
                         error
                     }
             ResolverError::UnnecessaryPub { ident, position } => {
-<<<<<<< HEAD
-                        let name = &ident.0.contents;
-
-                        let mut diag = Diagnostic::simple_error(
-                            format!("unnecessary pub keyword on {position} for function {name}"),
-                            format!("unnecessary pub {position}"),
-                            ident.0.location(),
-                        );
-=======
                 let mut diag = Diagnostic::simple_error(
                     format!("unnecessary pub keyword on {position} for function {ident}"),
                     format!("unnecessary pub {position}"),
                     ident.location(),
                 );
->>>>>>> 8b7f1123
 
                         diag.add_note("The `pub` keyword only has effects on arguments to the entry-point function of a program. Thus, adding it to other function parameters can be deceiving and should be removed".to_owned());
                         diag
                     }
             ResolverError::NecessaryPub { ident } => {
-<<<<<<< HEAD
-                        let name = &ident.0.contents;
-
-                        let mut diag = Diagnostic::simple_error(
-                            format!("missing pub keyword on return type of function {name}"),
-                            "missing pub on return type".to_string(),
-                            ident.0.location(),
-                        );
-=======
                 let mut diag = Diagnostic::simple_error(
                     format!("missing pub keyword on return type of function {ident}"),
                     "missing pub on return type".to_string(),
                     ident.location(),
                 );
->>>>>>> 8b7f1123
 
                         diag.add_note("The `pub` keyword is mandatory for the entry-point function return type because the verifier cannot retrieve private witness and thus the function will not be able to return a 'priv' value".to_owned());
                         diag
@@ -653,41 +604,21 @@
                         )
                     },
             ResolverError::NoPredicatesAttributeOnUnconstrained { ident } => {
-<<<<<<< HEAD
-                        let name = &ident.0.contents;
-
-                        let mut diag = Diagnostic::simple_error(
-                            format!("misplaced #[no_predicates] attribute on unconstrained function {name}. Only allowed on constrained functions"),
-                            "misplaced #[no_predicates] attribute".to_string(),
-                            ident.0.location(),
-                        );
-=======
                 let mut diag = Diagnostic::simple_error(
                     format!("misplaced #[no_predicates] attribute on unconstrained function {ident}. Only allowed on constrained functions"),
                     "misplaced #[no_predicates] attribute".to_string(),
                     ident.location(),
                 );
->>>>>>> 8b7f1123
 
                         diag.add_note("The `#[no_predicates]` attribute specifies to the compiler whether it should diverge from auto-inlining constrained functions".to_owned());
                         diag
                     }
             ResolverError::FoldAttributeOnUnconstrained { ident } => {
-<<<<<<< HEAD
-                        let name = &ident.0.contents;
-
-                        let mut diag = Diagnostic::simple_error(
-                            format!("misplaced #[fold] attribute on unconstrained function {name}. Only allowed on constrained functions"),
-                            "misplaced #[fold] attribute".to_string(),
-                            ident.0.location(),
-                        );
-=======
                 let mut diag = Diagnostic::simple_error(
                     format!("misplaced #[fold] attribute on unconstrained function {ident}. Only allowed on constrained functions"),
                     "misplaced #[fold] attribute".to_string(),
                     ident.location(),
                 );
->>>>>>> 8b7f1123
 
                         diag.add_note("The `#[fold]` attribute specifies whether a constrained function should be treated as a separate circuit rather than inlined into the program entry point".to_owned());
                         diag
@@ -871,13 +802,13 @@
                             *location,
                         )
                     },
-ResolverError::RecursiveTypeAlias { location } => {
-    Diagnostic::simple_error(
-        "Cannot use a type alias inside a type alias".to_string(), 
-        String::new(),
-        *location,
-    )
-},
+            ResolverError::RecursiveTypeAlias { location } => {
+                Diagnostic::simple_error(
+                    "Cannot use a type alias inside a type alias".to_string(), 
+                    String::new(),
+                    *location,
+                )
+            },
         }
     }
 }