use std::{collections::HashMap, path::Path, vec};

use acvm::{AcirField, FieldElement};
use fm::{FileId, FileManager, FILE_EXTENSION};
use noirc_errors::Location;
use num_bigint::BigUint;
use num_traits::Num;

use crate::ast::{
    FunctionDefinition, Ident, ItemVisibility, LetStatement, ModuleDeclaration, NoirFunction,
    NoirStruct, NoirTrait, NoirTraitImpl, NoirTypeAlias, Pattern, TraitImplItem, TraitItem,
    TypeImpl,
};
use crate::{
    graph::CrateId,
    hir::def_collector::dc_crate::{UnresolvedStruct, UnresolvedTrait},
    macros_api::MacroProcessor,
    node_interner::{FunctionModifiers, TraitId, TypeAliasId},
    parser::{SortedModule, SortedSubModule},
};

use super::{
    dc_crate::{
        CompilationError, DefCollector, UnresolvedFunctions, UnresolvedGlobal, UnresolvedTraitImpl,
        UnresolvedTypeAlias,
    },
    errors::{DefCollectorErrorKind, DuplicateType},
};
use crate::hir::def_map::{LocalModuleId, ModuleData, ModuleId};
use crate::hir::resolution::import::ImportDirective;
use crate::hir::Context;

/// Given a module collect all definitions into ModuleData
struct ModCollector<'a> {
    pub(crate) def_collector: &'a mut DefCollector,
    pub(crate) file_id: FileId,
    pub(crate) module_id: LocalModuleId,
}

/// Walk a module and collect its definitions.
///
/// This performs the entirety of the definition collection phase of the name resolution pass.
pub fn collect_defs(
    def_collector: &mut DefCollector,
    ast: SortedModule,
    file_id: FileId,
    module_id: LocalModuleId,
    crate_id: CrateId,
    context: &mut Context,
    macro_processors: &[&dyn MacroProcessor],
) -> Vec<(CompilationError, FileId)> {
    let mut collector = ModCollector { def_collector, file_id, module_id };
    let mut errors: Vec<(CompilationError, FileId)> = vec![];

    // First resolve the module declarations
    for decl in ast.module_decls {
        errors.extend(collector.parse_module_declaration(
            context,
            &decl,
            crate_id,
            macro_processors,
        ));
    }

    errors.extend(collector.collect_submodules(
        context,
        crate_id,
        ast.submodules,
        file_id,
        macro_processors,
    ));

    // Then add the imports to defCollector to resolve once all modules in the hierarchy have been resolved
    for import in ast.imports {
        collector.def_collector.imports.push(ImportDirective {
            module_id: collector.module_id,
            path: import.path,
            alias: import.alias,
            is_prelude: false,
        });
    }

    errors.extend(collector.collect_globals(context, ast.globals));

    errors.extend(collector.collect_traits(context, ast.traits, crate_id));

    errors.extend(collector.collect_structs(context, ast.types, crate_id));

    errors.extend(collector.collect_type_aliases(context, ast.type_aliases));

    errors.extend(collector.collect_functions(context, ast.functions, crate_id));

    collector.collect_trait_impls(context, ast.trait_impls, crate_id);

    collector.collect_impls(context, ast.impls, crate_id);

    errors
}

impl<'a> ModCollector<'a> {
    fn collect_globals(
        &mut self,
        context: &mut Context,
        globals: Vec<LetStatement>,
    ) -> Vec<(CompilationError, fm::FileId)> {
        let mut errors = vec![];
        for global in globals {
            let name = global.pattern.name_ident().clone();

            let global_id = context.def_interner.push_empty_global(
                name.clone(),
                self.module_id,
                self.file_id,
                global.attributes.clone(),
                matches!(global.pattern, Pattern::Mutable { .. }),
            );

            // Add the statement to the scope so its path can be looked up later
            let result = self.def_collector.def_map.modules[self.module_id.0]
                .declare_global(name, global_id);

            if let Err((first_def, second_def)) = result {
                let err = DefCollectorErrorKind::Duplicate {
                    typ: DuplicateType::Global,
                    first_def,
                    second_def,
                };
                errors.push((err.into(), self.file_id));
            }

            self.def_collector.items.globals.push(UnresolvedGlobal {
                file_id: self.file_id,
                module_id: self.module_id,
                global_id,
                stmt_def: global,
            });
        }
        errors
    }

    fn collect_impls(&mut self, context: &mut Context, impls: Vec<TypeImpl>, krate: CrateId) {
        let module_id = ModuleId { krate, local_id: self.module_id };

        for r#impl in impls {
            let mut unresolved_functions = UnresolvedFunctions {
                file_id: self.file_id,
                functions: Vec::new(),
                trait_id: None,
                self_type: None,
            };

            for (mut method, _) in r#impl.methods {
                let func_id = context.def_interner.push_empty_fn();
                method.def.where_clause.extend(r#impl.where_clause.clone());
                let location = Location::new(method.span(), self.file_id);
                context.def_interner.push_function(func_id, &method.def, module_id, location);
                unresolved_functions.push_fn(self.module_id, func_id, method);
            }

            let key = (r#impl.object_type, self.module_id);
            let methods = self.def_collector.items.impls.entry(key).or_default();
            methods.push((r#impl.generics, r#impl.type_span, unresolved_functions));
        }
    }

    fn collect_trait_impls(
        &mut self,
        context: &mut Context,
        impls: Vec<NoirTraitImpl>,
        krate: CrateId,
    ) {
        for trait_impl in impls {
            let trait_name = trait_impl.trait_name.clone();

            let mut unresolved_functions =
                self.collect_trait_impl_function_overrides(context, &trait_impl, krate);

            let module = ModuleId { krate, local_id: self.module_id };

            for (_, func_id, noir_function) in &mut unresolved_functions.functions {
                noir_function.def.where_clause.append(&mut trait_impl.where_clause.clone());
                let location = Location::new(noir_function.def.span, self.file_id);
                context.def_interner.push_function(*func_id, &noir_function.def, module, location);
            }

            let unresolved_trait_impl = UnresolvedTraitImpl {
                file_id: self.file_id,
                module_id: self.module_id,
                trait_path: trait_name,
                methods: unresolved_functions,
                object_type: trait_impl.object_type,
                generics: trait_impl.impl_generics,
                where_clause: trait_impl.where_clause,
                trait_generics: trait_impl.trait_generics,

                // These last fields are filled later on
                trait_id: None,
                impl_id: None,
                resolved_object_type: None,
                resolved_generics: Vec::new(),
                resolved_trait_generics: Vec::new(),
            };

            self.def_collector.items.trait_impls.push(unresolved_trait_impl);
        }
    }

    fn collect_trait_impl_function_overrides(
        &mut self,
        context: &mut Context,
        trait_impl: &NoirTraitImpl,
        krate: CrateId,
    ) -> UnresolvedFunctions {
        let mut unresolved_functions = UnresolvedFunctions {
            file_id: self.file_id,
            functions: Vec::new(),
            trait_id: None,
            self_type: None,
        };

        let module = ModuleId { krate, local_id: self.module_id };

        for item in &trait_impl.items {
            if let TraitImplItem::Function(impl_method) = item {
                let func_id = context.def_interner.push_empty_fn();
                let location = Location::new(impl_method.span(), self.file_id);
                context.def_interner.push_function(func_id, &impl_method.def, module, location);
                unresolved_functions.push_fn(self.module_id, func_id, impl_method.clone());
            }
        }

        unresolved_functions
    }

    fn collect_functions(
        &mut self,
        context: &mut Context,
        functions: Vec<NoirFunction>,
        krate: CrateId,
    ) -> Vec<(CompilationError, FileId)> {
        let mut unresolved_functions = UnresolvedFunctions {
            file_id: self.file_id,
            functions: Vec::new(),
            trait_id: None,
            self_type: None,
        };
        let mut errors = vec![];

        let module = ModuleId { krate, local_id: self.module_id };

        for function in functions {
            // check if optional field attribute is compatible with native field
            if let Some(field) = function.attributes().get_field_attribute() {
                if !is_native_field(&field) {
                    continue;
                }
            }

            let name = function.name_ident().clone();
            let func_id = context.def_interner.push_empty_fn();
            let visibility = function.def.visibility;

            // First create dummy function in the DefInterner
            // So that we can get a FuncId
            let location = Location::new(function.span(), self.file_id);
            context.def_interner.push_function(func_id, &function.def, module, location);

            // Now link this func_id to a crate level map with the noir function and the module id
            // Encountering a NoirFunction, we retrieve it's module_data to get the namespace
            // Once we have lowered it to a HirFunction, we retrieve it's Id from the DefInterner
            // and replace it
            // With this method we iterate each function in the Crate and not each module
            // This may not be great because we have to pull the module_data for each function
            unresolved_functions.push_fn(self.module_id, func_id, function);

            // Add function to scope/ns of the module
            let result = self.def_collector.def_map.modules[self.module_id.0]
                .declare_function(name, visibility, func_id);

            if let Err((first_def, second_def)) = result {
                let error = DefCollectorErrorKind::Duplicate {
                    typ: DuplicateType::Function,
                    first_def,
                    second_def,
                };
                errors.push((error.into(), self.file_id));
            }
        }

        self.def_collector.items.functions.push(unresolved_functions);
        errors
    }

    /// Collect any struct definitions declared within the ast.
    /// Returns a vector of errors if any structs were already defined.
    fn collect_structs(
        &mut self,
        context: &mut Context,
        types: Vec<NoirStruct>,
        krate: CrateId,
    ) -> Vec<(CompilationError, FileId)> {
        let mut definition_errors = vec![];
        for struct_definition in types {
            let name = struct_definition.name.clone();

            let unresolved = UnresolvedStruct {
                file_id: self.file_id,
                module_id: self.module_id,
                struct_def: struct_definition,
            };

            let resolved_generics = context.resolve_generics(
                &unresolved.struct_def.generics,
                &mut definition_errors,
                self.file_id,
            );

            // Create the corresponding module for the struct namespace
            let id = match self.push_child_module(&name, self.file_id, false, false) {
                Ok(local_id) => context.def_interner.new_struct(
                    &unresolved,
                    resolved_generics,
                    krate,
                    local_id,
                    self.file_id,
                ),
                Err(error) => {
                    definition_errors.push((error.into(), self.file_id));
                    continue;
                }
            };

            // Add the struct to scope so its path can be looked up later
            let result =
                self.def_collector.def_map.modules[self.module_id.0].declare_struct(name, id);

            if let Err((first_def, second_def)) = result {
                let error = DefCollectorErrorKind::Duplicate {
                    typ: DuplicateType::TypeDefinition,
                    first_def,
                    second_def,
                };
                definition_errors.push((error.into(), self.file_id));
            }

            // And store the TypeId -> StructType mapping somewhere it is reachable
            self.def_collector.items.types.insert(id, unresolved);
        }
        definition_errors
    }

    /// Collect any type aliases definitions declared within the ast.
    /// Returns a vector of errors if any type aliases were already defined.
    fn collect_type_aliases(
        &mut self,
        context: &mut Context,
        type_aliases: Vec<NoirTypeAlias>,
    ) -> Vec<(CompilationError, FileId)> {
        let mut errors: Vec<(CompilationError, FileId)> = vec![];
        for type_alias in type_aliases {
            let name = type_alias.name.clone();

            // And store the TypeId -> TypeAlias mapping somewhere it is reachable
            let unresolved = UnresolvedTypeAlias {
                file_id: self.file_id,
                module_id: self.module_id,
                type_alias_def: type_alias,
            };

            let resolved_generics = context.resolve_generics(
                &unresolved.type_alias_def.generics,
                &mut errors,
                self.file_id,
            );

            let type_alias_id =
                context.def_interner.push_type_alias(&unresolved, resolved_generics);

            // Add the type alias to scope so its path can be looked up later
            let result = self.def_collector.def_map.modules[self.module_id.0]
                .declare_type_alias(name, type_alias_id);

            if let Err((first_def, second_def)) = result {
                let err = DefCollectorErrorKind::Duplicate {
                    typ: DuplicateType::Function,
                    first_def,
                    second_def,
                };
                errors.push((err.into(), self.file_id));
            }

            self.def_collector.items.type_aliases.insert(type_alias_id, unresolved);
        }
        errors
    }

    /// Collect any traits definitions declared within the ast.
    /// Returns a vector of errors if any traits were already defined.
    fn collect_traits(
        &mut self,
        context: &mut Context,
        traits: Vec<NoirTrait>,
        krate: CrateId,
    ) -> Vec<(CompilationError, FileId)> {
        let mut errors: Vec<(CompilationError, FileId)> = vec![];
        for trait_definition in traits {
            let name = trait_definition.name.clone();

            // Create the corresponding module for the trait namespace
            let trait_id = match self.push_child_module(&name, self.file_id, false, false) {
                Ok(local_id) => TraitId(ModuleId { krate, local_id }),
                Err(error) => {
                    errors.push((error.into(), self.file_id));
                    continue;
                }
            };

            // Add the trait to scope so its path can be looked up later
            let result =
                self.def_collector.def_map.modules[self.module_id.0].declare_trait(name, trait_id);

            if let Err((first_def, second_def)) = result {
                let error = DefCollectorErrorKind::Duplicate {
                    typ: DuplicateType::Trait,
                    first_def,
                    second_def,
                };
                errors.push((error.into(), self.file_id));
            }

            // Add all functions that have a default implementation in the trait
            let mut unresolved_functions = UnresolvedFunctions {
                file_id: self.file_id,
                functions: Vec::new(),
                trait_id: None,
                self_type: None,
            };

            let mut method_ids = HashMap::new();
            for trait_item in &trait_definition.items {
                match trait_item {
                    TraitItem::Function {
                        name,
                        generics,
                        parameters,
                        return_type,
                        where_clause,
                        body,
                    } => {
                        let func_id = context.def_interner.push_empty_fn();
                        method_ids.insert(name.to_string(), func_id);

                        let location = Location::new(name.span(), self.file_id);
                        let modifiers = FunctionModifiers {
                            name: name.to_string(),
                            visibility: ItemVisibility::Public,
                            // TODO(Maddiaa): Investigate trait implementations with attributes see: https://github.com/noir-lang/noir/issues/2629
                            attributes: crate::token::Attributes::empty(),
                            is_unconstrained: false,
<<<<<<< HEAD
                            contract_function_type: None,
                            is_internal: None,
                            name_location: location,
=======
                            generic_count: generics.len(),
                            is_comptime: false,
>>>>>>> b3a2c9c8
                        };

                        context
                            .def_interner
                            .push_function_definition(func_id, modifiers, trait_id.0, location);

                        match self.def_collector.def_map.modules[trait_id.0.local_id.0]
                            .declare_function(name.clone(), ItemVisibility::Public, func_id)
                        {
                            Ok(()) => {
                                if let Some(body) = body {
                                    let impl_method =
                                        NoirFunction::normal(FunctionDefinition::normal(
                                            name,
                                            generics,
                                            parameters,
                                            body,
                                            where_clause,
                                            return_type,
                                        ));
                                    unresolved_functions.push_fn(
                                        self.module_id,
                                        func_id,
                                        impl_method,
                                    );
                                }
                            }
                            Err((first_def, second_def)) => {
                                let error = DefCollectorErrorKind::Duplicate {
                                    typ: DuplicateType::TraitAssociatedFunction,
                                    first_def,
                                    second_def,
                                };
                                errors.push((error.into(), self.file_id));
                            }
                        }
                    }
                    TraitItem::Constant { name, .. } => {
                        let global_id = context.def_interner.push_empty_global(
                            name.clone(),
                            trait_id.0.local_id,
                            self.file_id,
                            vec![],
                            false,
                        );

                        if let Err((first_def, second_def)) = self.def_collector.def_map.modules
                            [trait_id.0.local_id.0]
                            .declare_global(name.clone(), global_id)
                        {
                            let error = DefCollectorErrorKind::Duplicate {
                                typ: DuplicateType::TraitAssociatedConst,
                                first_def,
                                second_def,
                            };
                            errors.push((error.into(), self.file_id));
                        }
                    }
                    TraitItem::Type { name } => {
                        // TODO(nickysn or alexvitkov): implement context.def_interner.push_empty_type_alias and get an id, instead of using TypeAliasId::dummy_id()
                        if let Err((first_def, second_def)) = self.def_collector.def_map.modules
                            [trait_id.0.local_id.0]
                            .declare_type_alias(name.clone(), TypeAliasId::dummy_id())
                        {
                            let error = DefCollectorErrorKind::Duplicate {
                                typ: DuplicateType::TraitAssociatedType,
                                first_def,
                                second_def,
                            };
                            errors.push((error.into(), self.file_id));
                        }
                    }
                }
            }

            let resolved_generics =
                context.resolve_generics(&trait_definition.generics, &mut errors, self.file_id);

            // And store the TraitId -> TraitType mapping somewhere it is reachable
            let unresolved = UnresolvedTrait {
                file_id: self.file_id,
                module_id: self.module_id,
                crate_id: krate,
                trait_def: trait_definition,
                method_ids,
                fns_with_default_impl: unresolved_functions,
            };
            context.def_interner.push_empty_trait(trait_id, &unresolved, resolved_generics);

            self.def_collector.items.traits.insert(trait_id, unresolved);
        }
        errors
    }

    fn collect_submodules(
        &mut self,
        context: &mut Context,
        crate_id: CrateId,
        submodules: Vec<SortedSubModule>,
        file_id: FileId,
        macro_processors: &[&dyn MacroProcessor],
    ) -> Vec<(CompilationError, FileId)> {
        let mut errors: Vec<(CompilationError, FileId)> = vec![];
        for submodule in submodules {
            match self.push_child_module(&submodule.name, file_id, true, submodule.is_contract) {
                Ok(child) => {
                    errors.extend(collect_defs(
                        self.def_collector,
                        submodule.contents,
                        file_id,
                        child,
                        crate_id,
                        context,
                        macro_processors,
                    ));
                }
                Err(error) => {
                    errors.push((error.into(), file_id));
                }
            };
        }
        errors
    }

    /// Search for a module named `mod_name`
    /// Parse it, add it as a child to the parent module in which it was declared
    /// and then collect all definitions of the child module
    fn parse_module_declaration(
        &mut self,
        context: &mut Context,
        mod_decl: &ModuleDeclaration,
        crate_id: CrateId,
        macro_processors: &[&dyn MacroProcessor],
    ) -> Vec<(CompilationError, FileId)> {
        let mut errors: Vec<(CompilationError, FileId)> = vec![];
        let child_file_id =
            match find_module(&context.file_manager, self.file_id, &mod_decl.ident.0.contents) {
                Ok(child_file_id) => child_file_id,
                Err(expected_path) => {
                    let mod_name = mod_decl.ident.clone();
                    let err =
                        DefCollectorErrorKind::UnresolvedModuleDecl { mod_name, expected_path };
                    errors.push((err.into(), self.file_id));
                    return errors;
                }
            };

        let location = Location { file: self.file_id, span: mod_decl.ident.span() };

        if let Some(old_location) = context.visited_files.get(&child_file_id) {
            let error = DefCollectorErrorKind::ModuleAlreadyPartOfCrate {
                mod_name: mod_decl.ident.clone(),
                span: location.span,
            };
            errors.push((error.into(), location.file));

            let error = DefCollectorErrorKind::ModuleOriginallyDefined {
                mod_name: mod_decl.ident.clone(),
                span: old_location.span,
            };
            errors.push((error.into(), old_location.file));
            return errors;
        }

        context.visited_files.insert(child_file_id, location);

        // Parse the AST for the module we just found and then recursively look for it's defs
        let (ast, parsing_errors) = context.parsed_file_results(child_file_id);
        let mut ast = ast.into_sorted();

        for macro_processor in macro_processors {
            match macro_processor.process_untyped_ast(
                ast.clone(),
                &crate_id,
                child_file_id,
                context,
            ) {
                Ok(processed_ast) => {
                    ast = processed_ast;
                }
                Err((error, file_id)) => {
                    let def_error = DefCollectorErrorKind::MacroError(error);
                    errors.push((def_error.into(), file_id));
                }
            }
        }

        errors.extend(
            parsing_errors.iter().map(|e| (e.clone().into(), child_file_id)).collect::<Vec<_>>(),
        );

        // Add module into def collector and get a ModuleId
        match self.push_child_module(&mod_decl.ident, child_file_id, true, false) {
            Ok(child_mod_id) => {
                errors.extend(collect_defs(
                    self.def_collector,
                    ast,
                    child_file_id,
                    child_mod_id,
                    crate_id,
                    context,
                    macro_processors,
                ));
            }
            Err(error) => {
                errors.push((error.into(), child_file_id));
            }
        }
        errors
    }

    /// Add a child module to the current def_map.
    /// On error this returns None and pushes to `errors`
    fn push_child_module(
        &mut self,
        mod_name: &Ident,
        file_id: FileId,
        add_to_parent_scope: bool,
        is_contract: bool,
    ) -> Result<LocalModuleId, DefCollectorErrorKind> {
        let parent = Some(self.module_id);
        let location = Location::new(mod_name.span(), file_id);
        let new_module = ModuleData::new(parent, location, is_contract);
        let module_id = self.def_collector.def_map.modules.insert(new_module);

        let modules = &mut self.def_collector.def_map.modules;

        // Update the parent module to reference the child
        modules[self.module_id.0].children.insert(mod_name.clone(), LocalModuleId(module_id));

        // Add this child module into the scope of the parent module as a module definition
        // module definitions are definitions which can only exist at the module level.
        // ModuleDefinitionIds can be used across crates since they contain the CrateId
        //
        // We do not want to do this in the case of struct modules (each struct type corresponds
        // to a child module containing its methods) since the module name should not shadow
        // the struct name.
        if add_to_parent_scope {
            let mod_id = ModuleId {
                krate: self.def_collector.def_map.krate,
                local_id: LocalModuleId(module_id),
            };

            if let Err((first_def, second_def)) =
                modules[self.module_id.0].declare_child_module(mod_name.to_owned(), mod_id)
            {
                let err = DefCollectorErrorKind::Duplicate {
                    typ: DuplicateType::Module,
                    first_def,
                    second_def,
                };
                return Err(err);
            }
        }

        Ok(LocalModuleId(module_id))
    }
}

fn find_module(
    file_manager: &FileManager,
    anchor: FileId,
    mod_name: &str,
) -> Result<FileId, String> {
    let anchor_path = file_manager
        .path(anchor)
        .expect("File must exist in file manager in order for us to be resolving its imports.")
        .with_extension("");
    let anchor_dir = anchor_path.parent().unwrap();

    // if `anchor` is a `main.nr`, `lib.nr`, `mod.nr` or `{mod_name}.nr`, we check siblings of
    // the anchor at `base/mod_name.nr`.
    let candidate = if should_check_siblings_for_module(&anchor_path, anchor_dir) {
        anchor_dir.join(format!("{mod_name}.{FILE_EXTENSION}"))
    } else {
        // Otherwise, we check for children of the anchor at `base/anchor/mod_name.nr`
        anchor_path.join(format!("{mod_name}.{FILE_EXTENSION}"))
    };

    file_manager
        .name_to_id(candidate.clone())
        .ok_or_else(|| candidate.as_os_str().to_string_lossy().to_string())
}

/// Returns true if a module's child modules are expected to be in the same directory.
/// Returns false if they are expected to be in a subdirectory matching the name of the module.
fn should_check_siblings_for_module(module_path: &Path, parent_path: &Path) -> bool {
    if let Some(filename) = module_path.file_stem() {
        // This check also means a `main.nr` or `lib.nr` file outside of the crate root would
        // check its same directory for child modules instead of a subdirectory. Should we prohibit
        // `main.nr` and `lib.nr` files outside of the crate root?
        filename == "main"
            || filename == "lib"
            || filename == "mod"
            || Some(filename) == parent_path.file_stem()
    } else {
        // If there's no filename, we arbitrarily return true.
        // Alternatively, we could panic, but this is left to a different step where we
        // ideally have some source location to issue an error.
        true
    }
}

cfg_if::cfg_if! {
    if #[cfg(feature = "bls12_381")] {
        pub const CHOSEN_FIELD: &str = "bls12_381";
    } else {
        pub const CHOSEN_FIELD: &str = "bn254";
    }
}

fn is_native_field(str: &str) -> bool {
    let big_num = if let Some(hex) = str.strip_prefix("0x") {
        BigUint::from_str_radix(hex, 16)
    } else {
        BigUint::from_str_radix(str, 10)
    };
    if let Ok(big_num) = big_num {
        big_num == FieldElement::modulus()
    } else {
        CHOSEN_FIELD == str
    }
}

#[cfg(test)]
mod tests {
    use super::*;

    use std::path::PathBuf;
    use tempfile::{tempdir, TempDir};

    // Returns the absolute path to the file
    fn create_dummy_file(dir: &TempDir, file_name: &Path) -> PathBuf {
        let file_path = dir.path().join(file_name);
        let _file = std::fs::File::create(&file_path).unwrap();
        file_path
    }

    #[test]
    fn path_resolve_file_module() {
        let dir = tempdir().unwrap();

        let entry_file_name = Path::new("my_dummy_file.nr");
        create_dummy_file(&dir, entry_file_name);

        let mut fm = FileManager::new(dir.path());

        let file_id = fm.add_file_with_source(entry_file_name, "fn foo() {}".to_string()).unwrap();

        let dep_file_name = Path::new("foo.nr");
        create_dummy_file(&dir, dep_file_name);
        find_module(&fm, file_id, "foo").unwrap_err();
    }

    #[test]
    fn path_resolve_sub_module() {
        let dir = tempdir().unwrap();
        let mut fm = FileManager::new(dir.path());

        // Create a lib.nr file at the root.
        // we now have dir/lib.nr
        let lib_nr_path = create_dummy_file(&dir, Path::new("lib.nr"));
        let file_id = fm
            .add_file_with_source(lib_nr_path.as_path(), "fn foo() {}".to_string())
            .expect("could not add file to file manager and obtain a FileId");

        // Create a sub directory
        // we now have:
        // - dir/lib.nr
        // - dir/sub_dir
        let sub_dir = TempDir::new_in(&dir).unwrap();
        let sub_dir_name = sub_dir.path().file_name().unwrap().to_str().unwrap();

        // Add foo.nr to the subdirectory
        // we no have:
        // - dir/lib.nr
        // - dir/sub_dir/foo.nr
        let foo_nr_path = create_dummy_file(&sub_dir, Path::new("foo.nr"));
        fm.add_file_with_source(foo_nr_path.as_path(), "fn foo() {}".to_string());

        // Add a parent module for the sub_dir
        // we no have:
        // - dir/lib.nr
        // - dir/sub_dir.nr
        // - dir/sub_dir/foo.nr
        let sub_dir_nr_path = create_dummy_file(&dir, Path::new(&format!("{sub_dir_name}.nr")));
        fm.add_file_with_source(sub_dir_nr_path.as_path(), "fn foo() {}".to_string());

        // First check for the sub_dir.nr file and add it to the FileManager
        let sub_dir_file_id = find_module(&fm, file_id, sub_dir_name).unwrap();

        // Now check for files in it's subdirectory
        find_module(&fm, sub_dir_file_id, "foo").unwrap();
    }
}<|MERGE_RESOLUTION|>--- conflicted
+++ resolved
@@ -457,14 +457,9 @@
                             // TODO(Maddiaa): Investigate trait implementations with attributes see: https://github.com/noir-lang/noir/issues/2629
                             attributes: crate::token::Attributes::empty(),
                             is_unconstrained: false,
-<<<<<<< HEAD
-                            contract_function_type: None,
-                            is_internal: None,
-                            name_location: location,
-=======
                             generic_count: generics.len(),
                             is_comptime: false,
->>>>>>> b3a2c9c8
+                            name_location: location,
                         };
 
                         context
