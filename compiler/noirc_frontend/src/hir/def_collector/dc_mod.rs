--- conflicted
+++ resolved
@@ -283,19 +283,9 @@
 
             // Create the corresponding module for the struct namespace
             let id = match self.push_child_module(
-<<<<<<< HEAD
+                context,
                 &name,
                 ItemVisibility::Public,
-                self.file_id,
-                false,
-                false,
-            ) {
-                Ok(local_id) => {
-                    context.def_interner.new_struct(&unresolved, krate, local_id, self.file_id)
-                }
-=======
-                context,
-                &name,
                 Location::new(name.span(), self.file_id),
                 false,
                 false,
@@ -307,7 +297,6 @@
                     module_id.local_id,
                     self.file_id,
                 ),
->>>>>>> e59ff8c6
                 Err(error) => {
                     definition_errors.push((error.into(), self.file_id));
                     continue;
@@ -396,23 +385,14 @@
 
             // Create the corresponding module for the trait namespace
             let trait_id = match self.push_child_module(
-<<<<<<< HEAD
+                context,
                 &name,
                 ItemVisibility::Public,
-                self.file_id,
-                false,
-                false,
-            ) {
-                Ok(local_id) => TraitId(ModuleId { krate, local_id }),
-=======
-                context,
-                &name,
                 Location::new(name.span(), self.file_id),
                 false,
                 false,
             ) {
                 Ok(module_id) => TraitId(ModuleId { krate, local_id: module_id.local_id }),
->>>>>>> e59ff8c6
                 Err(error) => {
                     errors.push((error.into(), self.file_id));
                     continue;
@@ -572,15 +552,10 @@
         let mut errors: Vec<(CompilationError, FileId)> = vec![];
         for submodule in submodules {
             match self.push_child_module(
-<<<<<<< HEAD
+                context,
                 &submodule.name,
                 ItemVisibility::Public,
-                file_id,
-=======
-                context,
-                &submodule.name,
                 Location::new(submodule.name.span(), file_id),
->>>>>>> e59ff8c6
                 true,
                 submodule.is_contract,
             ) {
@@ -669,15 +644,10 @@
 
         // Add module into def collector and get a ModuleId
         match self.push_child_module(
-<<<<<<< HEAD
-            &mod_decl.ident,
-            mod_decl.visibility,
-            child_file_id,
-=======
             context,
             &mod_decl.ident,
+            ItemVisibility::Public,
             Location::new(Span::empty(0), child_file_id),
->>>>>>> e59ff8c6
             true,
             false,
         ) {
@@ -710,12 +680,8 @@
         &mut self,
         context: &mut Context,
         mod_name: &Ident,
-<<<<<<< HEAD
         visibility: ItemVisibility,
-        file_id: FileId,
-=======
         mod_location: Location,
->>>>>>> e59ff8c6
         add_to_parent_scope: bool,
         is_contract: bool,
     ) -> Result<ModuleId, DefCollectorErrorKind> {
@@ -750,22 +716,11 @@
         // to a child module containing its methods) since the module name should not shadow
         // the struct name.
         if add_to_parent_scope {
-<<<<<<< HEAD
-            let mod_id = ModuleId {
-                krate: self.def_collector.def_map.krate,
-                local_id: LocalModuleId(module_id),
-            };
-
             if let Err((first_def, second_def)) = modules[self.module_id.0].declare_child_module(
                 mod_name.to_owned(),
                 visibility,
                 mod_id,
             ) {
-=======
-            if let Err((first_def, second_def)) =
-                modules[self.module_id.0].declare_child_module(mod_name.to_owned(), mod_id)
-            {
->>>>>>> e59ff8c6
                 let err = DefCollectorErrorKind::Duplicate {
                     typ: DuplicateType::Module,
                     first_def,
