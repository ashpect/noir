use std::rc::Rc;

use acvm::{acir::BlackBoxFunc, AcirField, FieldElement};
use builtin_helpers::{
    block_expression_to_value, byte_array_type, check_argument_count,
    check_function_not_yet_resolved, check_one_argument, check_three_arguments,
    check_two_arguments, get_bool, get_expr, get_field, get_format_string, get_function_def,
    get_module, get_quoted, get_slice, get_struct, get_trait_constraint, get_trait_def,
    get_trait_impl, get_tuple, get_type, get_typed_expr, get_u32, get_unresolved_type,
    has_named_attribute, hir_pattern_to_tokens, mutate_func_meta_type, parse, quote_ident,
    replace_func_meta_parameters, replace_func_meta_return_type,
};
use im::Vector;
use iter_extended::{try_vecmap, vecmap};
use noirc_errors::Location;
use num_bigint::BigUint;
use rustc_hash::FxHashMap as HashMap;

use crate::{
    ast::{
        ArrayLiteral, BlockExpression, ConstrainKind, Expression, ExpressionKind, ForRange,
        FunctionKind, FunctionReturnType, Ident, IntegerBitSize, ItemVisibility, LValue, Literal,
        Pattern, Signedness, Statement, StatementKind, UnaryOp, UnresolvedType, UnresolvedTypeData,
        Visibility,
    },
    hir::{
        comptime::{
            errors::IResult,
            value::{ExprValue, TypedExpr},
            InterpreterError, Value,
        },
        def_collector::dc_crate::CollectedItems,
        def_map::ModuleDefId,
    },
    hir_def::expr::{HirExpression, HirLiteral},
    hir_def::function::FunctionBody,
    hir_def::{self},
    node_interner::{DefinitionKind, NodeInterner, TraitImplKind},
    parser::{Parser, StatementOrExpressionOrLValue},
    token::{Attribute, Token},
    Kind, QuotedType, ResolvedGeneric, Shared, Type, TypeVariable,
};

use self::builtin_helpers::{eq_item, get_array, get_ctstring, get_str, get_u8, hash_item, lex};
use super::Interpreter;

pub(crate) mod builtin_helpers;

impl<'local, 'context> Interpreter<'local, 'context> {
    pub(super) fn call_builtin(
        &mut self,
        name: &str,
        arguments: Vec<(Value, Location)>,
        return_type: Type,
        location: Location,
    ) -> IResult<Value> {
        let interner = &mut self.elaborator.interner;
        let call_stack = &self.elaborator.interpreter_call_stack;
        match name {
            "apply_range_constraint" => {
                self.call_foreign("range", arguments, return_type, location)
            }
            "array_as_str_unchecked" => array_as_str_unchecked(interner, arguments, location),
            "array_len" => array_len(interner, arguments, location),
            "array_refcount" => Ok(Value::U32(0)),
            "assert_constant" => Ok(Value::Bool(true)),
            "as_slice" => as_slice(interner, arguments, location),
            "ctstring_eq" => ctstring_eq(arguments, location),
            "ctstring_hash" => ctstring_hash(arguments, location),
            "derive_pedersen_generators" => {
                derive_generators(interner, arguments, return_type, location)
            }
            "expr_as_array" => expr_as_array(interner, arguments, return_type, location),
            "expr_as_assert" => expr_as_assert(interner, arguments, return_type, location),
            "expr_as_assert_eq" => expr_as_assert_eq(interner, arguments, return_type, location),
            "expr_as_assign" => expr_as_assign(interner, arguments, return_type, location),
            "expr_as_binary_op" => expr_as_binary_op(interner, arguments, return_type, location),
            "expr_as_block" => expr_as_block(interner, arguments, return_type, location),
            "expr_as_bool" => expr_as_bool(interner, arguments, return_type, location),
            "expr_as_cast" => expr_as_cast(interner, arguments, return_type, location),
            "expr_as_comptime" => expr_as_comptime(interner, arguments, return_type, location),
            "expr_as_constructor" => {
                expr_as_constructor(interner, arguments, return_type, location)
            }
            "expr_as_for" => expr_as_for(interner, arguments, return_type, location),
            "expr_as_for_range" => expr_as_for_range(interner, arguments, return_type, location),
            "expr_as_function_call" => {
                expr_as_function_call(interner, arguments, return_type, location)
            }
            "expr_as_if" => expr_as_if(interner, arguments, return_type, location),
            "expr_as_index" => expr_as_index(interner, arguments, return_type, location),
            "expr_as_integer" => expr_as_integer(interner, arguments, return_type, location),
            "expr_as_lambda" => expr_as_lambda(interner, arguments, return_type, location),
            "expr_as_let" => expr_as_let(interner, arguments, return_type, location),
            "expr_as_member_access" => {
                expr_as_member_access(interner, arguments, return_type, location)
            }
            "expr_as_method_call" => {
                expr_as_method_call(interner, arguments, return_type, location)
            }
            "expr_as_repeated_element_array" => {
                expr_as_repeated_element_array(interner, arguments, return_type, location)
            }
            "expr_as_repeated_element_slice" => {
                expr_as_repeated_element_slice(interner, arguments, return_type, location)
            }
            "expr_as_slice" => expr_as_slice(interner, arguments, return_type, location),
            "expr_as_tuple" => expr_as_tuple(interner, arguments, return_type, location),
            "expr_as_unary_op" => expr_as_unary_op(interner, arguments, return_type, location),
            "expr_as_unsafe" => expr_as_unsafe(interner, arguments, return_type, location),
            "expr_has_semicolon" => expr_has_semicolon(interner, arguments, location),
            "expr_is_break" => expr_is_break(interner, arguments, location),
            "expr_is_continue" => expr_is_continue(interner, arguments, location),
            "expr_resolve" => expr_resolve(self, arguments, location),
            "is_unconstrained" => Ok(Value::Bool(true)),
            "field_less_than" => field_less_than(arguments, location),
            "fmtstr_as_ctstring" => fmtstr_as_ctstring(interner, arguments, location),
            "fmtstr_quoted_contents" => fmtstr_quoted_contents(interner, arguments, location),
            "fresh_type_variable" => fresh_type_variable(interner),
            "function_def_add_attribute" => function_def_add_attribute(self, arguments, location),
            "function_def_body" => function_def_body(interner, arguments, location),
            "function_def_eq" => function_def_eq(arguments, location),
            "function_def_has_named_attribute" => {
                function_def_has_named_attribute(interner, arguments, location)
            }
            "function_def_hash" => function_def_hash(arguments, location),
            "function_def_is_unconstrained" => {
                function_def_is_unconstrained(interner, arguments, location)
            }
            "function_def_module" => function_def_module(interner, arguments, location),
            "function_def_name" => function_def_name(interner, arguments, location),
            "function_def_parameters" => function_def_parameters(interner, arguments, location),
            "function_def_return_type" => function_def_return_type(interner, arguments, location),
            "function_def_set_body" => function_def_set_body(self, arguments, location),
            "function_def_set_parameters" => function_def_set_parameters(self, arguments, location),
            "function_def_set_return_type" => {
                function_def_set_return_type(self, arguments, location)
            }
            "function_def_set_return_public" => {
                function_def_set_return_public(self, arguments, location)
            }
            "function_def_set_return_data" => {
                function_def_set_return_data(self, arguments, location)
            }
            "function_def_set_unconstrained" => {
                function_def_set_unconstrained(self, arguments, location)
            }
            "module_add_item" => module_add_item(self, arguments, location),
            "module_eq" => module_eq(arguments, location),
            "module_functions" => module_functions(self, arguments, location),
            "module_has_named_attribute" => module_has_named_attribute(self, arguments, location),
            "module_hash" => module_hash(arguments, location),
            "module_is_contract" => module_is_contract(self, arguments, location),
            "module_name" => module_name(interner, arguments, location),
            "module_structs" => module_structs(self, arguments, location),
            "modulus_be_bits" => modulus_be_bits(arguments, location),
            "modulus_be_bytes" => modulus_be_bytes(arguments, location),
            "modulus_le_bits" => modulus_le_bits(arguments, location),
            "modulus_le_bytes" => modulus_le_bytes(arguments, location),
            "modulus_num_bits" => modulus_num_bits(arguments, location),
            "quoted_as_expr" => quoted_as_expr(interner, arguments, return_type, location),
            "quoted_as_module" => quoted_as_module(self, arguments, return_type, location),
            "quoted_as_trait_constraint" => quoted_as_trait_constraint(self, arguments, location),
            "quoted_as_type" => quoted_as_type(self, arguments, location),
            "quoted_eq" => quoted_eq(arguments, location),
            "quoted_hash" => quoted_hash(arguments, location),
            "quoted_tokens" => quoted_tokens(arguments, location),
            "slice_insert" => slice_insert(interner, arguments, location),
            "slice_pop_back" => slice_pop_back(interner, arguments, location, call_stack),
            "slice_pop_front" => slice_pop_front(interner, arguments, location, call_stack),
            "slice_push_back" => slice_push_back(interner, arguments, location),
            "slice_push_front" => slice_push_front(interner, arguments, location),
            "slice_refcount" => Ok(Value::U32(0)),
            "slice_remove" => slice_remove(interner, arguments, location, call_stack),
            "str_as_bytes" => str_as_bytes(interner, arguments, location),
            "str_as_ctstring" => str_as_ctstring(interner, arguments, location),
            "struct_def_add_attribute" => struct_def_add_attribute(interner, arguments, location),
            "struct_def_add_generic" => struct_def_add_generic(interner, arguments, location),
            "struct_def_as_type" => struct_def_as_type(interner, arguments, location),
            "struct_def_eq" => struct_def_eq(arguments, location),
            "struct_def_fields" => struct_def_fields(interner, arguments, location),
            "struct_def_generics" => struct_def_generics(interner, arguments, location),
            "struct_def_has_named_attribute" => {
                struct_def_has_named_attribute(interner, arguments, location)
            }
            "struct_def_hash" => struct_def_hash(arguments, location),
            "struct_def_module" => struct_def_module(self, arguments, location),
            "struct_def_name" => struct_def_name(interner, arguments, location),
            "struct_def_set_fields" => struct_def_set_fields(interner, arguments, location),
            "to_be_radix" => to_be_radix(arguments, return_type, location),
            "to_le_radix" => to_le_radix(arguments, return_type, location),
            "trait_constraint_eq" => trait_constraint_eq(arguments, location),
            "trait_constraint_hash" => trait_constraint_hash(arguments, location),
            "trait_def_as_trait_constraint" => {
                trait_def_as_trait_constraint(interner, arguments, location)
            }
            "trait_def_eq" => trait_def_eq(arguments, location),
            "trait_def_hash" => trait_def_hash(arguments, location),
            "trait_impl_methods" => trait_impl_methods(interner, arguments, location),
            "trait_impl_trait_generic_args" => {
                trait_impl_trait_generic_args(interner, arguments, location)
            }
            "type_as_array" => type_as_array(arguments, return_type, location),
            "type_as_constant" => type_as_constant(arguments, return_type, location),
            "type_as_integer" => type_as_integer(arguments, return_type, location),
            "type_as_mutable_reference" => {
                type_as_mutable_reference(arguments, return_type, location)
            }
            "type_as_slice" => type_as_slice(arguments, return_type, location),
            "type_as_str" => type_as_str(arguments, return_type, location),
            "type_as_struct" => type_as_struct(arguments, return_type, location),
            "type_as_tuple" => type_as_tuple(arguments, return_type, location),
            "type_eq" => type_eq(arguments, location),
            "type_get_trait_impl" => {
                type_get_trait_impl(interner, arguments, return_type, location)
            }
            "type_hash" => type_hash(arguments, location),
            "type_implements" => type_implements(interner, arguments, location),
            "type_is_bool" => type_is_bool(arguments, location),
            "type_is_field" => type_is_field(arguments, location),
            "type_is_unit" => type_is_unit(arguments, location),
            "type_of" => type_of(arguments, location),
            "typed_expr_as_function_definition" => {
                typed_expr_as_function_definition(interner, arguments, return_type, location)
            }
            "typed_expr_get_type" => {
                typed_expr_get_type(interner, arguments, return_type, location)
            }
            "unresolved_type_as_mutable_reference" => {
                unresolved_type_as_mutable_reference(interner, arguments, return_type, location)
            }
            "unresolved_type_as_slice" => {
                unresolved_type_as_slice(interner, arguments, return_type, location)
            }
            "unresolved_type_is_bool" => unresolved_type_is_bool(interner, arguments, location),
            "unresolved_type_is_field" => unresolved_type_is_field(interner, arguments, location),
            "unresolved_type_is_unit" => unresolved_type_is_unit(interner, arguments, location),
            "zeroed" => zeroed(return_type, location),
            blackbox if BlackBoxFunc::is_valid_black_box_func_name(blackbox) => {
                self.call_foreign(blackbox, arguments, return_type, location)
            }
            _ => {
                let item = format!("Comptime evaluation for builtin function '{name}'");
                Err(InterpreterError::Unimplemented { item, location })
            }
        }
    }
}

fn failing_constraint<T>(
    message: impl Into<String>,
    location: Location,
    call_stack: &im::Vector<Location>,
) -> IResult<T> {
    Err(InterpreterError::FailingConstraint {
        message: Some(message.into()),
        location,
        call_stack: call_stack.clone(),
    })
}

fn array_len(
    interner: &NodeInterner,
    arguments: Vec<(Value, Location)>,
    location: Location,
) -> IResult<Value> {
    let (argument, argument_location) = check_one_argument(arguments, location)?;

    match argument {
        Value::Array(values, _) | Value::Slice(values, _) => Ok(Value::U32(values.len() as u32)),
        value => {
            let type_var = Box::new(interner.next_type_variable());
            let expected = Type::Array(type_var.clone(), type_var);
            let actual = value.get_type().into_owned();
            Err(InterpreterError::TypeMismatch { expected, actual, location: argument_location })
        }
    }
}

fn array_as_str_unchecked(
    interner: &NodeInterner,
    arguments: Vec<(Value, Location)>,
    location: Location,
) -> IResult<Value> {
    let argument = check_one_argument(arguments, location)?;

    let array = get_array(interner, argument)?.0;
    let string_bytes = try_vecmap(array, |byte| get_u8((byte, location)))?;
    let string = String::from_utf8_lossy(&string_bytes).into_owned();
    Ok(Value::String(Rc::new(string)))
}

<<<<<<< HEAD
// fn as_field<T>(x: T) -> Field {}
fn as_field(
    interner: &NodeInterner,
    arguments: Vec<(Value, Location)>,
    location: Location,
) -> IResult<Value> {
    let (value, value_location) = check_one_argument(arguments, location)?;
    Interpreter::evaluate_cast_one_step(&Type::field_element(), value_location, value, interner)
}

=======
>>>>>>> 9108df3a
fn as_slice(
    interner: &NodeInterner,
    arguments: Vec<(Value, Location)>,
    location: Location,
) -> IResult<Value> {
    let (array, array_location) = check_one_argument(arguments, location)?;

    match array {
        Value::Array(values, Type::Array(_, typ)) => Ok(Value::Slice(values, Type::Slice(typ))),
        value => {
            let type_var = Box::new(interner.next_type_variable());
            let expected = Type::Array(type_var.clone(), type_var);
            let actual = value.get_type().into_owned();
            Err(InterpreterError::TypeMismatch { expected, actual, location: array_location })
        }
    }
}

fn slice_push_back(
    interner: &NodeInterner,
    arguments: Vec<(Value, Location)>,
    location: Location,
) -> IResult<Value> {
    let (slice, (element, _)) = check_two_arguments(arguments, location)?;

    let (mut values, typ) = get_slice(interner, slice)?;
    values.push_back(element);
    Ok(Value::Slice(values, typ))
}

fn str_as_bytes(
    interner: &NodeInterner,
    arguments: Vec<(Value, Location)>,
    location: Location,
) -> IResult<Value> {
    let string = check_one_argument(arguments, location)?;
    let string = get_str(interner, string)?;

    let bytes: im::Vector<Value> = string.bytes().map(Value::U8).collect();
    let byte_array_type = byte_array_type(bytes.len());
    Ok(Value::Array(bytes, byte_array_type))
}

// fn str_as_ctstring(self) -> CtString
fn str_as_ctstring(
    interner: &NodeInterner,
    arguments: Vec<(Value, Location)>,
    location: Location,
) -> IResult<Value> {
    let self_argument = check_one_argument(arguments, location)?;
    let string = get_str(interner, self_argument)?;
    Ok(Value::CtString(string))
}

// fn add_attribute<let N: u32>(self, attribute: str<N>)
fn struct_def_add_attribute(
    interner: &mut NodeInterner,
    arguments: Vec<(Value, Location)>,
    location: Location,
) -> IResult<Value> {
    let (self_argument, attribute) = check_two_arguments(arguments, location)?;
    let attribute_location = attribute.1;
    let attribute = get_str(interner, attribute)?;
    let attribute = format!("#[{}]", attribute);
    let mut parser = Parser::for_str(&attribute);
    let Some((Attribute::Secondary(attribute), _span)) = parser.parse_attribute() else {
        return Err(InterpreterError::InvalidAttribute {
            attribute: attribute.to_string(),
            location: attribute_location,
        });
    };

    let struct_id = get_struct(self_argument)?;
    interner.update_struct_attributes(struct_id, |attributes| {
        attributes.push(attribute);
    });

    Ok(Value::Unit)
}

// fn add_generic<let N: u32>(self, generic_name: str<N>)
fn struct_def_add_generic(
    interner: &NodeInterner,
    arguments: Vec<(Value, Location)>,
    location: Location,
) -> IResult<Value> {
    let (self_argument, generic) = check_two_arguments(arguments, location)?;
    let generic_location = generic.1;
    let generic = get_str(interner, generic)?;

    let mut tokens = lex(&generic);
    if tokens.len() != 1 {
        return Err(InterpreterError::GenericNameShouldBeAnIdent {
            name: generic,
            location: generic_location,
        });
    }

    let Token::Ident(generic_name) = tokens.remove(0) else {
        return Err(InterpreterError::GenericNameShouldBeAnIdent {
            name: generic,
            location: generic_location,
        });
    };

    let struct_id = get_struct(self_argument)?;
    let the_struct = interner.get_struct(struct_id);
    let mut the_struct = the_struct.borrow_mut();
    let name = Rc::new(generic_name);

    for generic in &the_struct.generics {
        if generic.name == name {
            return Err(InterpreterError::DuplicateGeneric {
                name,
                struct_name: the_struct.name.to_string(),
                existing_location: Location::new(generic.span, the_struct.location.file),
                duplicate_location: generic_location,
            });
        }
    }

    let type_var_kind = Kind::Normal;
    let type_var = TypeVariable::unbound(interner.next_type_variable_id(), type_var_kind);
    let span = generic_location.span;
    let typ = Type::NamedGeneric(type_var.clone(), name.clone());
    let new_generic = ResolvedGeneric { name, type_var, span };
    the_struct.generics.push(new_generic);

    Ok(Value::Type(typ))
}

/// fn as_type(self) -> Type
fn struct_def_as_type(
    interner: &NodeInterner,
    arguments: Vec<(Value, Location)>,
    location: Location,
) -> IResult<Value> {
    let argument = check_one_argument(arguments, location)?;
    let struct_id = get_struct(argument)?;
    let struct_def_rc = interner.get_struct(struct_id);
    let struct_def = struct_def_rc.borrow();

    let generics = vecmap(&struct_def.generics, |generic| {
        Type::NamedGeneric(generic.type_var.clone(), generic.name.clone())
    });

    drop(struct_def);
    Ok(Value::Type(Type::Struct(struct_def_rc, generics)))
}

/// fn generics(self) -> [Type]
fn struct_def_generics(
    interner: &NodeInterner,
    arguments: Vec<(Value, Location)>,
    location: Location,
) -> IResult<Value> {
    let argument = check_one_argument(arguments, location)?;
    let struct_id = get_struct(argument)?;
    let struct_def = interner.get_struct(struct_id);
    let struct_def = struct_def.borrow();

    let generics =
        struct_def.generics.iter().map(|generic| Value::Type(generic.clone().as_named_generic()));

    let typ = Type::Slice(Box::new(Type::Quoted(QuotedType::Type)));
    Ok(Value::Slice(generics.collect(), typ))
}

fn struct_def_hash(arguments: Vec<(Value, Location)>, location: Location) -> IResult<Value> {
    hash_item(arguments, location, get_struct)
}

fn struct_def_eq(arguments: Vec<(Value, Location)>, location: Location) -> IResult<Value> {
    eq_item(arguments, location, get_struct)
}

// fn has_named_attribute<let N: u32>(self, name: str<N>) -> bool {}
fn struct_def_has_named_attribute(
    interner: &NodeInterner,
    arguments: Vec<(Value, Location)>,
    location: Location,
) -> IResult<Value> {
    let (self_argument, name) = check_two_arguments(arguments, location)?;
    let struct_id = get_struct(self_argument)?;

    let name = get_str(interner, name)?;

    Ok(Value::Bool(has_named_attribute(&name, interner.struct_attributes(&struct_id))))
}

/// fn fields(self) -> [(Quoted, Type)]
/// Returns (name, type) pairs of each field of this StructDefinition
fn struct_def_fields(
    interner: &mut NodeInterner,
    arguments: Vec<(Value, Location)>,
    location: Location,
) -> IResult<Value> {
    let argument = check_one_argument(arguments, location)?;
    let struct_id = get_struct(argument)?;
    let struct_def = interner.get_struct(struct_id);
    let struct_def = struct_def.borrow();

    let mut fields = im::Vector::new();

    for field in struct_def.get_fields_as_written() {
        let name = Value::Quoted(Rc::new(vec![Token::Ident(field.name.to_string())]));
        let typ = Value::Type(field.typ);
        fields.push_back(Value::Tuple(vec![name, typ]));
    }

    let typ = Type::Slice(Box::new(Type::Tuple(vec![
        Type::Quoted(QuotedType::Quoted),
        Type::Quoted(QuotedType::Type),
    ])));
    Ok(Value::Slice(fields, typ))
}

// fn module(self) -> Module
fn struct_def_module(
    interpreter: &Interpreter,
    arguments: Vec<(Value, Location)>,
    location: Location,
) -> IResult<Value> {
    let self_argument = check_one_argument(arguments, location)?;
    let struct_id = get_struct(self_argument)?;
    let parent = struct_id.parent_module_id(interpreter.elaborator.def_maps);
    Ok(Value::ModuleDefinition(parent))
}

// fn name(self) -> Quoted
fn struct_def_name(
    interner: &NodeInterner,
    arguments: Vec<(Value, Location)>,
    location: Location,
) -> IResult<Value> {
    let self_argument = check_one_argument(arguments, location)?;
    let struct_id = get_struct(self_argument)?;
    let the_struct = interner.get_struct(struct_id);

    let name = Token::Ident(the_struct.borrow().name.to_string());
    Ok(Value::Quoted(Rc::new(vec![name])))
}

/// fn set_fields(self, new_fields: [(Quoted, Type)]) {}
/// Returns (name, type) pairs of each field of this StructDefinition
fn struct_def_set_fields(
    interner: &mut NodeInterner,
    arguments: Vec<(Value, Location)>,
    location: Location,
) -> IResult<Value> {
    let (the_struct, fields) = check_two_arguments(arguments, location)?;
    let struct_id = get_struct(the_struct)?;

    let struct_def = interner.get_struct(struct_id);
    let mut struct_def = struct_def.borrow_mut();

    let field_location = fields.1;
    let fields = get_slice(interner, fields)?.0;

    let new_fields = fields
        .into_iter()
        .flat_map(|field_pair| get_tuple(interner, (field_pair, field_location)))
        .enumerate()
        .map(|(index, mut field_pair)| {
            if field_pair.len() == 2 {
                let typ = field_pair.pop().unwrap();
                let name_value = field_pair.pop().unwrap();

                let name_tokens = get_quoted((name_value.clone(), field_location))?;
                let typ = get_type((typ, field_location))?;

                match name_tokens.first() {
                    Some(Token::Ident(name)) if name_tokens.len() == 1 => {
                        Ok(hir_def::types::StructField {
                            visibility: ItemVisibility::Public,
                            name: Ident::new(name.clone(), field_location.span),
                            typ,
                        })
                    }
                    _ => {
                        let value = name_value.display(interner).to_string();
                        let location = field_location;
                        Err(InterpreterError::ExpectedIdentForStructField {
                            value,
                            index,
                            location,
                        })
                    }
                }
            } else {
                let type_var = interner.next_type_variable();
                let expected = Type::Tuple(vec![type_var.clone(), type_var]);

                let actual =
                    Type::Tuple(vecmap(&field_pair, |value| value.get_type().into_owned()));

                Err(InterpreterError::TypeMismatch { expected, actual, location })
            }
        })
        .collect::<Result<Vec<_>, _>>()?;

    struct_def.set_fields(new_fields);
    Ok(Value::Unit)
}

fn slice_remove(
    interner: &mut NodeInterner,
    arguments: Vec<(Value, Location)>,
    location: Location,
    call_stack: &im::Vector<Location>,
) -> IResult<Value> {
    let (slice, index) = check_two_arguments(arguments, location)?;

    let (mut values, typ) = get_slice(interner, slice)?;
    let index = get_u32(index)? as usize;

    if values.is_empty() {
        return failing_constraint("slice_remove called on empty slice", location, call_stack);
    }

    if index >= values.len() {
        let message = format!(
            "slice_remove: index {index} is out of bounds for a slice of length {}",
            values.len()
        );
        return failing_constraint(message, location, call_stack);
    }

    let element = values.remove(index);
    Ok(Value::Tuple(vec![Value::Slice(values, typ), element]))
}

fn slice_push_front(
    interner: &mut NodeInterner,
    arguments: Vec<(Value, Location)>,
    location: Location,
) -> IResult<Value> {
    let (slice, (element, _)) = check_two_arguments(arguments, location)?;

    let (mut values, typ) = get_slice(interner, slice)?;
    values.push_front(element);
    Ok(Value::Slice(values, typ))
}

fn slice_pop_front(
    interner: &mut NodeInterner,
    arguments: Vec<(Value, Location)>,
    location: Location,
    call_stack: &im::Vector<Location>,
) -> IResult<Value> {
    let argument = check_one_argument(arguments, location)?;

    let (mut values, typ) = get_slice(interner, argument)?;
    match values.pop_front() {
        Some(element) => Ok(Value::Tuple(vec![element, Value::Slice(values, typ)])),
        None => failing_constraint("slice_pop_front called on empty slice", location, call_stack),
    }
}

fn slice_pop_back(
    interner: &mut NodeInterner,
    arguments: Vec<(Value, Location)>,
    location: Location,
    call_stack: &im::Vector<Location>,
) -> IResult<Value> {
    let argument = check_one_argument(arguments, location)?;

    let (mut values, typ) = get_slice(interner, argument)?;
    match values.pop_back() {
        Some(element) => Ok(Value::Tuple(vec![Value::Slice(values, typ), element])),
        None => failing_constraint("slice_pop_back called on empty slice", location, call_stack),
    }
}

fn slice_insert(
    interner: &mut NodeInterner,
    arguments: Vec<(Value, Location)>,
    location: Location,
) -> IResult<Value> {
    let (slice, index, (element, _)) = check_three_arguments(arguments, location)?;

    let (mut values, typ) = get_slice(interner, slice)?;
    let index = get_u32(index)? as usize;
    values.insert(index, element);
    Ok(Value::Slice(values, typ))
}

// fn as_expr(quoted: Quoted) -> Option<Expr>
fn quoted_as_expr(
    interner: &NodeInterner,
    arguments: Vec<(Value, Location)>,
    return_type: Type,
    location: Location,
) -> IResult<Value> {
    let argument = check_one_argument(arguments, location)?;

    let result =
        parse(interner, argument, Parser::parse_statement_or_expression_or_lvalue, "an expression");

    let value =
        result.ok().map(
            |statement_or_expression_or_lvalue| match statement_or_expression_or_lvalue {
                StatementOrExpressionOrLValue::Expression(expr) => Value::expression(expr.kind),
                StatementOrExpressionOrLValue::Statement(statement) => {
                    Value::statement(statement.kind)
                }
                StatementOrExpressionOrLValue::LValue(lvalue) => Value::lvalue(lvalue),
            },
        );

    option(return_type, value, location)
}

// fn as_module(quoted: Quoted) -> Option<Module>
fn quoted_as_module(
    interpreter: &mut Interpreter,
    arguments: Vec<(Value, Location)>,
    return_type: Type,
    location: Location,
) -> IResult<Value> {
    let argument = check_one_argument(arguments, location)?;

    let path = parse(
        interpreter.elaborator.interner,
        argument,
        Parser::parse_path_no_turbofish_or_error,
        "a path",
    )
    .ok();
    let option_value = path.and_then(|path| {
        let module = interpreter
            .elaborate_in_function(interpreter.current_function, |elaborator| {
                elaborator.resolve_module_by_path(path)
            });
        module.map(Value::ModuleDefinition)
    });

    option(return_type, option_value, location)
}

// fn as_trait_constraint(quoted: Quoted) -> TraitConstraint
fn quoted_as_trait_constraint(
    interpreter: &mut Interpreter,
    arguments: Vec<(Value, Location)>,
    location: Location,
) -> IResult<Value> {
    let argument = check_one_argument(arguments, location)?;
    let trait_bound = parse(
        interpreter.elaborator.interner,
        argument,
        Parser::parse_trait_bound_or_error,
        "a trait constraint",
    )?;
    let bound = interpreter
        .elaborate_in_function(interpreter.current_function, |elaborator| {
            elaborator.resolve_trait_bound(&trait_bound)
        })
        .ok_or(InterpreterError::FailedToResolveTraitBound { trait_bound, location })?;

    Ok(Value::TraitConstraint(bound.trait_id, bound.trait_generics))
}

// fn as_type(quoted: Quoted) -> Type
fn quoted_as_type(
    interpreter: &mut Interpreter,
    arguments: Vec<(Value, Location)>,
    location: Location,
) -> IResult<Value> {
    let argument = check_one_argument(arguments, location)?;
    let typ =
        parse(interpreter.elaborator.interner, argument, Parser::parse_type_or_error, "a type")?;
    let typ = interpreter
        .elaborate_in_function(interpreter.current_function, |elab| elab.resolve_type(typ));
    Ok(Value::Type(typ))
}

// fn tokens(quoted: Quoted) -> [Quoted]
fn quoted_tokens(arguments: Vec<(Value, Location)>, location: Location) -> IResult<Value> {
    let argument = check_one_argument(arguments, location)?;
    let value = get_quoted(argument)?;

    Ok(Value::Slice(
        value.iter().map(|token| Value::Quoted(Rc::new(vec![token.clone()]))).collect(),
        Type::Slice(Box::new(Type::Quoted(QuotedType::Quoted))),
    ))
}

fn to_be_radix(
    arguments: Vec<(Value, Location)>,
    return_type: Type,
    location: Location,
) -> IResult<Value> {
    let le_radix_limbs = to_le_radix(arguments, return_type, location)?;

    let Value::Array(limbs, typ) = le_radix_limbs else {
        unreachable!("`to_le_radix` should always return an array");
    };
    let be_radix_limbs = limbs.into_iter().rev().collect();

    Ok(Value::Array(be_radix_limbs, typ))
}

fn to_le_radix(
    arguments: Vec<(Value, Location)>,
    return_type: Type,
    location: Location,
) -> IResult<Value> {
    let (value, radix) = check_two_arguments(arguments, location)?;

    let value = get_field(value)?;
    let radix = get_u32(radix)?;
    let limb_count = if let Type::Array(length, _) = return_type {
        if let Type::Constant(limb_count, kind) = *length {
            if kind.unifies(&Kind::u32()) {
                limb_count
            } else {
                return Err(InterpreterError::TypeAnnotationsNeededForMethodCall { location });
            }
        } else {
            return Err(InterpreterError::TypeAnnotationsNeededForMethodCall { location });
        }
    } else {
        return Err(InterpreterError::TypeAnnotationsNeededForMethodCall { location });
    };

    // Decompose the integer into its radix digits in little endian form.
    let decomposed_integer = compute_to_radix_le(value, radix);
    let decomposed_integer =
        vecmap(0..limb_count.to_u128() as usize, |i| match decomposed_integer.get(i) {
            Some(digit) => Value::U8(*digit),
            None => Value::U8(0),
        });
    let result_type = byte_array_type(decomposed_integer.len());
    Ok(Value::Array(decomposed_integer.into(), result_type))
}

fn compute_to_radix_le(field: FieldElement, radix: u32) -> Vec<u8> {
    let bit_size = u32::BITS - (radix - 1).leading_zeros();
    let radix_big = BigUint::from(radix);
    assert_eq!(BigUint::from(2u128).pow(bit_size), radix_big, "ICE: Radix must be a power of 2");
    let big_integer = BigUint::from_bytes_be(&field.to_be_bytes());

    // Decompose the integer into its radix digits in little endian form.
    big_integer.to_radix_le(radix)
}

// fn as_array(self) -> Option<(Type, Type)>
fn type_as_array(
    arguments: Vec<(Value, Location)>,
    return_type: Type,
    location: Location,
) -> IResult<Value> {
    type_as(arguments, return_type, location, |typ| {
        if let Type::Array(length, array_type) = typ {
            Some(Value::Tuple(vec![Value::Type(*array_type), Value::Type(*length)]))
        } else {
            None
        }
    })
}

// fn as_constant(self) -> Option<u32>
fn type_as_constant(
    arguments: Vec<(Value, Location)>,
    return_type: Type,
    location: Location,
) -> IResult<Value> {
    type_as_or_err(arguments, return_type, location, |typ| {
        // Prefer to use `evaluate_to_u32` over matching on `Type::Constant`
        // since arithmetic generics may be `Type::InfixExpr`s which evaluate to
        // constants but are not actually the `Type::Constant` variant.
        match typ.evaluate_to_u32(location.span) {
            Ok(constant) => Ok(Some(Value::U32(constant))),
            Err(err) => {
                // Evaluating to a non-constant returns 'None' in user code
                if err.is_non_constant_evaluated() {
                    Ok(None)
                } else {
                    let err = Some(Box::new(err));
                    Err(InterpreterError::NonIntegerArrayLength { typ, err, location })
                }
            }
        }
    })
}

// fn as_integer(self) -> Option<(bool, u8)>
fn type_as_integer(
    arguments: Vec<(Value, Location)>,
    return_type: Type,
    location: Location,
) -> IResult<Value> {
    type_as(arguments, return_type, location, |typ| {
        if let Type::Integer(sign, bits) = typ {
            Some(Value::Tuple(vec![Value::Bool(sign.is_signed()), Value::U8(bits.bit_size())]))
        } else {
            None
        }
    })
}

// fn as_mutable_reference(self) -> Option<Type>
fn type_as_mutable_reference(
    arguments: Vec<(Value, Location)>,
    return_type: Type,
    location: Location,
) -> IResult<Value> {
    type_as(arguments, return_type, location, |typ| {
        if let Type::MutableReference(typ) = typ {
            Some(Value::Type(*typ))
        } else {
            None
        }
    })
}

// fn as_slice(self) -> Option<Type>
fn type_as_slice(
    arguments: Vec<(Value, Location)>,
    return_type: Type,
    location: Location,
) -> IResult<Value> {
    type_as(arguments, return_type, location, |typ| {
        if let Type::Slice(slice_type) = typ {
            Some(Value::Type(*slice_type))
        } else {
            None
        }
    })
}

// fn as_str(self) -> Option<Type>
fn type_as_str(
    arguments: Vec<(Value, Location)>,
    return_type: Type,
    location: Location,
) -> IResult<Value> {
    type_as(arguments, return_type, location, |typ| {
        if let Type::String(n) = typ {
            Some(Value::Type(*n))
        } else {
            None
        }
    })
}

// fn as_struct(self) -> Option<(StructDefinition, [Type])>
fn type_as_struct(
    arguments: Vec<(Value, Location)>,
    return_type: Type,
    location: Location,
) -> IResult<Value> {
    type_as(arguments, return_type, location, |typ| {
        if let Type::Struct(struct_type, generics) = typ {
            Some(Value::Tuple(vec![
                Value::StructDefinition(struct_type.borrow().id),
                Value::Slice(
                    generics.into_iter().map(Value::Type).collect(),
                    Type::Slice(Box::new(Type::Quoted(QuotedType::Type))),
                ),
            ]))
        } else {
            None
        }
    })
}

// fn as_tuple(self) -> Option<[Type]>
fn type_as_tuple(
    arguments: Vec<(Value, Location)>,
    return_type: Type,
    location: Location,
) -> IResult<Value> {
    type_as(arguments, return_type.clone(), location, |typ| {
        if let Type::Tuple(types) = typ {
            let t = extract_option_generic_type(return_type);

            let Type::Slice(slice_type) = t else {
                panic!("Expected T to be a slice");
            };

            Some(Value::Slice(types.into_iter().map(Value::Type).collect(), *slice_type))
        } else {
            None
        }
    })
}

fn type_as<F>(
    arguments: Vec<(Value, Location)>,
    return_type: Type,
    location: Location,
    f: F,
) -> IResult<Value>
where
    F: FnOnce(Type) -> Option<Value>,
{
    type_as_or_err(arguments, return_type, location, |x| Ok(f(x)))
}

// Helper function for implementing the `type_as_...` functions.
fn type_as_or_err<F>(
    arguments: Vec<(Value, Location)>,
    return_type: Type,
    location: Location,
    f: F,
) -> IResult<Value>
where
    F: FnOnce(Type) -> IResult<Option<Value>>,
{
    let value = check_one_argument(arguments, location)?;
    let typ = get_type(value)?.follow_bindings();

    let option_value = f(typ)?;

    option(return_type, option_value, location)
}

// fn type_eq(_first: Type, _second: Type) -> bool
fn type_eq(arguments: Vec<(Value, Location)>, location: Location) -> IResult<Value> {
    eq_item(arguments, location, get_type)
}

// fn type_hash(_t: Type) -> Field
fn type_hash(arguments: Vec<(Value, Location)>, location: Location) -> IResult<Value> {
    hash_item(arguments, location, get_type)
}

// fn get_trait_impl(self, constraint: TraitConstraint) -> Option<TraitImpl>
fn type_get_trait_impl(
    interner: &NodeInterner,
    arguments: Vec<(Value, Location)>,
    return_type: Type,
    location: Location,
) -> IResult<Value> {
    let (typ, constraint) = check_two_arguments(arguments, location)?;

    let typ = get_type(typ)?;
    let (trait_id, generics) = get_trait_constraint(constraint)?;

    let option_value = match interner.lookup_trait_implementation(
        &typ,
        trait_id,
        &generics.ordered,
        &generics.named,
    ) {
        Ok(TraitImplKind::Normal(trait_impl_id)) => Some(Value::TraitImpl(trait_impl_id)),
        _ => None,
    };

    option(return_type, option_value, location)
}

// fn implements(self, constraint: TraitConstraint) -> bool
fn type_implements(
    interner: &NodeInterner,
    arguments: Vec<(Value, Location)>,
    location: Location,
) -> IResult<Value> {
    let (typ, constraint) = check_two_arguments(arguments, location)?;

    let typ = get_type(typ)?;
    let (trait_id, generics) = get_trait_constraint(constraint)?;

    let implements = interner
        .lookup_trait_implementation(&typ, trait_id, &generics.ordered, &generics.named)
        .is_ok();
    Ok(Value::Bool(implements))
}

// fn is_bool(self) -> bool
fn type_is_bool(arguments: Vec<(Value, Location)>, location: Location) -> IResult<Value> {
    let value = check_one_argument(arguments, location)?;
    let typ = get_type(value)?;

    Ok(Value::Bool(typ.is_bool()))
}

// fn is_field(self) -> bool
fn type_is_field(arguments: Vec<(Value, Location)>, location: Location) -> IResult<Value> {
    let value = check_one_argument(arguments, location)?;
    let typ = get_type(value)?;
    let value_level = true;

    Ok(Value::Bool(typ.is_field_element(value_level)))
}

// fn is_unit(self) -> bool
fn type_is_unit(arguments: Vec<(Value, Location)>, location: Location) -> IResult<Value> {
    let value = check_one_argument(arguments, location)?;
    let typ = get_type(value)?;

    Ok(Value::Bool(typ.is_unit()))
}

// fn type_of<T>(x: T) -> Type
fn type_of(arguments: Vec<(Value, Location)>, location: Location) -> IResult<Value> {
    let (value, _) = check_one_argument(arguments, location)?;
    let typ = value.get_type().into_owned();
    Ok(Value::Type(typ))
}

// fn constraint_hash(constraint: TraitConstraint) -> Field
fn trait_constraint_hash(arguments: Vec<(Value, Location)>, location: Location) -> IResult<Value> {
    hash_item(arguments, location, get_trait_constraint)
}

// fn constraint_eq(constraint_a: TraitConstraint, constraint_b: TraitConstraint) -> bool
fn trait_constraint_eq(arguments: Vec<(Value, Location)>, location: Location) -> IResult<Value> {
    eq_item(arguments, location, get_trait_constraint)
}

// fn trait_def_hash(def: TraitDefinition) -> Field
fn trait_def_hash(arguments: Vec<(Value, Location)>, location: Location) -> IResult<Value> {
    hash_item(arguments, location, get_trait_def)
}

// fn trait_def_eq(def_a: TraitDefinition, def_b: TraitDefinition) -> bool
fn trait_def_eq(arguments: Vec<(Value, Location)>, location: Location) -> IResult<Value> {
    eq_item(arguments, location, get_trait_def)
}

// fn methods(self) -> [FunctionDefinition]
fn trait_impl_methods(
    interner: &mut NodeInterner,
    arguments: Vec<(Value, Location)>,
    location: Location,
) -> IResult<Value> {
    let argument = check_one_argument(arguments, location)?;

    let trait_impl_id = get_trait_impl(argument)?;
    let trait_impl = interner.get_trait_implementation(trait_impl_id);
    let trait_impl = trait_impl.borrow();
    let methods =
        trait_impl.methods.iter().map(|func_id| Value::FunctionDefinition(*func_id)).collect();
    let slice_type = Type::Slice(Box::new(Type::Quoted(QuotedType::FunctionDefinition)));

    Ok(Value::Slice(methods, slice_type))
}

// fn trait_generic_args(self) -> [Type]
fn trait_impl_trait_generic_args(
    interner: &mut NodeInterner,
    arguments: Vec<(Value, Location)>,
    location: Location,
) -> IResult<Value> {
    let argument = check_one_argument(arguments, location)?;

    let trait_impl_id = get_trait_impl(argument)?;
    let trait_impl = interner.get_trait_implementation(trait_impl_id);
    let trait_impl = trait_impl.borrow();
    let trait_generics = trait_impl.trait_generics.iter().map(|t| Value::Type(t.clone())).collect();
    let slice_type = Type::Slice(Box::new(Type::Quoted(QuotedType::Type)));

    Ok(Value::Slice(trait_generics, slice_type))
}

// fn as_function_definition(self) -> Option<FunctionDefinition>
fn typed_expr_as_function_definition(
    interner: &NodeInterner,
    arguments: Vec<(Value, Location)>,
    return_type: Type,
    location: Location,
) -> IResult<Value> {
    let self_argument = check_one_argument(arguments, location)?;
    let typed_expr = get_typed_expr(self_argument)?;
    let option_value = if let TypedExpr::ExprId(expr_id) = typed_expr {
        let func_id = interner.lookup_function_from_expr(&expr_id);
        func_id.map(Value::FunctionDefinition)
    } else {
        None
    };
    option(return_type, option_value, location)
}

// fn get_type(self) -> Option<Type>
fn typed_expr_get_type(
    interner: &NodeInterner,
    arguments: Vec<(Value, Location)>,
    return_type: Type,
    location: Location,
) -> IResult<Value> {
    let self_argument = check_one_argument(arguments, location)?;
    let typed_expr = get_typed_expr(self_argument)?;
    let option_value = if let TypedExpr::ExprId(expr_id) = typed_expr {
        let typ = interner.id_type(expr_id);
        if typ == Type::Error {
            None
        } else {
            Some(Value::Type(typ))
        }
    } else {
        None
    };
    option(return_type, option_value, location)
}

// fn as_mutable_reference(self) -> Option<UnresolvedType>
fn unresolved_type_as_mutable_reference(
    interner: &NodeInterner,
    arguments: Vec<(Value, Location)>,
    return_type: Type,
    location: Location,
) -> IResult<Value> {
    unresolved_type_as(interner, arguments, return_type, location, |typ| {
        if let UnresolvedTypeData::MutableReference(typ) = typ {
            Some(Value::UnresolvedType(typ.typ))
        } else {
            None
        }
    })
}

// fn as_slice(self) -> Option<UnresolvedType>
fn unresolved_type_as_slice(
    interner: &NodeInterner,
    arguments: Vec<(Value, Location)>,
    return_type: Type,
    location: Location,
) -> IResult<Value> {
    unresolved_type_as(interner, arguments, return_type, location, |typ| {
        if let UnresolvedTypeData::Slice(typ) = typ {
            Some(Value::UnresolvedType(typ.typ))
        } else {
            None
        }
    })
}

// fn is_bool(self) -> bool
fn unresolved_type_is_bool(
    interner: &NodeInterner,
    arguments: Vec<(Value, Location)>,
    location: Location,
) -> IResult<Value> {
    let self_argument = check_one_argument(arguments, location)?;
    let typ = get_unresolved_type(interner, self_argument)?;
    Ok(Value::Bool(typ.is_bool()))
}

// fn is_field(self) -> bool
fn unresolved_type_is_field(
    interner: &NodeInterner,
    arguments: Vec<(Value, Location)>,
    location: Location,
) -> IResult<Value> {
    let self_argument = check_one_argument(arguments, location)?;
    let typ = get_unresolved_type(interner, self_argument)?;
    Ok(Value::Bool(typ.is_field_element()))
}

// fn is_unit(self) -> bool
fn unresolved_type_is_unit(
    interner: &NodeInterner,
    arguments: Vec<(Value, Location)>,
    location: Location,
) -> IResult<Value> {
    let self_argument = check_one_argument(arguments, location)?;
    let typ = get_unresolved_type(interner, self_argument)?;
    Ok(Value::Bool(typ.is_unit()))
}

// Helper function for implementing the `unresolved_type_as_...` functions.
fn unresolved_type_as<F>(
    interner: &NodeInterner,
    arguments: Vec<(Value, Location)>,
    return_type: Type,
    location: Location,
    f: F,
) -> IResult<Value>
where
    F: FnOnce(UnresolvedTypeData) -> Option<Value>,
{
    let value = check_one_argument(arguments, location)?;
    let typ = get_unresolved_type(interner, value)?;

    let option_value = f(typ);

    option(return_type, option_value, location)
}

// fn zeroed<T>() -> T
fn zeroed(return_type: Type, location: Location) -> IResult<Value> {
    match return_type {
        Type::Array(length_type, elem) => {
            if let Ok(length) = length_type.evaluate_to_u32(location.span) {
                let element = zeroed(elem.as_ref().clone(), location)?;
                let array = std::iter::repeat(element).take(length as usize).collect();
                Ok(Value::Array(array, Type::Array(length_type, elem)))
            } else {
                // Assume we can resolve the length later
                Ok(Value::Zeroed(Type::Array(length_type, elem)))
            }
        }
        Type::Slice(_) => Ok(Value::Slice(im::Vector::new(), return_type)),
        Type::Integer(sign, bits) => match (sign, bits) {
            (Signedness::Unsigned, IntegerBitSize::Zero) => Ok(Value::Unit),
            (Signedness::Unsigned, IntegerBitSize::One) => Ok(Value::Bool(false)),
            (Signedness::Unsigned, IntegerBitSize::Eight) => Ok(Value::U8(0)),
            (Signedness::Unsigned, IntegerBitSize::Sixteen) => Ok(Value::U16(0)),
            (Signedness::Unsigned, IntegerBitSize::ThirtyTwo) => Ok(Value::U32(0)),
            (Signedness::Unsigned, IntegerBitSize::SixtyFour) => Ok(Value::U64(0)),
            (Signedness::Unsigned, IntegerBitSize::FieldElementBits) => Ok(Value::Field(0u128.into())),

            (Signedness::Signed, IntegerBitSize::Zero) => Err(InterpreterError::TypeUnsupported { typ: return_type, location }),
            (Signedness::Signed, IntegerBitSize::One) => Err(InterpreterError::TypeUnsupported { typ: return_type, location }),
            (Signedness::Signed, IntegerBitSize::Eight) => Ok(Value::I8(0)),
            (Signedness::Signed, IntegerBitSize::Sixteen) => Ok(Value::I16(0)),
            (Signedness::Signed, IntegerBitSize::ThirtyTwo) => Ok(Value::I32(0)),
            (Signedness::Signed, IntegerBitSize::SixtyFour) => Ok(Value::I64(0)),
            (Signedness::Signed, IntegerBitSize::FieldElementBits) => Err(InterpreterError::TypeUnsupported { typ: return_type, location }),
        },
        Type::String(length_type) => {
            if let Ok(length) = length_type.evaluate_to_u32(location.span) {
                Ok(Value::String(Rc::new("\0".repeat(length as usize))))
            } else {
                // Assume we can resolve the length later
                Ok(Value::Zeroed(Type::String(length_type)))
            }
        }
        Type::FmtString(length_type, captures) => {
            let length = length_type.evaluate_to_u32(location.span);
            let typ = Type::FmtString(length_type, captures);
            if let Ok(length) = length {
                Ok(Value::FormatString(Rc::new("\0".repeat(length as usize)), typ))
            } else {
                // Assume we can resolve the length later
                Ok(Value::Zeroed(typ))
            }
        }
        Type::Tuple(fields) => Ok(Value::Tuple(try_vecmap(fields, |field| zeroed(field, location))?)),
        Type::Struct(struct_type, generics) => {
            let fields = struct_type.borrow().get_fields(&generics);
            let mut values = HashMap::default();

            for (field_name, field_type) in fields {
                let field_value = zeroed(field_type, location)?;
                values.insert(Rc::new(field_name), field_value);
            }

            let typ = Type::Struct(struct_type, generics);
            Ok(Value::Struct(values, typ))
        }
        Type::Alias(alias, generics) => zeroed(alias.borrow().get_type(&generics), location),
        Type::CheckedCast { to, .. } => zeroed(*to, location),
        typ @ Type::Function(..) => {
            // Using Value::Zeroed here is probably safer than using FuncId::dummy_id() or similar
            Ok(Value::Zeroed(typ))
        }
        Type::MutableReference(element) => {
            let element = zeroed(*element, location)?;
            Ok(Value::Pointer(Shared::new(element), false))
        }
        // Optimistically assume we can resolve this type later or that the value is unused
        Type::TypeVariable(_)
        | Type::Forall(_, _)
        | Type::Constant(..)
        | Type::InfixExpr(..)
        | Type::Quoted(_)
        | Type::Error
        | Type::TraitAsType(..)
        | Type::NamedGeneric(_, _) => Ok(Value::Zeroed(return_type)),
    }
}

// fn as_array(self) -> Option<[Expr]>
fn expr_as_array(
    interner: &NodeInterner,
    arguments: Vec<(Value, Location)>,
    return_type: Type,
    location: Location,
) -> IResult<Value> {
    expr_as(interner, arguments, return_type, location, |expr| {
        if let ExprValue::Expression(ExpressionKind::Literal(Literal::Array(
            ArrayLiteral::Standard(exprs),
        ))) = expr
        {
            let exprs = exprs.into_iter().map(|expr| Value::expression(expr.kind)).collect();
            let typ = Type::Slice(Box::new(Type::Quoted(QuotedType::Expr)));
            Some(Value::Slice(exprs, typ))
        } else {
            None
        }
    })
}

// fn as_assert(self) -> Option<(Expr, Option<Expr>)>
fn expr_as_assert(
    interner: &NodeInterner,
    arguments: Vec<(Value, Location)>,
    return_type: Type,
    location: Location,
) -> IResult<Value> {
    expr_as(interner, arguments, return_type.clone(), location, |expr| {
        if let ExprValue::Statement(StatementKind::Constrain(mut constrain)) = expr {
            if constrain.kind == ConstrainKind::Assert
                && !constrain.arguments.is_empty()
                && constrain.arguments.len() <= 2
            {
                let (message, predicate) = if constrain.arguments.len() == 1 {
                    (None, constrain.arguments.pop().unwrap())
                } else {
                    (Some(constrain.arguments.pop().unwrap()), constrain.arguments.pop().unwrap())
                };
                let predicate = Value::expression(predicate.kind);

                let option_type = extract_option_generic_type(return_type);
                let Type::Tuple(mut tuple_types) = option_type else {
                    panic!("Expected the return type option generic arg to be a tuple");
                };
                assert_eq!(tuple_types.len(), 2);

                let option_type = tuple_types.pop().unwrap();
                let message = message.map(|msg| Value::expression(msg.kind));
                let message = option(option_type, message, location).ok()?;

                Some(Value::Tuple(vec![predicate, message]))
            } else {
                None
            }
        } else {
            None
        }
    })
}

// fn as_assert_eq(self) -> Option<(Expr, Expr, Option<Expr>)>
fn expr_as_assert_eq(
    interner: &NodeInterner,
    arguments: Vec<(Value, Location)>,
    return_type: Type,
    location: Location,
) -> IResult<Value> {
    expr_as(interner, arguments, return_type.clone(), location, |expr| {
        if let ExprValue::Statement(StatementKind::Constrain(mut constrain)) = expr {
            if constrain.kind == ConstrainKind::AssertEq
                && constrain.arguments.len() >= 2
                && constrain.arguments.len() <= 3
            {
                let (message, rhs, lhs) = if constrain.arguments.len() == 2 {
                    (None, constrain.arguments.pop().unwrap(), constrain.arguments.pop().unwrap())
                } else {
                    (
                        Some(constrain.arguments.pop().unwrap()),
                        constrain.arguments.pop().unwrap(),
                        constrain.arguments.pop().unwrap(),
                    )
                };

                let lhs = Value::expression(lhs.kind);
                let rhs = Value::expression(rhs.kind);

                let option_type = extract_option_generic_type(return_type);
                let Type::Tuple(mut tuple_types) = option_type else {
                    panic!("Expected the return type option generic arg to be a tuple");
                };
                assert_eq!(tuple_types.len(), 3);

                let option_type = tuple_types.pop().unwrap();
                let message = message.map(|message| Value::expression(message.kind));
                let message = option(option_type, message, location).ok()?;

                Some(Value::Tuple(vec![lhs, rhs, message]))
            } else {
                None
            }
        } else {
            None
        }
    })
}

// fn as_assign(self) -> Option<(Expr, Expr)>
fn expr_as_assign(
    interner: &NodeInterner,
    arguments: Vec<(Value, Location)>,
    return_type: Type,
    location: Location,
) -> IResult<Value> {
    expr_as(interner, arguments, return_type, location, |expr| {
        if let ExprValue::Statement(StatementKind::Assign(assign)) = expr {
            let lhs = Value::lvalue(assign.lvalue);
            let rhs = Value::expression(assign.expression.kind);
            Some(Value::Tuple(vec![lhs, rhs]))
        } else {
            None
        }
    })
}

// fn as_binary_op(self) -> Option<(Expr, BinaryOp, Expr)>
fn expr_as_binary_op(
    interner: &NodeInterner,
    arguments: Vec<(Value, Location)>,
    return_type: Type,
    location: Location,
) -> IResult<Value> {
    expr_as(interner, arguments, return_type.clone(), location, |expr| {
        if let ExprValue::Expression(ExpressionKind::Infix(infix_expr)) = expr {
            let option_type = extract_option_generic_type(return_type);
            let Type::Tuple(mut tuple_types) = option_type else {
                panic!("Expected the return type option generic arg to be a tuple");
            };
            assert_eq!(tuple_types.len(), 3);

            tuple_types.pop().unwrap();
            let binary_op_type = tuple_types.pop().unwrap();

            // For the op value we use the enum member index, which should match noir_stdlib/src/meta/op.nr
            let binary_op_value = infix_expr.operator.contents as u128;

            let mut fields = HashMap::default();
            fields.insert(Rc::new("op".to_string()), Value::Field(binary_op_value.into()));

            let unary_op = Value::Struct(fields, binary_op_type);
            let lhs = Value::expression(infix_expr.lhs.kind);
            let rhs = Value::expression(infix_expr.rhs.kind);
            Some(Value::Tuple(vec![lhs, unary_op, rhs]))
        } else {
            None
        }
    })
}

// fn as_block(self) -> Option<[Expr]>
fn expr_as_block(
    interner: &NodeInterner,
    arguments: Vec<(Value, Location)>,
    return_type: Type,
    location: Location,
) -> IResult<Value> {
    expr_as(interner, arguments, return_type, location, |expr| {
        if let ExprValue::Expression(ExpressionKind::Block(block_expr)) = expr {
            Some(block_expression_to_value(block_expr))
        } else {
            None
        }
    })
}

// fn as_bool(self) -> Option<bool>
fn expr_as_bool(
    interner: &NodeInterner,
    arguments: Vec<(Value, Location)>,
    return_type: Type,
    location: Location,
) -> IResult<Value> {
    expr_as(interner, arguments, return_type, location, |expr| {
        if let ExprValue::Expression(ExpressionKind::Literal(Literal::Bool(bool))) = expr {
            Some(Value::Bool(bool))
        } else {
            None
        }
    })
}

// fn as_cast(self) -> Option<(Expr, UnresolvedType)>
fn expr_as_cast(
    interner: &NodeInterner,
    arguments: Vec<(Value, Location)>,
    return_type: Type,
    location: Location,
) -> IResult<Value> {
    expr_as(interner, arguments, return_type, location, |expr| {
        if let ExprValue::Expression(ExpressionKind::Cast(cast)) = expr {
            let lhs = Value::expression(cast.lhs.kind);
            let typ = Value::UnresolvedType(cast.r#type.typ);
            Some(Value::Tuple(vec![lhs, typ]))
        } else {
            None
        }
    })
}

// fn as_comptime(self) -> Option<[Expr]>
fn expr_as_comptime(
    interner: &NodeInterner,
    arguments: Vec<(Value, Location)>,
    return_type: Type,
    location: Location,
) -> IResult<Value> {
    use ExpressionKind::Block;

    expr_as(interner, arguments, return_type, location, |expr| {
        if let ExprValue::Expression(ExpressionKind::Comptime(block_expr, _)) = expr {
            Some(block_expression_to_value(block_expr))
        } else if let ExprValue::Statement(StatementKind::Comptime(statement)) = expr {
            let typ = Type::Slice(Box::new(Type::Quoted(QuotedType::Expr)));

            // comptime { ... } as a statement wraps a block expression,
            // and in that case we return the block expression statements
            // (comptime as a statement can also be comptime for, but in that case we'll
            // return the for statement as a single expression)
            if let StatementKind::Expression(Expression { kind: Block(block), .. }) = statement.kind
            {
                Some(block_expression_to_value(block))
            } else {
                let mut elements = Vector::new();
                elements.push_back(Value::statement(statement.kind));
                Some(Value::Slice(elements, typ))
            }
        } else {
            None
        }
    })
}

// fn as_constructor(self) -> Option<(Quoted, [(Quoted, Expr)])>
fn expr_as_constructor(
    interner: &NodeInterner,
    arguments: Vec<(Value, Location)>,
    return_type: Type,
    location: Location,
) -> IResult<Value> {
    let self_argument = check_one_argument(arguments, location)?;
    let expr_value = get_expr(interner, self_argument)?;
    let expr_value = unwrap_expr_value(interner, expr_value);

    let option_value =
        if let ExprValue::Expression(ExpressionKind::Constructor(constructor)) = expr_value {
            let typ = Value::UnresolvedType(constructor.typ.typ);
            let fields = constructor.fields.into_iter();
            let fields = fields.map(|(name, value)| {
                Value::Tuple(vec![quote_ident(&name), Value::expression(value.kind)])
            });
            let fields = fields.collect();
            let fields_type = Type::Slice(Box::new(Type::Tuple(vec![
                Type::Quoted(QuotedType::Quoted),
                Type::Quoted(QuotedType::Expr),
            ])));
            let fields = Value::Slice(fields, fields_type);
            Some(Value::Tuple(vec![typ, fields]))
        } else {
            None
        };

    option(return_type, option_value, location)
}

// fn as_for(self) -> Option<(Quoted, Expr, Expr)>
fn expr_as_for(
    interner: &NodeInterner,
    arguments: Vec<(Value, Location)>,
    return_type: Type,
    location: Location,
) -> IResult<Value> {
    expr_as(interner, arguments, return_type, location, |expr| {
        if let ExprValue::Statement(StatementKind::For(for_statement)) = expr {
            if let ForRange::Array(array) = for_statement.range {
                let identifier =
                    Value::Quoted(Rc::new(vec![Token::Ident(for_statement.identifier.0.contents)]));
                let array = Value::expression(array.kind);
                let body = Value::expression(for_statement.block.kind);
                Some(Value::Tuple(vec![identifier, array, body]))
            } else {
                None
            }
        } else {
            None
        }
    })
}

// fn as_for_range(self) -> Option<(Quoted, Expr, Expr, Expr)>
fn expr_as_for_range(
    interner: &NodeInterner,
    arguments: Vec<(Value, Location)>,
    return_type: Type,
    location: Location,
) -> IResult<Value> {
    expr_as(interner, arguments, return_type, location, |expr| {
        if let ExprValue::Statement(StatementKind::For(for_statement)) = expr {
            if let ForRange::Range(bounds) = for_statement.range {
                let (from, to) = bounds.into_half_open();
                let identifier =
                    Value::Quoted(Rc::new(vec![Token::Ident(for_statement.identifier.0.contents)]));
                let from = Value::expression(from.kind);
                let to = Value::expression(to.kind);
                let body = Value::expression(for_statement.block.kind);
                Some(Value::Tuple(vec![identifier, from, to, body]))
            } else {
                None
            }
        } else {
            None
        }
    })
}

// fn as_function_call(self) -> Option<(Expr, [Expr])>
fn expr_as_function_call(
    interner: &NodeInterner,
    arguments: Vec<(Value, Location)>,
    return_type: Type,
    location: Location,
) -> IResult<Value> {
    expr_as(interner, arguments, return_type, location, |expr| {
        if let ExprValue::Expression(ExpressionKind::Call(call_expression)) = expr {
            let function = Value::expression(call_expression.func.kind);
            let arguments = call_expression.arguments.into_iter();
            let arguments = arguments.map(|argument| Value::expression(argument.kind)).collect();
            let arguments =
                Value::Slice(arguments, Type::Slice(Box::new(Type::Quoted(QuotedType::Expr))));
            Some(Value::Tuple(vec![function, arguments]))
        } else {
            None
        }
    })
}

// fn as_if(self) -> Option<(Expr, Expr, Option<Expr>)>
fn expr_as_if(
    interner: &NodeInterner,
    arguments: Vec<(Value, Location)>,
    return_type: Type,
    location: Location,
) -> IResult<Value> {
    expr_as(interner, arguments, return_type.clone(), location, |expr| {
        if let ExprValue::Expression(ExpressionKind::If(if_expr)) = expr {
            // Get the type of `Option<Expr>`
            let option_type = extract_option_generic_type(return_type.clone());
            let Type::Tuple(option_types) = option_type else {
                panic!("Expected the return type option generic arg to be a tuple");
            };
            assert_eq!(option_types.len(), 3);
            let alternative_option_type = option_types[2].clone();

            let alternative = option(
                alternative_option_type,
                if_expr.alternative.map(|e| Value::expression(e.kind)),
                location,
            );

            Some(Value::Tuple(vec![
                Value::expression(if_expr.condition.kind),
                Value::expression(if_expr.consequence.kind),
                alternative.ok()?,
            ]))
        } else {
            None
        }
    })
}

// fn as_index(self) -> Option<Expr>
fn expr_as_index(
    interner: &NodeInterner,
    arguments: Vec<(Value, Location)>,
    return_type: Type,
    location: Location,
) -> IResult<Value> {
    expr_as(interner, arguments, return_type, location, |expr| {
        if let ExprValue::Expression(ExpressionKind::Index(index_expr)) = expr {
            Some(Value::Tuple(vec![
                Value::expression(index_expr.collection.kind),
                Value::expression(index_expr.index.kind),
            ]))
        } else {
            None
        }
    })
}

// fn as_integer(self) -> Option<(Field, bool)>
fn expr_as_integer(
    interner: &NodeInterner,
    arguments: Vec<(Value, Location)>,
    return_type: Type,
    location: Location,
) -> IResult<Value> {
    expr_as(interner, arguments, return_type.clone(), location, |expr| match expr {
        ExprValue::Expression(ExpressionKind::Literal(Literal::Integer(field, sign))) => {
            Some(Value::Tuple(vec![Value::Field(field), Value::Bool(sign)]))
        }
        ExprValue::Expression(ExpressionKind::Resolved(id)) => {
            if let HirExpression::Literal(HirLiteral::Integer(field, sign)) =
                interner.expression(&id)
            {
                Some(Value::Tuple(vec![Value::Field(field), Value::Bool(sign)]))
            } else {
                None
            }
        }
        _ => None,
    })
}

// fn as_lambda(self) -> Option<([(Expr, Option<UnresolvedType>)], Option<UnresolvedType>, Expr)>
fn expr_as_lambda(
    interner: &NodeInterner,
    arguments: Vec<(Value, Location)>,
    return_type: Type,
    location: Location,
) -> IResult<Value> {
    expr_as(interner, arguments, return_type.clone(), location, |expr| {
        if let ExprValue::Expression(ExpressionKind::Lambda(lambda)) = expr {
            // ([(Expr, Option<UnresolvedType>)], Option<UnresolvedType>, Expr)
            let option_type = extract_option_generic_type(return_type);
            let Type::Tuple(mut tuple_types) = option_type else {
                panic!("Expected the return type option generic arg to be a tuple");
            };
            assert_eq!(tuple_types.len(), 3);

            // Expr
            tuple_types.pop().unwrap();

            // Option<UnresolvedType>
            let option_unresolved_type = tuple_types.pop().unwrap();

            let parameters = lambda
                .parameters
                .into_iter()
                .map(|(pattern, typ)| {
                    let pattern = Value::pattern(pattern);
                    let typ = if let UnresolvedTypeData::Unspecified = typ.typ {
                        None
                    } else {
                        Some(Value::UnresolvedType(typ.typ))
                    };
                    let typ = option(option_unresolved_type.clone(), typ, location).unwrap();
                    Value::Tuple(vec![pattern, typ])
                })
                .collect();
            let parameters = Value::Slice(
                parameters,
                Type::Slice(Box::new(Type::Tuple(vec![
                    Type::Quoted(QuotedType::Expr),
                    Type::Quoted(QuotedType::UnresolvedType),
                ]))),
            );

            let return_type = lambda.return_type.typ;
            let return_type = if let UnresolvedTypeData::Unspecified = return_type {
                None
            } else {
                Some(return_type)
            };
            let return_type = return_type.map(Value::UnresolvedType);
            let return_type = option(option_unresolved_type, return_type, location).ok()?;

            let body = Value::expression(lambda.body.kind);

            Some(Value::Tuple(vec![parameters, return_type, body]))
        } else {
            None
        }
    })
}

// fn as_let(self) -> Option<(Expr, Option<UnresolvedType>, Expr)>
fn expr_as_let(
    interner: &NodeInterner,
    arguments: Vec<(Value, Location)>,
    return_type: Type,
    location: Location,
) -> IResult<Value> {
    expr_as(interner, arguments, return_type.clone(), location, |expr| match expr {
        ExprValue::Statement(StatementKind::Let(let_statement)) => {
            let option_type = extract_option_generic_type(return_type);
            let Type::Tuple(mut tuple_types) = option_type else {
                panic!("Expected the return type option generic arg to be a tuple");
            };
            assert_eq!(tuple_types.len(), 3);
            tuple_types.pop().unwrap();
            let option_type = tuple_types.pop().unwrap();

            let typ = if let_statement.r#type.typ == UnresolvedTypeData::Unspecified {
                None
            } else {
                Some(Value::UnresolvedType(let_statement.r#type.typ))
            };

            let typ = option(option_type, typ, location).ok()?;

            Some(Value::Tuple(vec![
                Value::pattern(let_statement.pattern),
                typ,
                Value::expression(let_statement.expression.kind),
            ]))
        }
        _ => None,
    })
}

// fn as_member_access(self) -> Option<(Expr, Quoted)>
fn expr_as_member_access(
    interner: &NodeInterner,
    arguments: Vec<(Value, Location)>,
    return_type: Type,
    location: Location,
) -> IResult<Value> {
    expr_as(interner, arguments, return_type, location, |expr| match expr {
        ExprValue::Expression(ExpressionKind::MemberAccess(member_access)) => {
            Some(Value::Tuple(vec![
                Value::expression(member_access.lhs.kind),
                quote_ident(&member_access.rhs),
            ]))
        }
        ExprValue::LValue(crate::ast::LValue::MemberAccess { object, field_name, span: _ }) => {
            Some(Value::Tuple(vec![Value::lvalue(*object), quote_ident(&field_name)]))
        }
        _ => None,
    })
}

// fn as_method_call(self) -> Option<(Expr, Quoted, [UnresolvedType], [Expr])>
fn expr_as_method_call(
    interner: &NodeInterner,
    arguments: Vec<(Value, Location)>,
    return_type: Type,
    location: Location,
) -> IResult<Value> {
    expr_as(interner, arguments, return_type, location, |expr| {
        if let ExprValue::Expression(ExpressionKind::MethodCall(method_call)) = expr {
            let object = Value::expression(method_call.object.kind);

            let name = quote_ident(&method_call.method_name);

            let generics = method_call.generics.unwrap_or_default().into_iter();
            let generics = generics.map(|generic| Value::UnresolvedType(generic.typ)).collect();
            let generics = Value::Slice(
                generics,
                Type::Slice(Box::new(Type::Quoted(QuotedType::UnresolvedType))),
            );

            let arguments = method_call.arguments.into_iter();
            let arguments = arguments.map(|argument| Value::expression(argument.kind)).collect();
            let arguments =
                Value::Slice(arguments, Type::Slice(Box::new(Type::Quoted(QuotedType::Expr))));

            Some(Value::Tuple(vec![object, name, generics, arguments]))
        } else {
            None
        }
    })
}

// fn as_repeated_element_array(self) -> Option<(Expr, Expr)>
fn expr_as_repeated_element_array(
    interner: &NodeInterner,
    arguments: Vec<(Value, Location)>,
    return_type: Type,
    location: Location,
) -> IResult<Value> {
    expr_as(interner, arguments, return_type, location, |expr| {
        if let ExprValue::Expression(ExpressionKind::Literal(Literal::Array(
            ArrayLiteral::Repeated { repeated_element, length },
        ))) = expr
        {
            Some(Value::Tuple(vec![
                Value::expression(repeated_element.kind),
                Value::expression(length.kind),
            ]))
        } else {
            None
        }
    })
}

// fn as_repeated_element_slice(self) -> Option<(Expr, Expr)>
fn expr_as_repeated_element_slice(
    interner: &NodeInterner,
    arguments: Vec<(Value, Location)>,
    return_type: Type,
    location: Location,
) -> IResult<Value> {
    expr_as(interner, arguments, return_type, location, |expr| {
        if let ExprValue::Expression(ExpressionKind::Literal(Literal::Slice(
            ArrayLiteral::Repeated { repeated_element, length },
        ))) = expr
        {
            Some(Value::Tuple(vec![
                Value::expression(repeated_element.kind),
                Value::expression(length.kind),
            ]))
        } else {
            None
        }
    })
}

// fn as_slice(self) -> Option<[Expr]>
fn expr_as_slice(
    interner: &NodeInterner,
    arguments: Vec<(Value, Location)>,
    return_type: Type,
    location: Location,
) -> IResult<Value> {
    expr_as(interner, arguments, return_type, location, |expr| {
        if let ExprValue::Expression(ExpressionKind::Literal(Literal::Slice(
            ArrayLiteral::Standard(exprs),
        ))) = expr
        {
            let exprs = exprs.into_iter().map(|expr| Value::expression(expr.kind)).collect();
            let typ = Type::Slice(Box::new(Type::Quoted(QuotedType::Expr)));
            Some(Value::Slice(exprs, typ))
        } else {
            None
        }
    })
}

// fn as_tuple(self) -> Option<[Expr]>
fn expr_as_tuple(
    interner: &NodeInterner,
    arguments: Vec<(Value, Location)>,
    return_type: Type,
    location: Location,
) -> IResult<Value> {
    expr_as(interner, arguments, return_type, location, |expr| {
        if let ExprValue::Expression(ExpressionKind::Tuple(expressions)) = expr {
            let expressions =
                expressions.into_iter().map(|expr| Value::expression(expr.kind)).collect();
            let typ = Type::Slice(Box::new(Type::Quoted(QuotedType::Expr)));
            Some(Value::Slice(expressions, typ))
        } else {
            None
        }
    })
}

// fn as_unary_op(self) -> Option<(UnaryOp, Expr)>
fn expr_as_unary_op(
    interner: &NodeInterner,
    arguments: Vec<(Value, Location)>,
    return_type: Type,
    location: Location,
) -> IResult<Value> {
    expr_as(interner, arguments, return_type.clone(), location, |expr| {
        if let ExprValue::Expression(ExpressionKind::Prefix(prefix_expr)) = expr {
            let option_type = extract_option_generic_type(return_type);
            let Type::Tuple(mut tuple_types) = option_type else {
                panic!("Expected the return type option generic arg to be a tuple");
            };
            assert_eq!(tuple_types.len(), 2);

            tuple_types.pop().unwrap();
            let unary_op_type = tuple_types.pop().unwrap();

            // These values should match the values used in noir_stdlib/src/meta/op.nr
            let unary_op_value: u128 = match prefix_expr.operator {
                UnaryOp::Minus => 0,
                UnaryOp::Not => 1,
                UnaryOp::MutableReference => 2,
                UnaryOp::Dereference { .. } => 3,
            };

            let mut fields = HashMap::default();
            fields.insert(Rc::new("op".to_string()), Value::Field(unary_op_value.into()));

            let unary_op = Value::Struct(fields, unary_op_type);
            let rhs = Value::expression(prefix_expr.rhs.kind);
            Some(Value::Tuple(vec![unary_op, rhs]))
        } else {
            None
        }
    })
}

// fn as_unsafe(self) -> Option<[Expr]>
fn expr_as_unsafe(
    interner: &NodeInterner,
    arguments: Vec<(Value, Location)>,
    return_type: Type,
    location: Location,
) -> IResult<Value> {
    expr_as(interner, arguments, return_type, location, |expr| {
        if let ExprValue::Expression(ExpressionKind::Unsafe(block_expr, _)) = expr {
            Some(block_expression_to_value(block_expr))
        } else {
            None
        }
    })
}

// fn as_has_semicolon(self) -> bool
fn expr_has_semicolon(
    interner: &NodeInterner,
    arguments: Vec<(Value, Location)>,
    location: Location,
) -> IResult<Value> {
    let self_argument = check_one_argument(arguments, location)?;
    let expr_value = get_expr(interner, self_argument)?;
    Ok(Value::Bool(matches!(expr_value, ExprValue::Statement(StatementKind::Semi(..)))))
}

// fn is_break(self) -> bool
fn expr_is_break(
    interner: &NodeInterner,
    arguments: Vec<(Value, Location)>,
    location: Location,
) -> IResult<Value> {
    let self_argument = check_one_argument(arguments, location)?;
    let expr_value = get_expr(interner, self_argument)?;
    Ok(Value::Bool(matches!(expr_value, ExprValue::Statement(StatementKind::Break))))
}

// fn is_continue(self) -> bool
fn expr_is_continue(
    interner: &NodeInterner,
    arguments: Vec<(Value, Location)>,
    location: Location,
) -> IResult<Value> {
    let self_argument = check_one_argument(arguments, location)?;
    let expr_value = get_expr(interner, self_argument)?;
    Ok(Value::Bool(matches!(expr_value, ExprValue::Statement(StatementKind::Continue))))
}

// Helper function for implementing the `expr_as_...` functions.
fn expr_as<F>(
    interner: &NodeInterner,
    arguments: Vec<(Value, Location)>,
    return_type: Type,
    location: Location,
    f: F,
) -> IResult<Value>
where
    F: FnOnce(ExprValue) -> Option<Value>,
{
    let self_argument = check_one_argument(arguments, location)?;
    let expr_value = get_expr(interner, self_argument)?;
    let expr_value = unwrap_expr_value(interner, expr_value);

    let option_value = f(expr_value);
    option(return_type, option_value, location)
}

// fn resolve(self, in_function: Option<FunctionDefinition>) -> TypedExpr
fn expr_resolve(
    interpreter: &mut Interpreter,
    arguments: Vec<(Value, Location)>,
    location: Location,
) -> IResult<Value> {
    let (self_argument, func) = check_two_arguments(arguments, location)?;
    let self_argument_location = self_argument.1;
    let expr_value = get_expr(interpreter.elaborator.interner, self_argument)?;
    let expr_value = unwrap_expr_value(interpreter.elaborator.interner, expr_value);

    let Value::Struct(fields, _) = func.0 else {
        panic!("Expected second argument to be a struct");
    };

    let is_some = fields.get(&Rc::new("_is_some".to_string())).unwrap();
    let Value::Bool(is_some) = is_some else {
        panic!("Expected is_some to be a boolean");
    };

    let function_to_resolve_in = if *is_some {
        let value = fields.get(&Rc::new("_value".to_string())).unwrap();
        let Value::FunctionDefinition(func_id) = value else {
            panic!("Expected option value to be a FunctionDefinition");
        };
        Some(*func_id)
    } else {
        interpreter.current_function
    };

    interpreter.elaborate_in_function(function_to_resolve_in, |elaborator| match expr_value {
        ExprValue::Expression(expression_kind) => {
            let expr = Expression { kind: expression_kind, span: self_argument_location.span };
            let (expr_id, _) = elaborator.elaborate_expression(expr);
            Ok(Value::TypedExpr(TypedExpr::ExprId(expr_id)))
        }
        ExprValue::Statement(statement_kind) => {
            let statement = Statement { kind: statement_kind, span: self_argument_location.span };
            let (stmt_id, _) = elaborator.elaborate_statement(statement);
            Ok(Value::TypedExpr(TypedExpr::StmtId(stmt_id)))
        }
        ExprValue::LValue(lvalue) => {
            let expr = lvalue.as_expression();
            let (expr_id, _) = elaborator.elaborate_expression(expr);
            Ok(Value::TypedExpr(TypedExpr::ExprId(expr_id)))
        }
        ExprValue::Pattern(pattern) => {
            if let Some(expression) = pattern.try_as_expression(elaborator.interner) {
                let (expr_id, _) = elaborator.elaborate_expression(expression);
                Ok(Value::TypedExpr(TypedExpr::ExprId(expr_id)))
            } else {
                let expression = Value::pattern(pattern).display(elaborator.interner).to_string();
                let location = self_argument_location;
                Err(InterpreterError::CannotResolveExpression { location, expression })
            }
        }
    })
}

fn unwrap_expr_value(interner: &NodeInterner, mut expr_value: ExprValue) -> ExprValue {
    loop {
        match expr_value {
            ExprValue::Expression(ExpressionKind::Parenthesized(expression)) => {
                expr_value = ExprValue::Expression(expression.kind);
            }
            ExprValue::Statement(StatementKind::Expression(expression))
            | ExprValue::Statement(StatementKind::Semi(expression)) => {
                expr_value = ExprValue::Expression(expression.kind);
            }
            ExprValue::Expression(ExpressionKind::Interned(id)) => {
                expr_value = ExprValue::Expression(interner.get_expression_kind(id).clone());
            }
            ExprValue::Statement(StatementKind::Interned(id)) => {
                expr_value = ExprValue::Statement(interner.get_statement_kind(id).clone());
            }
            ExprValue::LValue(LValue::Interned(id, span)) => {
                expr_value = ExprValue::LValue(interner.get_lvalue(id, span).clone());
            }
            ExprValue::Pattern(Pattern::Interned(id, _)) => {
                expr_value = ExprValue::Pattern(interner.get_pattern(id).clone());
            }
            _ => break,
        }
    }
    expr_value
}

// fn fmtstr_as_ctstring(self) -> CtString
fn fmtstr_as_ctstring(
    interner: &NodeInterner,
    arguments: Vec<(Value, Location)>,
    location: Location,
) -> IResult<Value> {
    let self_argument = check_one_argument(arguments, location)?;
    let (string, _) = get_format_string(interner, self_argument)?;
    Ok(Value::CtString(string))
}

// fn quoted_contents(self) -> Quoted
fn fmtstr_quoted_contents(
    interner: &NodeInterner,
    arguments: Vec<(Value, Location)>,
    location: Location,
) -> IResult<Value> {
    let self_argument = check_one_argument(arguments, location)?;
    let (string, _) = get_format_string(interner, self_argument)?;
    let tokens = lex(&string);
    Ok(Value::Quoted(Rc::new(tokens)))
}

// fn fresh_type_variable() -> Type
fn fresh_type_variable(interner: &NodeInterner) -> IResult<Value> {
    Ok(Value::Type(interner.next_type_variable_with_kind(Kind::Any)))
}

// fn add_attribute<let N: u32>(self, attribute: str<N>)
fn function_def_add_attribute(
    interpreter: &mut Interpreter,
    arguments: Vec<(Value, Location)>,
    location: Location,
) -> IResult<Value> {
    let (self_argument, attribute) = check_two_arguments(arguments, location)?;
    let attribute_location = attribute.1;
    let attribute = get_str(interpreter.elaborator.interner, attribute)?;
    let attribute = format!("#[{}]", attribute);
    let mut parser = Parser::for_str(&attribute);
    let Some((attribute, _span)) = parser.parse_attribute() else {
        return Err(InterpreterError::InvalidAttribute {
            attribute: attribute.to_string(),
            location: attribute_location,
        });
    };

    let func_id = get_function_def(self_argument)?;
    check_function_not_yet_resolved(interpreter, func_id, location)?;

    let function_modifiers = interpreter.elaborator.interner.function_modifiers_mut(&func_id);

    match &attribute {
        Attribute::Function(attribute) => {
            function_modifiers.attributes.set_function(attribute.clone());
        }
        Attribute::Secondary(attribute) => {
            function_modifiers.attributes.secondary.push(attribute.clone());
        }
    }

    Ok(Value::Unit)
}

// fn body(self) -> Expr
fn function_def_body(
    interner: &NodeInterner,
    arguments: Vec<(Value, Location)>,
    location: Location,
) -> IResult<Value> {
    let self_argument = check_one_argument(arguments, location)?;
    let func_id = get_function_def(self_argument)?;
    let func_meta = interner.function_meta(&func_id);
    if let FunctionBody::Unresolved(_, block_expr, _) = &func_meta.function_body {
        Ok(Value::expression(ExpressionKind::Block(block_expr.clone())))
    } else {
        Err(InterpreterError::FunctionAlreadyResolved { location })
    }
}

// fn has_named_attribute<let N: u32>(self, name: str<N>) -> bool {}
fn function_def_has_named_attribute(
    interner: &NodeInterner,
    arguments: Vec<(Value, Location)>,
    location: Location,
) -> IResult<Value> {
    let (self_argument, name) = check_two_arguments(arguments, location)?;
    let func_id = get_function_def(self_argument)?;

    let name = &*get_str(interner, name)?;

    let modifiers = interner.function_modifiers(&func_id);
    if let Some(attribute) = modifiers.attributes.function() {
        if name == attribute.name() {
            return Ok(Value::Bool(true));
        }
    }

    Ok(Value::Bool(has_named_attribute(name, &modifiers.attributes.secondary)))
}

fn function_def_hash(arguments: Vec<(Value, Location)>, location: Location) -> IResult<Value> {
    hash_item(arguments, location, get_function_def)
}

fn function_def_eq(arguments: Vec<(Value, Location)>, location: Location) -> IResult<Value> {
    eq_item(arguments, location, get_function_def)
}

// fn is_unconstrained(self) -> bool
fn function_def_is_unconstrained(
    interner: &NodeInterner,
    arguments: Vec<(Value, Location)>,
    location: Location,
) -> IResult<Value> {
    let self_argument = check_one_argument(arguments, location)?;
    let func_id = get_function_def(self_argument)?;
    let is_unconstrained = interner.function_modifiers(&func_id).is_unconstrained;
    Ok(Value::Bool(is_unconstrained))
}

// fn module(self) -> Module
fn function_def_module(
    interner: &NodeInterner,
    arguments: Vec<(Value, Location)>,
    location: Location,
) -> IResult<Value> {
    let self_argument = check_one_argument(arguments, location)?;
    let func_id = get_function_def(self_argument)?;
    let module = interner.function_module(func_id);
    Ok(Value::ModuleDefinition(module))
}

// fn name(self) -> Quoted
fn function_def_name(
    interner: &NodeInterner,
    arguments: Vec<(Value, Location)>,
    location: Location,
) -> IResult<Value> {
    let self_argument = check_one_argument(arguments, location)?;
    let func_id = get_function_def(self_argument)?;
    let name = interner.function_name(&func_id).to_string();
    let tokens = Rc::new(vec![Token::Ident(name)]);
    Ok(Value::Quoted(tokens))
}

// fn parameters(self) -> [(Quoted, Type)]
fn function_def_parameters(
    interner: &NodeInterner,
    arguments: Vec<(Value, Location)>,
    location: Location,
) -> IResult<Value> {
    let self_argument = check_one_argument(arguments, location)?;
    let func_id = get_function_def(self_argument)?;
    let func_meta = interner.function_meta(&func_id);

    let parameters = func_meta
        .parameters
        .iter()
        .map(|(hir_pattern, typ, _visibility)| {
            let name = Value::Quoted(Rc::new(hir_pattern_to_tokens(interner, hir_pattern)));
            let typ = Value::Type(typ.clone());
            Value::Tuple(vec![name, typ])
        })
        .collect();

    let typ = Type::Slice(Box::new(Type::Tuple(vec![
        Type::Quoted(QuotedType::Quoted),
        Type::Quoted(QuotedType::Type),
    ])));

    Ok(Value::Slice(parameters, typ))
}

// fn return_type(self) -> Type
fn function_def_return_type(
    interner: &NodeInterner,
    arguments: Vec<(Value, Location)>,
    location: Location,
) -> IResult<Value> {
    let self_argument = check_one_argument(arguments, location)?;
    let func_id = get_function_def(self_argument)?;
    let func_meta = interner.function_meta(&func_id);

    Ok(Value::Type(func_meta.return_type().follow_bindings()))
}

// fn set_body(self, body: Expr)
fn function_def_set_body(
    interpreter: &mut Interpreter,
    arguments: Vec<(Value, Location)>,
    location: Location,
) -> IResult<Value> {
    let (self_argument, body_argument) = check_two_arguments(arguments, location)?;
    let body_location = body_argument.1;

    let func_id = get_function_def(self_argument)?;
    check_function_not_yet_resolved(interpreter, func_id, location)?;

    let body_argument = get_expr(interpreter.elaborator.interner, body_argument)?;
    let statement_kind = match body_argument {
        ExprValue::Expression(expression_kind) => StatementKind::Expression(Expression {
            kind: expression_kind,
            span: body_location.span,
        }),
        ExprValue::Statement(statement_kind) => statement_kind,
        ExprValue::LValue(lvalue) => StatementKind::Expression(lvalue.as_expression()),
        ExprValue::Pattern(pattern) => {
            if let Some(expression) = pattern.try_as_expression(interpreter.elaborator.interner) {
                StatementKind::Expression(expression)
            } else {
                let expression =
                    Value::pattern(pattern).display(interpreter.elaborator.interner).to_string();
                let location = body_location;
                return Err(InterpreterError::CannotSetFunctionBody { location, expression });
            }
        }
    };

    let statement = Statement { kind: statement_kind, span: body_location.span };
    let body = BlockExpression { statements: vec![statement] };

    let func_meta = interpreter.elaborator.interner.function_meta_mut(&func_id);
    func_meta.has_body = true;
    func_meta.function_body = FunctionBody::Unresolved(FunctionKind::Normal, body, location.span);

    Ok(Value::Unit)
}

// fn set_parameters(self, parameters: [(Quoted, Type)])
fn function_def_set_parameters(
    interpreter: &mut Interpreter,
    arguments: Vec<(Value, Location)>,
    location: Location,
) -> IResult<Value> {
    let (self_argument, parameters_argument) = check_two_arguments(arguments, location)?;
    let parameters_argument_location = parameters_argument.1;

    let func_id = get_function_def(self_argument)?;
    check_function_not_yet_resolved(interpreter, func_id, location)?;

    let (input_parameters, _type) =
        get_slice(interpreter.elaborator.interner, parameters_argument)?;

    // What follows is very similar to what happens in Elaborator::define_function_meta
    let mut parameters = Vec::new();
    let mut parameter_types = Vec::new();
    let mut parameter_idents = Vec::new();

    for input_parameter in input_parameters {
        let mut tuple = get_tuple(
            interpreter.elaborator.interner,
            (input_parameter, parameters_argument_location),
        )?;
        let parameter_type = get_type((tuple.pop().unwrap(), parameters_argument_location))?;
        let parameter_pattern = parse(
            interpreter.elaborator.interner,
            (tuple.pop().unwrap(), parameters_argument_location),
            Parser::parse_pattern_or_error,
            "a pattern",
        )?;

        let hir_pattern = interpreter.elaborate_in_function(Some(func_id), |elaborator| {
            elaborator.elaborate_pattern_and_store_ids(
                parameter_pattern,
                parameter_type.clone(),
                DefinitionKind::Local(None),
                &mut parameter_idents,
                true, // warn_if_unused
            )
        });

        parameters.push((hir_pattern, parameter_type.clone(), Visibility::Private));
        parameter_types.push(parameter_type);
    }

    mutate_func_meta_type(interpreter.elaborator.interner, func_id, |func_meta| {
        func_meta.parameters = parameters.into();
        func_meta.parameter_idents = parameter_idents;
        replace_func_meta_parameters(&mut func_meta.typ, parameter_types);
    });

    Ok(Value::Unit)
}

// fn set_return_type(self, return_type: Type)
fn function_def_set_return_type(
    interpreter: &mut Interpreter,
    arguments: Vec<(Value, Location)>,
    location: Location,
) -> IResult<Value> {
    let (self_argument, return_type_argument) = check_two_arguments(arguments, location)?;
    let return_type = get_type(return_type_argument)?;

    let func_id = get_function_def(self_argument)?;
    check_function_not_yet_resolved(interpreter, func_id, location)?;

    let quoted_type_id = interpreter.elaborator.interner.push_quoted_type(return_type.clone());

    mutate_func_meta_type(interpreter.elaborator.interner, func_id, |func_meta| {
        func_meta.return_type = FunctionReturnType::Ty(UnresolvedType {
            typ: UnresolvedTypeData::Resolved(quoted_type_id),
            span: location.span,
        });
        replace_func_meta_return_type(&mut func_meta.typ, return_type);
    });

    Ok(Value::Unit)
}

// fn set_return_public(self, public: bool)
fn function_def_set_return_public(
    interpreter: &mut Interpreter,
    arguments: Vec<(Value, Location)>,
    location: Location,
) -> IResult<Value> {
    let (self_argument, public) = check_two_arguments(arguments, location)?;

    let func_id = get_function_def(self_argument)?;
    check_function_not_yet_resolved(interpreter, func_id, location)?;

    let public = get_bool(public)?;

    let func_meta = interpreter.elaborator.interner.function_meta_mut(&func_id);
    func_meta.return_visibility = if public { Visibility::Public } else { Visibility::Private };

    Ok(Value::Unit)
}

// fn set_return_data(self)
fn function_def_set_return_data(
    interpreter: &mut Interpreter,
    arguments: Vec<(Value, Location)>,
    location: Location,
) -> IResult<Value> {
    let self_argument = check_one_argument(arguments, location)?;

    let func_id = get_function_def(self_argument)?;
    check_function_not_yet_resolved(interpreter, func_id, location)?;

    let func_meta = interpreter.elaborator.interner.function_meta_mut(&func_id);
    func_meta.return_visibility = Visibility::ReturnData;

    Ok(Value::Unit)
}

// fn set_unconstrained(self, value: bool)
fn function_def_set_unconstrained(
    interpreter: &mut Interpreter,
    arguments: Vec<(Value, Location)>,
    location: Location,
) -> IResult<Value> {
    let (self_argument, unconstrained) = check_two_arguments(arguments, location)?;

    let func_id = get_function_def(self_argument)?;
    check_function_not_yet_resolved(interpreter, func_id, location)?;

    let unconstrained = get_bool(unconstrained)?;

    let modifiers = interpreter.elaborator.interner.function_modifiers_mut(&func_id);
    modifiers.is_unconstrained = unconstrained;

    Ok(Value::Unit)
}

// fn add_item(self, item: Quoted)
fn module_add_item(
    interpreter: &mut Interpreter,
    arguments: Vec<(Value, Location)>,
    location: Location,
) -> IResult<Value> {
    let (self_argument, item) = check_two_arguments(arguments, location)?;
    let module_id = get_module(self_argument)?;
    let module_data = interpreter.elaborator.get_module(module_id);

    let parser = Parser::parse_top_level_items;
    let top_level_statements =
        parse(interpreter.elaborator.interner, item, parser, "a top-level item")?;

    interpreter.elaborate_in_module(module_id, module_data.location.file, |elaborator| {
        let mut generated_items = CollectedItems::default();

        for top_level_statement in top_level_statements {
            elaborator.add_item(top_level_statement, &mut generated_items, location);
        }

        if !generated_items.is_empty() {
            elaborator.elaborate_items(generated_items);
        }
    });

    Ok(Value::Unit)
}

fn module_hash(arguments: Vec<(Value, Location)>, location: Location) -> IResult<Value> {
    hash_item(arguments, location, get_module)
}

fn module_eq(arguments: Vec<(Value, Location)>, location: Location) -> IResult<Value> {
    eq_item(arguments, location, get_module)
}

// fn functions(self) -> [FunctionDefinition]
fn module_functions(
    interpreter: &Interpreter,
    arguments: Vec<(Value, Location)>,
    location: Location,
) -> IResult<Value> {
    let self_argument = check_one_argument(arguments, location)?;
    let module_id = get_module(self_argument)?;
    let module_data = interpreter.elaborator.get_module(module_id);
    let func_ids = module_data
        .definitions()
        .definitions()
        .iter()
        .filter_map(|module_def_id| {
            if let ModuleDefId::FunctionId(func_id) = module_def_id {
                Some(Value::FunctionDefinition(*func_id))
            } else {
                None
            }
        })
        .collect();

    let slice_type = Type::Slice(Box::new(Type::Quoted(QuotedType::FunctionDefinition)));
    Ok(Value::Slice(func_ids, slice_type))
}

// fn structs(self) -> [StructDefinition]
fn module_structs(
    interpreter: &Interpreter,
    arguments: Vec<(Value, Location)>,
    location: Location,
) -> IResult<Value> {
    let self_argument = check_one_argument(arguments, location)?;
    let module_id = get_module(self_argument)?;
    let module_data = interpreter.elaborator.get_module(module_id);
    let struct_ids = module_data
        .definitions()
        .definitions()
        .iter()
        .filter_map(|module_def_id| {
            if let ModuleDefId::TypeId(id) = module_def_id {
                Some(Value::StructDefinition(*id))
            } else {
                None
            }
        })
        .collect();

    let slice_type = Type::Slice(Box::new(Type::Quoted(QuotedType::StructDefinition)));
    Ok(Value::Slice(struct_ids, slice_type))
}

// fn has_named_attribute<let N: u32>(self, name: str<N>) -> bool {}
fn module_has_named_attribute(
    interpreter: &Interpreter,
    arguments: Vec<(Value, Location)>,
    location: Location,
) -> IResult<Value> {
    let (self_argument, name) = check_two_arguments(arguments, location)?;
    let module_id = get_module(self_argument)?;
    let module_data = interpreter.elaborator.get_module(module_id);

    let name = get_str(interpreter.elaborator.interner, name)?;

    Ok(Value::Bool(has_named_attribute(&name, &module_data.attributes)))
}

// fn is_contract(self) -> bool
fn module_is_contract(
    interpreter: &Interpreter,
    arguments: Vec<(Value, Location)>,
    location: Location,
) -> IResult<Value> {
    let self_argument = check_one_argument(arguments, location)?;
    let module_id = get_module(self_argument)?;
    Ok(Value::Bool(interpreter.elaborator.module_is_contract(module_id)))
}

// fn name(self) -> Quoted
fn module_name(
    interner: &NodeInterner,
    arguments: Vec<(Value, Location)>,
    location: Location,
) -> IResult<Value> {
    let self_argument = check_one_argument(arguments, location)?;
    let module_id = get_module(self_argument)?;
    let name = &interner.module_attributes(&module_id).name;
    let tokens = Rc::new(vec![Token::Ident(name.clone())]);
    Ok(Value::Quoted(tokens))
}

fn modulus_be_bits(arguments: Vec<(Value, Location)>, location: Location) -> IResult<Value> {
    check_argument_count(0, &arguments, location)?;

    let bits = FieldElement::modulus().to_radix_be(2);
    let bits_vector = bits.into_iter().map(|bit| Value::U1(bit != 0)).collect();

    let int_type = Type::Integer(crate::ast::Signedness::Unsigned, IntegerBitSize::One);
    let typ = Type::Slice(Box::new(int_type));
    Ok(Value::Slice(bits_vector, typ))
}

fn modulus_be_bytes(arguments: Vec<(Value, Location)>, location: Location) -> IResult<Value> {
    check_argument_count(0, &arguments, location)?;

    let bytes = FieldElement::modulus().to_bytes_be();
    let bytes_vector = bytes.into_iter().map(Value::U8).collect();

    let int_type = Type::Integer(crate::ast::Signedness::Unsigned, IntegerBitSize::Eight);
    let typ = Type::Slice(Box::new(int_type));
    Ok(Value::Slice(bytes_vector, typ))
}

fn modulus_le_bits(arguments: Vec<(Value, Location)>, location: Location) -> IResult<Value> {
    let Value::Slice(bits, typ) = modulus_be_bits(arguments, location)? else {
        unreachable!("modulus_be_bits must return slice")
    };
    let reversed_bits = bits.into_iter().rev().collect();
    Ok(Value::Slice(reversed_bits, typ))
}

fn modulus_le_bytes(arguments: Vec<(Value, Location)>, location: Location) -> IResult<Value> {
    let Value::Slice(bytes, typ) = modulus_be_bytes(arguments, location)? else {
        unreachable!("modulus_be_bytes must return slice")
    };
    let reversed_bytes = bytes.into_iter().rev().collect();
    Ok(Value::Slice(reversed_bytes, typ))
}

fn modulus_num_bits(arguments: Vec<(Value, Location)>, location: Location) -> IResult<Value> {
    check_argument_count(0, &arguments, location)?;
    let bits = FieldElement::max_num_bits().into();
    Ok(Value::U64(bits))
}

// fn quoted_eq(_first: Quoted, _second: Quoted) -> bool
fn quoted_eq(arguments: Vec<(Value, Location)>, location: Location) -> IResult<Value> {
    eq_item(arguments, location, get_quoted)
}

fn quoted_hash(arguments: Vec<(Value, Location)>, location: Location) -> IResult<Value> {
    hash_item(arguments, location, get_quoted)
}

fn trait_def_as_trait_constraint(
    interner: &mut NodeInterner,
    arguments: Vec<(Value, Location)>,
    location: Location,
) -> IResult<Value> {
    let argument = check_one_argument(arguments, location)?;

    let trait_id = get_trait_def(argument)?;
    let constraint = interner.get_trait(trait_id).as_constraint(location.span);

    Ok(Value::TraitConstraint(trait_id, constraint.trait_bound.trait_generics))
}

/// Creates a value that holds an `Option`.
/// `option_type` must be a Type referencing the `Option` type.
pub(crate) fn option(option_type: Type, value: Option<Value>, location: Location) -> IResult<Value> {
    let t = extract_option_generic_type(option_type.clone());

    let (is_some, value) = match value {
        Some(value) => (Value::Bool(true), value),
        None => (Value::Bool(false), zeroed(t, location)?),
    };

    let mut fields = HashMap::default();
    fields.insert(Rc::new("_is_some".to_string()), is_some);
    fields.insert(Rc::new("_value".to_string()), value);
    Ok(Value::Struct(fields, option_type))
}

/// Given a type, assert that it's an Option<T> and return the Type for T
pub(crate) fn extract_option_generic_type(typ: Type) -> Type {
    let Type::Struct(struct_type, mut generics) = typ else {
        panic!("Expected type to be a struct");
    };

    let struct_type = struct_type.borrow();
    assert_eq!(struct_type.name.0.contents, "Option");

    generics.pop().expect("Expected Option to have a T generic type")
}

fn ctstring_eq(arguments: Vec<(Value, Location)>, location: Location) -> IResult<Value> {
    eq_item(arguments, location, get_ctstring)
}

fn ctstring_hash(arguments: Vec<(Value, Location)>, location: Location) -> IResult<Value> {
    hash_item(arguments, location, get_ctstring)
}

fn derive_generators(
    interner: &mut NodeInterner,
    arguments: Vec<(Value, Location)>,
    return_type: Type,
    location: Location,
) -> IResult<Value> {
    let (domain_separator_string, starting_index) = check_two_arguments(arguments, location)?;

    let domain_separator_location = domain_separator_string.1;
    let (domain_separator_string, _) = get_array(interner, domain_separator_string)?;
    let starting_index = get_u32(starting_index)?;

    let domain_separator_string =
        try_vecmap(domain_separator_string, |byte| get_u8((byte, domain_separator_location)))?;

    let (size, elements) = match return_type.clone() {
        Type::Array(size, elements) => (size, elements),
        _ => panic!("ICE: Should only have an array return type"),
    };

    let num_generators = size.evaluate_to_u32(location.span).map_err(|err| {
        let err = Box::new(err);
        InterpreterError::UnknownArrayLength { length: *size, err, location }
    })?;

    let generators = bn254_blackbox_solver::derive_generators(
        &domain_separator_string,
        num_generators,
        starting_index,
    );

    let is_infinite = FieldElement::zero();
    let x_field_name: Rc<String> = Rc::new("x".to_owned());
    let y_field_name: Rc<String> = Rc::new("y".to_owned());
    let is_infinite_field_name: Rc<String> = Rc::new("is_infinite".to_owned());
    let mut results = Vector::new();
    for gen in generators {
        let x_big: BigUint = gen.x.into();
        let x = FieldElement::from_be_bytes_reduce(&x_big.to_bytes_be());
        let y_big: BigUint = gen.y.into();
        let y = FieldElement::from_be_bytes_reduce(&y_big.to_bytes_be());
        let mut embedded_curve_point_fields = HashMap::default();
        embedded_curve_point_fields.insert(x_field_name.clone(), Value::Field(x));
        embedded_curve_point_fields.insert(y_field_name.clone(), Value::Field(y));
        embedded_curve_point_fields
            .insert(is_infinite_field_name.clone(), Value::Field(is_infinite));
        let embedded_curve_point_struct =
            Value::Struct(embedded_curve_point_fields, *elements.clone());
        results.push_back(embedded_curve_point_struct);
    }

    Ok(Value::Array(results, return_type))
}

fn field_less_than(arguments: Vec<(Value, Location)>, location: Location) -> IResult<Value> {
    let (lhs, rhs) = check_two_arguments(arguments, location)?;

    let lhs = get_field(lhs)?;
    let rhs = get_field(rhs)?;

    Ok(Value::Bool(lhs < rhs))
}<|MERGE_RESOLUTION|>--- conflicted
+++ resolved
@@ -290,19 +290,6 @@
     Ok(Value::String(Rc::new(string)))
 }
 
-<<<<<<< HEAD
-// fn as_field<T>(x: T) -> Field {}
-fn as_field(
-    interner: &NodeInterner,
-    arguments: Vec<(Value, Location)>,
-    location: Location,
-) -> IResult<Value> {
-    let (value, value_location) = check_one_argument(arguments, location)?;
-    Interpreter::evaluate_cast_one_step(&Type::field_element(), value_location, value, interner)
-}
-
-=======
->>>>>>> 9108df3a
 fn as_slice(
     interner: &NodeInterner,
     arguments: Vec<(Value, Location)>,
