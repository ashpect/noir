use std::borrow::Cow;
use std::collections::HashMap;
use std::fmt;
use std::ops::Deref;

use fm::FileId;
use iter_extended::vecmap;
use noirc_arena::{Arena, Index};
use noirc_errors::{Location, Span, Spanned};
use petgraph::algo::tarjan_scc;
use petgraph::prelude::DiGraph;
use petgraph::prelude::NodeIndex as PetGraphIndex;

use crate::ast::Ident;
use crate::graph::CrateId;
use crate::hir::comptime;
use crate::hir::def_collector::dc_crate::CompilationError;
use crate::hir::def_collector::dc_crate::{UnresolvedStruct, UnresolvedTrait, UnresolvedTypeAlias};
use crate::hir::def_map::{LocalModuleId, ModuleId};
use crate::QuotedType;

use crate::ast::{BinaryOpKind, FunctionDefinition, ItemVisibility};
use crate::hir::resolution::errors::ResolverError;
use crate::hir_def::expr::HirIdent;
use crate::hir_def::stmt::HirLetStatement;
use crate::hir_def::traits::TraitImpl;
use crate::hir_def::traits::{Trait, TraitConstraint};
use crate::hir_def::types::{StructType, Type};
use crate::hir_def::{
    expr::HirExpression,
    function::{FuncMeta, HirFunction},
    stmt::HirStatement,
};
use crate::locations::LocationIndices;
use crate::token::{Attributes, SecondaryAttribute};
use crate::GenericTypeVars;
use crate::Generics;
use crate::{Shared, TypeAlias, TypeBindings, TypeVariable, TypeVariableId, TypeVariableKind};

/// An arbitrary number to limit the recursion depth when searching for trait impls.
/// This is needed to stop recursing for cases such as `impl<T> Foo for T where T: Eq`
const IMPL_SEARCH_RECURSION_LIMIT: u32 = 10;

type StructAttributes = Vec<SecondaryAttribute>;

/// The node interner is the central storage location of all nodes in Noir's Hir (the
/// various node types can be found in hir_def). The interner is also used to collect
/// extra information about the Hir, such as the type of each node, information about
/// each definition or struct, etc. Because it is used on the Hir, the NodeInterner is
/// useful in passes where the Hir is used - name resolution, type checking, and
/// monomorphization - and it is not useful afterward.
#[derive(Debug)]
pub struct NodeInterner {
    pub(crate) nodes: Arena<Node>,
    pub(crate) func_meta: HashMap<FuncId, FuncMeta>,

    function_definition_ids: HashMap<FuncId, DefinitionId>,

    // For a given function ID, this gives the function's modifiers which includes
    // its visibility and whether it is unconstrained, among other information.
    // Unlike func_meta, this map is filled out during definition collection rather than name resolution.
    function_modifiers: HashMap<FuncId, FunctionModifiers>,

    // Contains the source module each function was defined in
    function_modules: HashMap<FuncId, ModuleId>,

    /// This graph tracks dependencies between different global definitions.
    /// This is used to ensure the absence of dependency cycles for globals and types.
    dependency_graph: DiGraph<DependencyId, ()>,

    /// To keep track of where each DependencyId is in `dependency_graph`, we need
    /// this separate graph to map between the ids and indices.
    dependency_graph_indices: HashMap<DependencyId, PetGraphIndex>,

    // Map each `Index` to it's own location
    pub(crate) id_to_location: HashMap<Index, Location>,

    // Maps each DefinitionId to a DefinitionInfo.
    definitions: Vec<DefinitionInfo>,

    // Type checking map
    //
    // This should only be used with indices from the `nodes` arena.
    // Otherwise the indices used may overwrite other existing indices.
    // Each type for each index is filled in during type checking.
    id_to_type: HashMap<Index, Type>,

    // Similar to `id_to_type` but maps definitions to their type
    definition_to_type: HashMap<DefinitionId, Type>,

    // Struct map.
    //
    // Each struct definition is possibly shared across multiple type nodes.
    // It is also mutated through the RefCell during name resolution to append
    // methods from impls to the type.
    structs: HashMap<StructId, Shared<StructType>>,

    struct_attributes: HashMap<StructId, StructAttributes>,

    // Maps TypeAliasId -> Shared<TypeAlias>
    //
    // Map type aliases to the actual type.
    // When resolving types, check against this map to see if a type alias is defined.
    pub(crate) type_aliases: Vec<Shared<TypeAlias>>,

    // Trait map.
    //
    // Each trait definition is possibly shared across multiple type nodes.
    // It is also mutated through the RefCell during name resolution to append
    // methods from impls to the type.
    pub(crate) traits: HashMap<TraitId, Trait>,

    // Trait implementation map
    // For each type that implements a given Trait ( corresponding TraitId), there should be an entry here
    // The purpose for this hashmap is to detect duplication of trait implementations ( if any )
    //
    // Indexed by TraitImplIds
    pub(crate) trait_implementations: HashMap<TraitImplId, Shared<TraitImpl>>,

    next_trait_implementation_id: usize,

    /// Trait implementations on each type. This is expected to always have the same length as
    /// `self.trait_implementations`.
    ///
    /// For lack of a better name, this maps a trait id and type combination
    /// to a corresponding impl if one is available for the type. Due to generics,
    /// we cannot map from Type directly to impl, we need to iterate a Vec of all impls
    /// of that trait to see if any type may match. This can be further optimized later
    /// by splitting it up by type.
    trait_implementation_map: HashMap<TraitId, Vec<(Type, TraitImplKind)>>,

    /// When impls are found during type checking, we tag the function call's Ident
    /// with the impl that was selected. For cases with where clauses, this may be
    /// an Assumed (but verified) impl. In this case the monomorphizer should have
    /// the context to get the concrete type of the object and select the correct impl itself.
    selected_trait_implementations: HashMap<ExprId, TraitImplKind>,

    /// Holds the trait ids of the traits used for operator overloading
    operator_traits: HashMap<BinaryOpKind, TraitId>,

    /// The `Ordering` type is a semi-builtin type that is the result of the comparison traits.
    ordering_type: Option<Type>,

    /// Map from ExprId (referring to a Function/Method call) to its corresponding TypeBindings,
    /// filled out during type checking from instantiated variables. Used during monomorphization
    /// to map call site types back onto function parameter types, and undo this binding as needed.
    instantiation_bindings: HashMap<ExprId, TypeBindings>,

    /// Remembers the field index a given HirMemberAccess expression was resolved to during type
    /// checking.
    field_indices: HashMap<ExprId, usize>,

    // Maps GlobalId -> GlobalInfo
    // NOTE: currently only used for checking repeat globals and restricting their scope to a module
    globals: Vec<GlobalInfo>,
    global_attributes: HashMap<GlobalId, Vec<SecondaryAttribute>>,

    next_type_variable_id: std::cell::Cell<usize>,

    /// A map from a struct type and method name to a function id for the method.
    /// This can resolve to potentially multiple methods if the same method name is
    /// specialized for different generics on the same type. E.g. for `Struct<T>`, we
    /// may have both `impl Struct<u32> { fn foo(){} }` and `impl Struct<u8> { fn foo(){} }`.
    /// If this happens, the returned Vec will have 2 entries and we'll need to further
    /// disambiguate them by checking the type of each function.
    struct_methods: HashMap<(StructId, String), Methods>,

    /// Methods on primitive types defined in the stdlib.
    primitive_methods: HashMap<(TypeMethodKey, String), Methods>,

    // For trait implementation functions, this is their self type and trait they belong to
    func_id_to_trait: HashMap<FuncId, (Type, TraitId)>,

    /// A list of all type aliases that are referenced in the program.
    /// Searched by LSP to resolve [Location]s of [TypeAliasType]s
    pub(crate) type_alias_ref: Vec<(TypeAliasId, Location)>,

    /// Stores the [Location] of a [Type] reference
    pub(crate) type_ref_locations: Vec<(Type, Location)>,

    /// Store the location of the references in the graph
    pub(crate) reference_graph: DiGraph<DependencyId, ()>,

    /// Tracks the index of the references in the graph
    pub(crate) reference_graph_indices: HashMap<DependencyId, PetGraphIndex>,

    /// Store the location of the references in the graph
    pub(crate) location_indices: LocationIndices,
}

/// A dependency in the dependency graph may be a type or a definition.
/// Types can depend on definitions too. E.g. `Foo` depends on `COUNT` in:
///
/// ```struct
/// global COUNT = 3;
///
/// struct Foo {
///     array: [Field; COUNT],
/// }
/// ```
#[derive(Debug, Copy, Clone, PartialEq, Eq, Hash)]
pub enum DependencyId {
    Struct(StructId),
    Global(GlobalId),
    Function(FuncId),
    Alias(TypeAliasId),
    Variable(Location),
}

/// A trait implementation is either a normal implementation that is present in the source
/// program via an `impl` block, or it is assumed to exist from a `where` clause or similar.
#[derive(Debug, Clone)]
pub enum TraitImplKind {
    Normal(TraitImplId),

    /// Assumed impls don't have an impl id since they don't link back to any concrete part of the source code.
    Assumed {
        object_type: Type,

        /// The trait generics to use - if specified.
        /// This is allowed to be empty when they are inferred. E.g. for:
        ///
        /// ```
        /// trait Into<T> {
        ///     fn into(self) -> T;
        /// }
        /// ```
        ///
        /// The reference `Into::into(x)` would have inferred generics, but
        /// `x.into()` with a `X: Into<Y>` in scope would not.
        trait_generics: Vec<Type>,
    },
}

/// Represents the methods on a given type that each share the same name.
///
/// Methods are split into inherent methods and trait methods. If there is
/// ever a name that is defined on both a type directly, and defined indirectly
/// via a trait impl, the direct (inherent) name will always take precedence.
///
/// Additionally, types can define specialized impls with methods of the same name
/// as long as these specialized impls do not overlap. E.g. `impl Struct<u32>` and `impl Struct<u64>`
#[derive(Default, Debug, Clone)]
pub struct Methods {
    pub direct: Vec<FuncId>,
    pub trait_impl_methods: Vec<FuncId>,
}

/// All the information from a function that is filled out during definition collection rather than
/// name resolution. As a result, if information about a function is needed during name resolution,
/// this is the only place where it is safe to retrieve it (where all fields are guaranteed to be initialized).
#[derive(Debug, Clone)]
pub struct FunctionModifiers {
    pub name: String,

    /// Whether the function is `pub` or not.
    pub visibility: ItemVisibility,

    pub attributes: Attributes,

    pub is_unconstrained: bool,

    pub generic_count: usize,

<<<<<<< HEAD
    /// This function's contract visibility.
    /// If this function is internal can only be called by itself.
    /// Will be None if not in contract.
    pub is_internal: Option<bool>,

    /// The location of the function's name rather than the entire function
    pub name_location: Location,
=======
    pub is_comptime: bool,
>>>>>>> b3a2c9c8
}

impl FunctionModifiers {
    /// A semi-reasonable set of default FunctionModifiers used for testing.
    #[cfg(test)]
    #[allow(clippy::new_without_default)]
    pub fn new() -> Self {
        Self {
            name: String::new(),
            visibility: ItemVisibility::Public,
            attributes: Attributes::empty(),
            is_unconstrained: false,
<<<<<<< HEAD
            is_internal: None,
            contract_function_type: None,
            name_location: Location::dummy(),
=======
            generic_count: 0,
            is_comptime: false,
>>>>>>> b3a2c9c8
        }
    }
}

#[derive(Debug, Clone, Copy, Eq, PartialEq, Hash)]
pub struct DefinitionId(usize);

impl DefinitionId {
    //dummy id for error reporting
    pub fn dummy_id() -> DefinitionId {
        DefinitionId(std::usize::MAX)
    }
}

/// An ID for a global value
#[derive(Debug, Eq, PartialEq, Hash, Clone, Copy, PartialOrd, Ord)]
pub struct GlobalId(usize);

impl GlobalId {
    // Dummy id for error reporting
    pub fn dummy_id() -> Self {
        GlobalId(std::usize::MAX)
    }
}

#[derive(Debug, Eq, PartialEq, Hash, Clone, Copy)]
pub struct StmtId(Index);

impl StmtId {
    //dummy id for error reporting
    // This can be anything, as the program will ultimately fail
    // after resolution
    pub fn dummy_id() -> StmtId {
        StmtId(Index::dummy())
    }
}

#[derive(Debug, Eq, PartialEq, Hash, Copy, Clone, PartialOrd, Ord)]
pub struct ExprId(Index);

impl ExprId {
    pub fn empty_block_id() -> ExprId {
        ExprId(Index::unsafe_zeroed())
    }
}
#[derive(Debug, Eq, PartialEq, Hash, Copy, Clone)]
pub struct FuncId(Index);

impl FuncId {
    //dummy id for error reporting
    // This can be anything, as the program will ultimately fail
    // after resolution
    pub fn dummy_id() -> FuncId {
        FuncId(Index::dummy())
    }
}

impl fmt::Display for FuncId {
    fn fmt(&self, f: &mut fmt::Formatter) -> fmt::Result {
        self.0.fmt(f)
    }
}

#[derive(Debug, Eq, PartialEq, Hash, Copy, Clone, PartialOrd, Ord)]
pub struct StructId(ModuleId);

impl StructId {
    //dummy id for error reporting
    // This can be anything, as the program will ultimately fail
    // after resolution
    pub fn dummy_id() -> StructId {
        StructId(ModuleId { krate: CrateId::dummy_id(), local_id: LocalModuleId::dummy_id() })
    }

    pub fn module_id(self) -> ModuleId {
        self.0
    }

    pub fn krate(self) -> CrateId {
        self.0.krate
    }

    pub fn local_module_id(self) -> LocalModuleId {
        self.0.local_id
    }
}

#[derive(Debug, Eq, PartialEq, Hash, Copy, Clone, PartialOrd, Ord)]
pub struct TypeAliasId(pub usize);

impl TypeAliasId {
    pub fn dummy_id() -> TypeAliasId {
        TypeAliasId(std::usize::MAX)
    }
}

#[derive(Debug, Copy, Clone, PartialEq, Eq, Hash, PartialOrd, Ord)]
pub struct TraitId(pub ModuleId);

impl TraitId {
    // dummy id for error reporting
    // This can be anything, as the program will ultimately fail
    // after resolution
    pub fn dummy_id() -> TraitId {
        TraitId(ModuleId { krate: CrateId::dummy_id(), local_id: LocalModuleId::dummy_id() })
    }
}

#[derive(Debug, Eq, PartialEq, Hash, Clone, Copy)]
pub struct TraitImplId(pub usize);

#[derive(Debug, Copy, Clone, PartialEq, Eq, Hash, PartialOrd, Ord)]
pub struct TraitMethodId {
    pub trait_id: TraitId,
    pub method_index: usize, // index in Trait::methods
}

macro_rules! into_index {
    ($id_type:ty) => {
        impl From<$id_type> for Index {
            fn from(t: $id_type) -> Self {
                t.0
            }
        }

        impl From<&$id_type> for Index {
            fn from(t: &$id_type) -> Self {
                t.0
            }
        }
    };
}

into_index!(ExprId);
into_index!(StmtId);

/// A Definition enum specifies anything that we can intern in the NodeInterner
/// We use one Arena for all types that can be interned as that has better cache locality
/// This data structure is never accessed directly, so API wise there is no difference between using
/// Multiple arenas and a single Arena
#[derive(Debug, Clone)]
pub(crate) enum Node {
    Function(HirFunction),
    Statement(HirStatement),
    Expression(HirExpression),
}

#[derive(Debug, Clone)]
pub struct DefinitionInfo {
    pub name: String,
    pub mutable: bool,
    pub kind: DefinitionKind,
    pub location: Location,
}

impl DefinitionInfo {
    /// True if this definition is for a global variable.
    /// Note that this returns false for top-level functions.
    pub fn is_global(&self) -> bool {
        self.kind.is_global()
    }
}

#[derive(Debug, Clone, Eq, PartialEq)]
pub enum DefinitionKind {
    Function(FuncId),

    Global(GlobalId),

    /// Locals may be defined in let statements or parameters,
    /// in which case they will not have an associated ExprId
    Local(Option<ExprId>),

    /// Generic types in functions (T, U in `fn foo<T, U>(...)` are declared as variables
    /// in scope in case they resolve to numeric generics later.
    GenericType(TypeVariable),
}

impl DefinitionKind {
    /// True if this definition is for a global variable.
    /// Note that this returns false for top-level functions.
    pub fn is_global(&self) -> bool {
        matches!(self, DefinitionKind::Global(..))
    }

    pub fn get_rhs(&self) -> Option<ExprId> {
        match self {
            DefinitionKind::Function(_) => None,
            DefinitionKind::Global(_) => None,
            DefinitionKind::Local(id) => *id,
            DefinitionKind::GenericType(_) => None,
        }
    }
}

#[derive(Debug, Clone)]
pub struct GlobalInfo {
    pub id: GlobalId,
    pub definition_id: DefinitionId,
    pub ident: Ident,
    pub local_id: LocalModuleId,
    pub location: Location,
    pub let_statement: StmtId,
    pub value: Option<comptime::Value>,
}

impl Default for NodeInterner {
    fn default() -> Self {
        let mut interner = NodeInterner {
            nodes: Arena::default(),
            func_meta: HashMap::new(),
            function_definition_ids: HashMap::new(),
            function_modifiers: HashMap::new(),
            function_modules: HashMap::new(),
            func_id_to_trait: HashMap::new(),
            dependency_graph: petgraph::graph::DiGraph::new(),
            dependency_graph_indices: HashMap::new(),
            id_to_location: HashMap::new(),
            definitions: vec![],
            id_to_type: HashMap::new(),
            definition_to_type: HashMap::new(),
            structs: HashMap::new(),
            struct_attributes: HashMap::new(),
            type_aliases: Vec::new(),
            traits: HashMap::new(),
            trait_implementations: HashMap::new(),
            next_trait_implementation_id: 0,
            trait_implementation_map: HashMap::new(),
            selected_trait_implementations: HashMap::new(),
            operator_traits: HashMap::new(),
            ordering_type: None,
            instantiation_bindings: HashMap::new(),
            field_indices: HashMap::new(),
            next_type_variable_id: std::cell::Cell::new(0),
            globals: Vec::new(),
            global_attributes: HashMap::new(),
            struct_methods: HashMap::new(),
            primitive_methods: HashMap::new(),
            type_alias_ref: Vec::new(),
            type_ref_locations: Vec::new(),
            location_indices: LocationIndices::default(),
            reference_graph: petgraph::graph::DiGraph::new(),
            reference_graph_indices: HashMap::new(),
        };

        // An empty block expression is used often, we add this into the `node` on startup
        let expr_id = interner.push_expr(HirExpression::empty_block());
        assert_eq!(expr_id, ExprId::empty_block_id());
        interner
    }
}

// XXX: Add check that insertions are not overwrites for maps
// XXX: Maybe change push to intern, and remove comments
impl NodeInterner {
    /// Interns a HIR statement.
    pub fn push_stmt(&mut self, stmt: HirStatement) -> StmtId {
        StmtId(self.nodes.insert(Node::Statement(stmt)))
    }
    /// Interns a HIR expression.
    pub fn push_expr(&mut self, expr: HirExpression) -> ExprId {
        ExprId(self.nodes.insert(Node::Expression(expr)))
    }

    /// Stores the span for an interned expression.
    pub fn push_expr_location(&mut self, expr_id: ExprId, span: Span, file: FileId) {
        self.id_to_location.insert(expr_id.into(), Location::new(span, file));
    }

    /// Interns a HIR Function.
    pub fn push_fn(&mut self, func: HirFunction) -> FuncId {
        FuncId(self.nodes.insert(Node::Function(func)))
    }

    /// Store the type for an interned expression
    pub fn push_expr_type(&mut self, expr_id: ExprId, typ: Type) {
        self.id_to_type.insert(expr_id.into(), typ);
    }

    /// Store the type for a definition
    pub fn push_definition_type(&mut self, definition_id: DefinitionId, typ: Type) {
        self.definition_to_type.insert(definition_id, typ);
    }

    pub fn push_empty_trait(
        &mut self,
        type_id: TraitId,
        unresolved_trait: &UnresolvedTrait,
        generics: Generics,
    ) {
        let self_type_typevar_id = self.next_type_variable_id();

        let new_trait = Trait {
            id: type_id,
            name: unresolved_trait.trait_def.name.clone(),
            crate_id: unresolved_trait.crate_id,
            location: Location::new(unresolved_trait.trait_def.span, unresolved_trait.file_id),
            generics,
            self_type_typevar_id,
            self_type_typevar: TypeVariable::unbound(self_type_typevar_id),
            methods: Vec::new(),
            method_ids: unresolved_trait.method_ids.clone(),
            constants: Vec::new(),
            types: Vec::new(),
        };

        self.traits.insert(type_id, new_trait);
    }

    pub fn new_struct(
        &mut self,
        typ: &UnresolvedStruct,
        generics: Generics,
        krate: CrateId,
        local_id: LocalModuleId,
        file_id: FileId,
    ) -> StructId {
        let struct_id = StructId(ModuleId { krate, local_id });
        let name = typ.struct_def.name.clone();

        // Fields will be filled in later
        let no_fields = Vec::new();

        let location = Location::new(typ.struct_def.span, file_id);
        let new_struct = StructType::new(struct_id, name, location, no_fields, generics);
        self.structs.insert(struct_id, Shared::new(new_struct));
        self.struct_attributes.insert(struct_id, typ.struct_def.attributes.clone());
        struct_id
    }

    pub fn push_type_alias(
        &mut self,
        typ: &UnresolvedTypeAlias,
        generics: Generics,
    ) -> TypeAliasId {
        let type_id = TypeAliasId(self.type_aliases.len());

        self.type_aliases.push(Shared::new(TypeAlias::new(
            type_id,
            typ.type_alias_def.name.clone(),
            Location::new(typ.type_alias_def.span, typ.file_id),
            Type::Error,
            generics,
        )));

        type_id
    }

    /// Adds [TypeLiasId] and [Location] to the type_alias_ref vector
    /// So that we can later resolve [Location]s type aliases from the LSP requests
    pub fn add_type_alias_ref(&mut self, type_id: TypeAliasId, location: Location) {
        self.type_alias_ref.push((type_id, location));
    }
    pub fn update_struct(&mut self, type_id: StructId, f: impl FnOnce(&mut StructType)) {
        let mut value = self.structs.get_mut(&type_id).unwrap().borrow_mut();
        f(&mut value);
    }

    pub fn update_trait(&mut self, trait_id: TraitId, f: impl FnOnce(&mut Trait)) {
        let value = self.traits.get_mut(&trait_id).unwrap();
        f(value);
    }

    pub fn set_type_alias(&mut self, type_id: TypeAliasId, typ: Type, generics: Generics) {
        let type_alias_type = &mut self.type_aliases[type_id.0];
        type_alias_type.borrow_mut().set_type_and_generics(typ, generics);
    }

    /// Returns the interned statement corresponding to `stmt_id`
    pub fn update_statement(&mut self, stmt_id: &StmtId, f: impl FnOnce(&mut HirStatement)) {
        let def =
            self.nodes.get_mut(stmt_id.0).expect("ice: all statement ids should have definitions");

        match def {
            Node::Statement(stmt) => f(stmt),
            _ => panic!("ice: all statement ids should correspond to a statement in the interner"),
        }
    }

    /// Updates the interned expression corresponding to `expr_id`
    pub fn update_expression(&mut self, expr_id: ExprId, f: impl FnOnce(&mut HirExpression)) {
        let def =
            self.nodes.get_mut(expr_id.0).expect("ice: all expression ids should have definitions");

        match def {
            Node::Expression(expr) => f(expr),
            _ => {
                panic!("ice: all expression ids should correspond to a expression in the interner")
            }
        }
    }

    /// Store [Location] of [Type] reference
    pub fn push_type_ref_location(&mut self, typ: Type, location: Location) {
        self.type_ref_locations.push((typ, location));
    }

    fn push_global(
        &mut self,
        ident: Ident,
        local_id: LocalModuleId,
        let_statement: StmtId,
        file: FileId,
        attributes: Vec<SecondaryAttribute>,
        mutable: bool,
    ) -> GlobalId {
        let id = GlobalId(self.globals.len());
        let location = Location::new(ident.span(), file);
        let name = ident.to_string();
        let definition_id =
            self.push_definition(name, mutable, DefinitionKind::Global(id), location);

        self.globals.push(GlobalInfo {
            id,
            definition_id,
            ident,
            local_id,
            let_statement,
            location,
            value: None,
        });
        self.global_attributes.insert(id, attributes);
        id
    }

    pub fn next_global_id(&mut self) -> GlobalId {
        GlobalId(self.globals.len())
    }

    /// Intern an empty global. Used for collecting globals before they're defined
    pub fn push_empty_global(
        &mut self,
        name: Ident,
        local_id: LocalModuleId,
        file: FileId,
        attributes: Vec<SecondaryAttribute>,
        mutable: bool,
    ) -> GlobalId {
        let statement = self.push_stmt(HirStatement::Error);
        let span = name.span();
        let id = self.push_global(name, local_id, statement, file, attributes, mutable);
        self.push_stmt_location(statement, span, file);
        id
    }

    /// Intern an empty function.
    pub fn push_empty_fn(&mut self) -> FuncId {
        self.push_fn(HirFunction::empty())
    }
    /// Updates the underlying interned Function.
    ///
    /// This method is used as we eagerly intern empty functions to
    /// generate function identifiers and then we update at a later point in
    /// time.
    pub fn update_fn(&mut self, func_id: FuncId, hir_func: HirFunction) {
        let def =
            self.nodes.get_mut(func_id.0).expect("ice: all function ids should have definitions");

        let func = match def {
            Node::Function(func) => func,
            _ => panic!("ice: all function ids should correspond to a function in the interner"),
        };
        *func = hir_func;
    }

    pub fn find_function(&self, function_name: &str) -> Option<FuncId> {
        self.func_meta
            .iter()
            .find(|(func_id, _func_meta)| self.function_name(func_id) == function_name)
            .map(|(func_id, _meta)| *func_id)
    }

    ///Interns a function's metadata.
    ///
    /// Note that the FuncId has been created already.
    /// See ModCollector for it's usage.
    pub fn push_fn_meta(&mut self, func_data: FuncMeta, func_id: FuncId) {
        self.func_meta.insert(func_id, func_data);
    }

    pub fn push_definition(
        &mut self,
        name: String,
        mutable: bool,
        definition: DefinitionKind,
        location: Location,
    ) -> DefinitionId {
        let id = DefinitionId(self.definitions.len());
        if let DefinitionKind::Function(func_id) = definition {
            self.function_definition_ids.insert(func_id, id);
        }

        self.definitions.push(DefinitionInfo { name, mutable, kind: definition, location });
        id
    }

    /// Push a function with the default modifiers and [`ModuleId`] for testing
    #[cfg(test)]
    pub fn push_test_function_definition(&mut self, name: String) -> FuncId {
        let id = self.push_fn(HirFunction::empty());
        let mut modifiers = FunctionModifiers::new();
        modifiers.name = name;
        let module = ModuleId::dummy_id();
        let location = Location::dummy();
        self.push_function_definition(id, modifiers, module, location);
        id
    }

    pub fn push_function(
        &mut self,
        id: FuncId,
        function: &FunctionDefinition,
        module: ModuleId,
        location: Location,
    ) -> DefinitionId {
        let modifiers = FunctionModifiers {
            name: function.name.0.contents.clone(),
            visibility: function.visibility,
            attributes: function.attributes.clone(),
            is_unconstrained: function.is_unconstrained,
<<<<<<< HEAD
            contract_function_type: Some(if function.is_open { Open } else { Secret }),
            is_internal: Some(function.is_internal),
            name_location: Location::new(function.name.span(), location.file),
=======
            generic_count: function.generics.len(),
            is_comptime: function.is_comptime,
>>>>>>> b3a2c9c8
        };
        let definition_id = self.push_function_definition(id, modifiers, module, location);

        // This needs to be done after pushing the definition since it will reference the
        // location that was stored
        self.add_definition_location(DependencyId::Function(id));
        definition_id
    }

    pub fn push_function_definition(
        &mut self,
        func: FuncId,
        modifiers: FunctionModifiers,
        module: ModuleId,
        location: Location,
    ) -> DefinitionId {
        let name = modifiers.name.clone();
        self.function_modifiers.insert(func, modifiers);
        self.function_modules.insert(func, module);
        self.push_definition(name, false, DefinitionKind::Function(func), location)
    }

    pub fn set_function_trait(&mut self, func: FuncId, self_type: Type, trait_id: TraitId) {
        self.func_id_to_trait.insert(func, (self_type, trait_id));
    }

    pub fn get_function_trait(&self, func: &FuncId) -> Option<(Type, TraitId)> {
        self.func_id_to_trait.get(func).cloned()
    }

    /// Returns the visibility of the given function.
    ///
    /// The underlying function_visibilities map is populated during def collection,
    /// so this function can be called anytime afterward.
    pub fn function_visibility(&self, func: FuncId) -> ItemVisibility {
        self.function_modifiers[&func].visibility
    }

    /// Returns the module this function was defined within
    pub fn function_module(&self, func: FuncId) -> ModuleId {
        self.function_modules[&func]
    }

    /// Returns the [`FuncId`] corresponding to the function referred to by `expr_id`
    pub fn lookup_function_from_expr(&self, expr: &ExprId) -> Option<FuncId> {
        if let HirExpression::Ident(HirIdent { id, .. }, _) = self.expression(expr) {
            if let Some(DefinitionKind::Function(func_id)) =
                self.try_definition(id).map(|def| &def.kind)
            {
                Some(*func_id)
            } else {
                None
            }
        } else {
            None
        }
    }

    /// Returns the interned HIR function corresponding to `func_id`
    //
    // Cloning HIR structures is cheap, so we return owned structures
    pub fn function(&self, func_id: &FuncId) -> HirFunction {
        let def = self.nodes.get(func_id.0).expect("ice: all function ids should have definitions");

        match def {
            Node::Function(func) => func.clone(),
            _ => panic!("ice: all function ids should correspond to a function in the interner"),
        }
    }

    /// Returns the interned meta data corresponding to `func_id`
    pub fn function_meta(&self, func_id: &FuncId) -> &FuncMeta {
        self.func_meta.get(func_id).expect("ice: all function ids should have metadata")
    }

    pub fn try_function_meta(&self, func_id: &FuncId) -> Option<&FuncMeta> {
        self.func_meta.get(func_id)
    }

    pub fn function_ident(&self, func_id: &FuncId) -> crate::ast::Ident {
        let name = self.function_name(func_id).to_owned();
        let span = self.function_meta(func_id).name.location.span;
        crate::ast::Ident(Spanned::from(span, name))
    }

    pub fn function_name(&self, func_id: &FuncId) -> &str {
        &self.function_modifiers[func_id].name
    }

    pub fn function_modifiers(&self, func_id: &FuncId) -> &FunctionModifiers {
        &self.function_modifiers[func_id]
    }

    pub fn function_modifiers_mut(&mut self, func_id: &FuncId) -> &mut FunctionModifiers {
        self.function_modifiers.get_mut(func_id).expect("func_id should always have modifiers")
    }

    pub fn function_attributes(&self, func_id: &FuncId) -> &Attributes {
        &self.function_modifiers[func_id].attributes
    }

    pub fn struct_attributes(&self, struct_id: &StructId) -> &StructAttributes {
        &self.struct_attributes[struct_id]
    }

    pub fn global_attributes(&self, global_id: &GlobalId) -> &[SecondaryAttribute] {
        &self.global_attributes[global_id]
    }

    /// Returns the interned statement corresponding to `stmt_id`
    pub fn statement(&self, stmt_id: &StmtId) -> HirStatement {
        let def =
            self.nodes.get(stmt_id.0).expect("ice: all statement ids should have definitions");

        match def {
            Node::Statement(stmt) => stmt.clone(),
            _ => panic!("ice: all statement ids should correspond to a statement in the interner"),
        }
    }

    /// Try to get the `HirLetStatement` which defines a given global value
    pub fn get_global_let_statement(&self, global: GlobalId) -> Option<HirLetStatement> {
        let global = self.get_global(global);
        let def = self.nodes.get(global.let_statement.0)?;

        match def {
            Node::Statement(hir_stmt) => match hir_stmt {
                HirStatement::Let(let_stmt) => Some(let_stmt.clone()),
                HirStatement::Error => None,
                other => {
                    panic!("ice: all globals should correspond to a let statement in the interner: {other:?}")
                }
            },
            _ => panic!("ice: all globals should correspond to a statement in the interner"),
        }
    }

    /// Returns the interned expression corresponding to `expr_id`
    pub fn expression(&self, expr_id: &ExprId) -> HirExpression {
        let def =
            self.nodes.get(expr_id.0).expect("ice: all expression ids should have definitions");

        match def {
            Node::Expression(expr) => expr.clone(),
            _ => {
                panic!("ice: all expression ids should correspond to a expression in the interner")
            }
        }
    }

    /// Retrieves the definition where the given id was defined.
    /// This will panic if given DefinitionId::dummy_id. Use try_definition for
    /// any call with a possibly undefined variable.
    pub fn definition(&self, id: DefinitionId) -> &DefinitionInfo {
        &self.definitions[id.0]
    }

    /// Retrieves the definition where the given id was defined.
    /// This will panic if given DefinitionId::dummy_id. Use try_definition for
    /// any call with a possibly undefined variable.
    pub fn definition_mut(&mut self, id: DefinitionId) -> &mut DefinitionInfo {
        &mut self.definitions[id.0]
    }

    /// Tries to retrieve the given id's definition.
    /// This function should be used during name resolution or type checking when we cannot be sure
    /// all variables have corresponding definitions (in case of an error in the user's code).
    pub fn try_definition(&self, id: DefinitionId) -> Option<&DefinitionInfo> {
        self.definitions.get(id.0)
    }

    /// Returns the name of the definition
    ///
    /// This is needed as the Environment needs to map variable names to witness indices
    pub fn definition_name(&self, id: DefinitionId) -> &str {
        &self.definition(id).name
    }

    pub fn expr_span(&self, expr_id: &ExprId) -> Span {
        self.id_location(expr_id).span
    }

    pub fn expr_location(&self, expr_id: &ExprId) -> Location {
        self.id_location(expr_id)
    }

    pub fn statement_span(&self, stmt_id: StmtId) -> Span {
        self.id_location(stmt_id).span
    }

    pub fn statement_location(&self, stmt_id: StmtId) -> Location {
        self.id_location(stmt_id)
    }

    pub fn push_stmt_location(&mut self, id: StmtId, span: Span, file: FileId) {
        self.id_to_location.insert(id.into(), Location::new(span, file));
    }

    pub fn get_struct(&self, id: StructId) -> Shared<StructType> {
        self.structs[&id].clone()
    }

    pub fn get_struct_methods(&self, id: StructId) -> Vec<Methods> {
        self.struct_methods
            .keys()
            .filter_map(|(key_id, name)| {
                if key_id == &id {
                    Some(
                        self.struct_methods
                            .get(&(*key_id, name.clone()))
                            .expect("get_struct_methods given invalid StructId")
                            .clone(),
                    )
                } else {
                    None
                }
            })
            .collect()
    }

    pub fn get_trait(&self, id: TraitId) -> &Trait {
        &self.traits[&id]
    }

    pub fn get_trait_mut(&mut self, id: TraitId) -> &mut Trait {
        self.traits.get_mut(&id).expect("get_trait_mut given invalid TraitId")
    }

    pub fn try_get_trait(&self, id: TraitId) -> Option<&Trait> {
        self.traits.get(&id)
    }

    pub fn get_type_alias(&self, id: TypeAliasId) -> Shared<TypeAlias> {
        self.type_aliases[id.0].clone()
    }

    pub fn get_global(&self, global_id: GlobalId) -> &GlobalInfo {
        &self.globals[global_id.0]
    }

    pub fn get_global_mut(&mut self, global_id: GlobalId) -> &mut GlobalInfo {
        &mut self.globals[global_id.0]
    }

    pub fn get_global_definition(&self, global_id: GlobalId) -> &DefinitionInfo {
        let global = self.get_global(global_id);
        self.definition(global.definition_id)
    }

    pub fn get_global_definition_mut(&mut self, global_id: GlobalId) -> &mut DefinitionInfo {
        let global = self.get_global(global_id);
        self.definition_mut(global.definition_id)
    }

    pub fn get_all_globals(&self) -> &[GlobalInfo] {
        &self.globals
    }

    /// Returns the type of an item stored in the Interner or Error if it was not found.
    pub fn id_type(&self, index: impl Into<Index>) -> Type {
        self.id_to_type.get(&index.into()).cloned().unwrap_or(Type::Error)
    }

    /// Returns the type of the definition or `Type::Error` if it was not found.
    pub fn definition_type(&self, id: DefinitionId) -> Type {
        self.definition_to_type.get(&id).cloned().unwrap_or(Type::Error)
    }

    pub fn id_type_substitute_trait_as_type(&self, def_id: DefinitionId) -> Type {
        let typ = self.definition_type(def_id);
        if let Type::Function(args, ret, env) = &typ {
            let def = self.definition(def_id);
            if let Type::TraitAsType(..) = ret.as_ref() {
                if let DefinitionKind::Function(func_id) = def.kind {
                    let f = self.function(&func_id);
                    let func_body = f.as_expr();
                    let ret_type = self.id_type(func_body);
                    let new_type = Type::Function(args.clone(), Box::new(ret_type), env.clone());
                    return new_type;
                }
            }
        }
        typ
    }

    /// Returns the span of an item stored in the Interner
    pub fn id_location(&self, index: impl Into<Index>) -> Location {
        self.id_to_location.get(&index.into()).copied().unwrap()
    }

    /// Replaces the HirExpression at the given ExprId with a new HirExpression
    pub fn replace_expr(&mut self, id: &ExprId, new: HirExpression) {
        let old = self.nodes.get_mut(id.into()).unwrap();
        *old = Node::Expression(new);
    }

    /// Replaces the HirStatement at the given StmtId with a new HirStatement
    pub fn replace_statement(&mut self, stmt_id: StmtId, hir_stmt: HirStatement) {
        let old = self.nodes.get_mut(stmt_id.0).unwrap();
        *old = Node::Statement(hir_stmt);
    }

    pub fn next_type_variable_id(&self) -> TypeVariableId {
        let id = self.next_type_variable_id.get();
        self.next_type_variable_id.set(id + 1);
        TypeVariableId(id)
    }

    pub fn next_type_variable(&self) -> Type {
        Type::type_variable(self.next_type_variable_id())
    }

    pub fn store_instantiation_bindings(
        &mut self,
        expr_id: ExprId,
        instantiation_bindings: TypeBindings,
    ) {
        self.instantiation_bindings.insert(expr_id, instantiation_bindings);
    }

    pub fn get_instantiation_bindings(&self, expr_id: ExprId) -> &TypeBindings {
        &self.instantiation_bindings[&expr_id]
    }

    pub fn get_field_index(&self, expr_id: ExprId) -> usize {
        self.field_indices[&expr_id]
    }

    pub fn set_field_index(&mut self, expr_id: ExprId, index: usize) {
        self.field_indices.insert(expr_id, index);
    }

    pub fn function_definition_id(&self, function: FuncId) -> DefinitionId {
        self.function_definition_ids[&function]
    }

    /// Returns the DefinitionId of a trait's method, panics if the given trait method
    /// is not a valid method of the trait or if the trait has not yet had
    /// its methods ids set during name resolution.
    pub fn trait_method_id(&self, trait_method: TraitMethodId) -> DefinitionId {
        let the_trait = self.get_trait(trait_method.trait_id);
        let method_name = &the_trait.methods[trait_method.method_index].name;
        let function_id = the_trait.method_ids[&method_name.0.contents];
        self.function_definition_id(function_id)
    }

    /// Adds a non-trait method to a type.
    ///
    /// Returns `Some(duplicate)` if a matching method was already defined.
    /// Returns `None` otherwise.
    pub fn add_method(
        &mut self,
        self_type: &Type,
        method_name: String,
        method_id: FuncId,
        is_trait_method: bool,
    ) -> Option<FuncId> {
        match self_type {
            Type::Struct(struct_type, _generics) => {
                let id = struct_type.borrow().id;

                if let Some(existing) = self.lookup_method(self_type, id, &method_name, true) {
                    return Some(existing);
                }

                let key = (id, method_name);
                self.struct_methods.entry(key).or_default().add_method(method_id, is_trait_method);
                None
            }
            Type::Error => None,
            Type::MutableReference(element) => {
                self.add_method(element, method_name, method_id, is_trait_method)
            }

            other => {
                let key = get_type_method_key(self_type).unwrap_or_else(|| {
                    unreachable!("Cannot add a method to the unsupported type '{}'", other)
                });
                self.primitive_methods
                    .entry((key, method_name))
                    .or_default()
                    .add_method(method_id, is_trait_method);
                None
            }
        }
    }

    pub fn try_get_trait_implementation(&self, id: TraitImplId) -> Option<Shared<TraitImpl>> {
        self.trait_implementations.get(&id).cloned()
    }

    pub fn get_trait_implementation(&self, id: TraitImplId) -> Shared<TraitImpl> {
        self.trait_implementations[&id].clone()
    }

    /// Given a `ObjectType: TraitId` pair, try to find an existing impl that satisfies the
    /// constraint. If an impl cannot be found, this will return a vector of each constraint
    /// in the path to get to the failing constraint. Usually this is just the single failing
    /// constraint, but when where clauses are involved, the failing constraint may be several
    /// constraints deep. In this case, all of the constraints are returned, starting with the
    /// failing one.
    /// If this list of failing constraints is empty, this means type annotations are required.
    pub fn lookup_trait_implementation(
        &self,
        object_type: &Type,
        trait_id: TraitId,
        trait_generics: &[Type],
    ) -> Result<TraitImplKind, Vec<TraitConstraint>> {
        let (impl_kind, bindings) =
            self.try_lookup_trait_implementation(object_type, trait_id, trait_generics)?;

        Type::apply_type_bindings(bindings);
        Ok(impl_kind)
    }

    /// Given a `ObjectType: TraitId` pair, find all implementations without taking constraints into account or
    /// applying any type bindings. Useful to look for a specific trait in a type that is used in a macro.
    pub fn lookup_all_trait_implementations(
        &self,
        object_type: &Type,
        trait_id: TraitId,
    ) -> Vec<&TraitImplKind> {
        let trait_impl = self.trait_implementation_map.get(&trait_id);

        trait_impl
            .map(|trait_impl| {
                trait_impl
                    .iter()
                    .filter_map(|(typ, impl_kind)| match &typ {
                        Type::Forall(_, typ) => {
                            if typ.deref() == object_type {
                                Some(impl_kind)
                            } else {
                                None
                            }
                        }
                        _ => None,
                    })
                    .collect()
            })
            .unwrap_or_default()
    }

    /// Similar to `lookup_trait_implementation` but does not apply any type bindings on success.
    /// On error returns either:
    /// - 1+ failing trait constraints, including the original.
    ///   Each constraint after the first represents a `where` clause that was followed.
    /// - 0 trait constraints indicating type annotations are needed to choose an impl.
    pub fn try_lookup_trait_implementation(
        &self,
        object_type: &Type,
        trait_id: TraitId,
        trait_generics: &[Type],
    ) -> Result<(TraitImplKind, TypeBindings), Vec<TraitConstraint>> {
        let mut bindings = TypeBindings::new();
        let impl_kind = self.lookup_trait_implementation_helper(
            object_type,
            trait_id,
            trait_generics,
            &mut bindings,
            IMPL_SEARCH_RECURSION_LIMIT,
        )?;
        Ok((impl_kind, bindings))
    }

    /// Returns the trait implementation if found.
    /// On error returns either:
    /// - 1+ failing trait constraints, including the original.
    ///   Each constraint after the first represents a `where` clause that was followed.
    /// - 0 trait constraints indicating type annotations are needed to choose an impl.
    fn lookup_trait_implementation_helper(
        &self,
        object_type: &Type,
        trait_id: TraitId,
        trait_generics: &[Type],
        type_bindings: &mut TypeBindings,
        recursion_limit: u32,
    ) -> Result<TraitImplKind, Vec<TraitConstraint>> {
        let make_constraint =
            || TraitConstraint::new(object_type.clone(), trait_id, trait_generics.to_vec());

        // Prevent infinite recursion when looking for impls
        if recursion_limit == 0 {
            return Err(vec![make_constraint()]);
        }

        let object_type = object_type.substitute(type_bindings);

        // If the object type isn't known, just return an error saying type annotations are needed.
        if object_type.is_bindable() {
            return Err(Vec::new());
        }

        let impls =
            self.trait_implementation_map.get(&trait_id).ok_or_else(|| vec![make_constraint()])?;

        let mut matching_impls = Vec::new();

        for (existing_object_type2, impl_kind) in impls {
            // Bug: We're instantiating only the object type's generics here, not all of the trait's generics like we need to
            let (existing_object_type, instantiation_bindings) =
                existing_object_type2.instantiate(self);

            let mut fresh_bindings = type_bindings.clone();

            let mut check_trait_generics = |impl_generics: &[Type]| {
                trait_generics.iter().zip(impl_generics).all(|(trait_generic, impl_generic2)| {
                    let impl_generic = impl_generic2.substitute(&instantiation_bindings);
                    trait_generic.try_unify(&impl_generic, &mut fresh_bindings).is_ok()
                })
            };

            let generics_match = match impl_kind {
                TraitImplKind::Normal(id) => {
                    let shared_impl = self.get_trait_implementation(*id);
                    let shared_impl = shared_impl.borrow();
                    check_trait_generics(&shared_impl.trait_generics)
                }
                TraitImplKind::Assumed { trait_generics, .. } => {
                    check_trait_generics(trait_generics)
                }
            };

            if !generics_match {
                continue;
            }

            if object_type.try_unify(&existing_object_type, &mut fresh_bindings).is_ok() {
                if let TraitImplKind::Normal(impl_id) = impl_kind {
                    let trait_impl = self.get_trait_implementation(*impl_id);
                    let trait_impl = trait_impl.borrow();

                    if let Err(mut errors) = self.validate_where_clause(
                        &trait_impl.where_clause,
                        &mut fresh_bindings,
                        &instantiation_bindings,
                        recursion_limit,
                    ) {
                        errors.push(make_constraint());
                        return Err(errors);
                    }
                }

                matching_impls.push((impl_kind.clone(), fresh_bindings));
            }
        }

        if matching_impls.len() == 1 {
            let (impl_, fresh_bindings) = matching_impls.pop().unwrap();
            *type_bindings = fresh_bindings;
            Ok(impl_)
        } else if matching_impls.is_empty() {
            Err(vec![make_constraint()])
        } else {
            // multiple matching impls, type annotations needed
            Err(vec![])
        }
    }

    /// Verifies that each constraint in the given where clause is valid.
    /// If an impl cannot be found for any constraint, the erroring constraint is returned.
    fn validate_where_clause(
        &self,
        where_clause: &[TraitConstraint],
        type_bindings: &mut TypeBindings,
        instantiation_bindings: &TypeBindings,
        recursion_limit: u32,
    ) -> Result<(), Vec<TraitConstraint>> {
        for constraint in where_clause {
            // Instantiation bindings are generally safe to force substitute into the same type.
            // This is needed here to undo any bindings done to trait methods by monomorphization.
            // Otherwise, an impl for (A, B) could get narrowed to only an impl for e.g. (u8, u16).
            let constraint_type =
                constraint.typ.force_substitute(instantiation_bindings).substitute(type_bindings);

            let trait_generics = vecmap(&constraint.trait_generics, |generic| {
                generic.force_substitute(instantiation_bindings).substitute(type_bindings)
            });

            self.lookup_trait_implementation_helper(
                &constraint_type,
                constraint.trait_id,
                &trait_generics,
                // Use a fresh set of type bindings here since the constraint_type originates from
                // our impl list, which we don't want to bind to.
                type_bindings,
                recursion_limit - 1,
            )?;
        }

        Ok(())
    }

    /// Adds an "assumed" trait implementation to the currently known trait implementations.
    /// Unlike normal trait implementations, these are only assumed to exist. They often correspond
    /// to `where` clauses in functions where we assume there is some `T: Eq` even though we do
    /// not yet know T. For these cases, we store an impl here so that we assume they exist and
    /// can resolve them. They are then later verified when the function is called, and linked
    /// properly after being monomorphized to the correct variant.
    ///
    /// Returns true on success, or false if there is already an overlapping impl in scope.
    pub fn add_assumed_trait_implementation(
        &mut self,
        object_type: Type,
        trait_id: TraitId,
        trait_generics: Vec<Type>,
    ) -> bool {
        // Make sure there are no overlapping impls
        if self.try_lookup_trait_implementation(&object_type, trait_id, &trait_generics).is_ok() {
            return false;
        }

        let entries = self.trait_implementation_map.entry(trait_id).or_default();
        entries.push((object_type.clone(), TraitImplKind::Assumed { object_type, trait_generics }));
        true
    }

    /// Adds a trait implementation to the list of known implementations.
    pub fn add_trait_implementation(
        &mut self,
        object_type: Type,
        trait_id: TraitId,
        trait_generics: Vec<Type>,
        impl_id: TraitImplId,
        impl_generics: GenericTypeVars,
        trait_impl: Shared<TraitImpl>,
    ) -> Result<(), (Span, FileId)> {
        self.trait_implementations.insert(impl_id, trait_impl.clone());

        // Avoid adding error types to impls since they'll conflict with every other type.
        // We don't need to return an error since we expect an error to already be issued when
        // the error type is created.
        if object_type == Type::Error {
            return Ok(());
        }

        // Replace each generic with a fresh type variable
        let substitutions = impl_generics
            .into_iter()
            .map(|typevar| (typevar.id(), (typevar, self.next_type_variable())))
            .collect();

        let instantiated_object_type = object_type.substitute(&substitutions);

        // Ignoring overlapping `TraitImplKind::Assumed` impls here is perfectly fine.
        // It should never happen since impls are defined at global scope, but even
        // if they were, we should never prevent defining a new impl because a 'where'
        // clause already assumes it exists.
        if let Ok((TraitImplKind::Normal(existing), _)) = self.try_lookup_trait_implementation(
            &instantiated_object_type,
            trait_id,
            &trait_generics,
        ) {
            let existing_impl = self.get_trait_implementation(existing);
            let existing_impl = existing_impl.borrow();
            return Err((existing_impl.ident.span(), existing_impl.file));
        }

        for method in &trait_impl.borrow().methods {
            let method_name = self.function_name(method).to_owned();
            self.add_method(&object_type, method_name, *method, true);
        }

        // The object type is generalized so that a generic impl will apply
        // to any type T, rather than just the generic type named T.
        let generalized_object_type = object_type.generalize_from_substitutions(substitutions);

        let entries = self.trait_implementation_map.entry(trait_id).or_default();
        entries.push((generalized_object_type, TraitImplKind::Normal(impl_id)));
        Ok(())
    }

    /// Search by name for a method on the given struct.
    ///
    /// If `check_type` is true, this will force `lookup_method` to check the type
    /// of each candidate instead of returning only the first candidate if there is exactly one.
    /// This is generally only desired when declaring new methods to check if they overlap any
    /// existing methods.
    ///
    /// Another detail is that this method does not handle auto-dereferencing through `&mut T`.
    /// So if an object is of type `self : &mut T` but a method only accepts `self: T` (or
    /// vice-versa), the call will not be selected. If this is ever implemented into this method,
    /// we can remove the `methods.len() == 1` check and the `check_type` early return.
    pub fn lookup_method(
        &self,
        typ: &Type,
        id: StructId,
        method_name: &str,
        force_type_check: bool,
    ) -> Option<FuncId> {
        let methods = self.struct_methods.get(&(id, method_name.to_owned()));

        // If there is only one method, just return it immediately.
        // It will still be typechecked later.
        if !force_type_check {
            if let Some(method) = methods.and_then(|m| m.get_unambiguous()) {
                return Some(method);
            }
        }

        self.find_matching_method(typ, methods, method_name)
    }

    /// Select the 1 matching method with an object type matching `typ`
    fn find_matching_method(
        &self,
        typ: &Type,
        methods: Option<&Methods>,
        method_name: &str,
    ) -> Option<FuncId> {
        if let Some(method) = methods.and_then(|m| m.find_matching_method(typ, self)) {
            Some(method)
        } else {
            // Failed to find a match for the type in question, switch to looking at impls
            // for all types `T`, e.g. `impl<T> Foo for T`
            let key = &(TypeMethodKey::Generic, method_name.to_owned());
            let global_methods = self.primitive_methods.get(key)?;
            global_methods.find_matching_method(typ, self)
        }
    }

    /// Looks up a given method name on the given primitive type.
    pub fn lookup_primitive_method(&self, typ: &Type, method_name: &str) -> Option<FuncId> {
        let key = get_type_method_key(typ)?;
        let methods = self.primitive_methods.get(&(key, method_name.to_owned()))?;
        self.find_matching_method(typ, Some(methods), method_name)
    }

    pub fn lookup_primitive_trait_method_mut(
        &self,
        typ: &Type,
        method_name: &str,
    ) -> Option<FuncId> {
        let typ = Type::MutableReference(Box::new(typ.clone()));
        self.lookup_primitive_method(&typ, method_name)
    }

    /// Returns what the next trait impl id is expected to be.
    pub fn next_trait_impl_id(&mut self) -> TraitImplId {
        let next_id = self.next_trait_implementation_id;
        self.next_trait_implementation_id += 1;
        TraitImplId(next_id)
    }

    /// Removes all TraitImplKind::Assumed from the list of known impls for the given trait
    pub fn remove_assumed_trait_implementations_for_trait(&mut self, trait_id: TraitId) {
        let entries = self.trait_implementation_map.entry(trait_id).or_default();
        entries.retain(|(_, kind)| matches!(kind, TraitImplKind::Normal(_)));
    }

    /// Tags the given identifier with the selected trait_impl so that monomorphization
    /// can later recover which impl was selected, or alternatively see if it needs to
    /// decide which impl to select (because the impl was Assumed).
    pub fn select_impl_for_expression(&mut self, ident_id: ExprId, trait_impl: TraitImplKind) {
        self.selected_trait_implementations.insert(ident_id, trait_impl);
    }

    /// Retrieves the impl selected for a given ExprId during name resolution.
    pub fn get_selected_impl_for_expression(&self, ident_id: ExprId) -> Option<TraitImplKind> {
        self.selected_trait_implementations.get(&ident_id).cloned()
    }

    /// Retrieves the trait id for a given binary operator.
    /// All binary operators correspond to a trait - although multiple may correspond
    /// to the same trait (such as `==` and `!=`).
    /// `self.operator_traits` is expected to be filled before name resolution,
    /// during definition collection.
    pub fn get_operator_trait_method(&self, operator: BinaryOpKind) -> TraitMethodId {
        let trait_id = self.operator_traits[&operator];

        // Assume that the operator's method to be overloaded is the first method of the trait.
        TraitMethodId { trait_id, method_index: 0 }
    }

    /// Add the given trait as an operator trait if its name matches one of the
    /// operator trait names (Add, Sub, ...).
    pub fn try_add_operator_trait(&mut self, trait_id: TraitId) {
        let the_trait = self.get_trait(trait_id);

        let operator = match the_trait.name.0.contents.as_str() {
            "Add" => BinaryOpKind::Add,
            "Sub" => BinaryOpKind::Subtract,
            "Mul" => BinaryOpKind::Multiply,
            "Div" => BinaryOpKind::Divide,
            "Rem" => BinaryOpKind::Modulo,
            "Eq" => BinaryOpKind::Equal,
            "Ord" => BinaryOpKind::Less,
            "BitAnd" => BinaryOpKind::And,
            "BitOr" => BinaryOpKind::Or,
            "BitXor" => BinaryOpKind::Xor,
            "Shl" => BinaryOpKind::ShiftLeft,
            "Shr" => BinaryOpKind::ShiftRight,
            _ => return,
        };

        self.operator_traits.insert(operator, trait_id);

        // Some operators also require we insert a matching entry for related operators
        match operator {
            BinaryOpKind::Equal => {
                self.operator_traits.insert(BinaryOpKind::NotEqual, trait_id);
            }
            BinaryOpKind::Less => {
                self.operator_traits.insert(BinaryOpKind::LessEqual, trait_id);
                self.operator_traits.insert(BinaryOpKind::Greater, trait_id);
                self.operator_traits.insert(BinaryOpKind::GreaterEqual, trait_id);

                let the_trait = self.get_trait(trait_id);
                self.ordering_type = match &the_trait.methods[0].typ {
                    Type::Forall(_, typ) => match typ.as_ref() {
                        Type::Function(_, return_type, _) => Some(return_type.as_ref().clone()),
                        other => unreachable!("Expected function type for `cmp`, found {}", other),
                    },
                    other => unreachable!("Expected Forall type for `cmp`, found {}", other),
                };
            }
            _ => (),
        }
    }

    /// This function is needed when creating a NodeInterner for testing so that calls
    /// to `get_operator_trait` do not panic when the stdlib isn't present.
    #[cfg(test)]
    pub fn populate_dummy_operator_traits(&mut self) {
        let dummy_trait = TraitId(ModuleId::dummy_id());
        self.operator_traits.insert(BinaryOpKind::Add, dummy_trait);
        self.operator_traits.insert(BinaryOpKind::Subtract, dummy_trait);
        self.operator_traits.insert(BinaryOpKind::Multiply, dummy_trait);
        self.operator_traits.insert(BinaryOpKind::Divide, dummy_trait);
        self.operator_traits.insert(BinaryOpKind::Modulo, dummy_trait);
        self.operator_traits.insert(BinaryOpKind::Equal, dummy_trait);
        self.operator_traits.insert(BinaryOpKind::NotEqual, dummy_trait);
        self.operator_traits.insert(BinaryOpKind::Less, dummy_trait);
        self.operator_traits.insert(BinaryOpKind::LessEqual, dummy_trait);
        self.operator_traits.insert(BinaryOpKind::Greater, dummy_trait);
        self.operator_traits.insert(BinaryOpKind::GreaterEqual, dummy_trait);
        self.operator_traits.insert(BinaryOpKind::And, dummy_trait);
        self.operator_traits.insert(BinaryOpKind::Or, dummy_trait);
        self.operator_traits.insert(BinaryOpKind::Xor, dummy_trait);
        self.operator_traits.insert(BinaryOpKind::ShiftLeft, dummy_trait);
        self.operator_traits.insert(BinaryOpKind::ShiftRight, dummy_trait);
    }

    pub(crate) fn ordering_type(&self) -> Type {
        self.ordering_type.clone().expect("Expected ordering_type to be set in the NodeInterner")
    }

    /// Register that `dependent` depends on `dependency`.
    /// This is usually because `dependent` refers to `dependency` in one of its struct fields.
    pub fn add_type_dependency(&mut self, dependent: DependencyId, dependency: StructId) {
        self.add_dependency(dependent, DependencyId::Struct(dependency));
    }

    pub fn add_global_dependency(&mut self, dependent: DependencyId, dependency: GlobalId) {
        self.add_dependency(dependent, DependencyId::Global(dependency));
    }

    pub fn add_function_dependency(&mut self, dependent: DependencyId, dependency: FuncId) {
        self.add_dependency(dependent, DependencyId::Function(dependency));
    }

    pub fn add_type_alias_dependency(&mut self, dependent: DependencyId, dependency: TypeAliasId) {
        self.add_dependency(dependent, DependencyId::Alias(dependency));
    }

    pub fn add_dependency(&mut self, dependent: DependencyId, dependency: DependencyId) {
        let dependent_index = self.get_or_insert_dependency(dependent);
        let dependency_index = self.get_or_insert_dependency(dependency);
        self.dependency_graph.update_edge(dependent_index, dependency_index, ());
    }

    pub fn get_or_insert_dependency(&mut self, id: DependencyId) -> PetGraphIndex {
        if let Some(index) = self.dependency_graph_indices.get(&id) {
            return *index;
        }

        let index = self.dependency_graph.add_node(id);
        self.dependency_graph_indices.insert(id, index);
        index
    }

    pub(crate) fn check_for_dependency_cycles(&self) -> Vec<(CompilationError, FileId)> {
        let strongly_connected_components = tarjan_scc(&self.dependency_graph);
        let mut errors = Vec::new();

        let mut push_error = |item: String, scc: &[_], i, location: Location| {
            let cycle = self.get_cycle_error_string(scc, i);
            let span = location.span;
            let error = ResolverError::DependencyCycle { item, cycle, span };
            errors.push((error.into(), location.file));
        };

        for scc in strongly_connected_components {
            if scc.len() > 1 {
                // If a SCC contains a type, type alias, or global, it must be the only element in the SCC
                for (i, index) in scc.iter().enumerate() {
                    match self.dependency_graph[*index] {
                        DependencyId::Struct(struct_id) => {
                            let struct_type = self.get_struct(struct_id);
                            let struct_type = struct_type.borrow();
                            push_error(struct_type.name.to_string(), &scc, i, struct_type.location);
                            break;
                        }
                        DependencyId::Global(global_id) => {
                            let global = self.get_global(global_id);
                            let name = global.ident.to_string();
                            push_error(name, &scc, i, global.location);
                            break;
                        }
                        DependencyId::Alias(alias_id) => {
                            let alias = self.get_type_alias(alias_id);
                            // If type aliases form a cycle, we have to manually break the cycle
                            // here to prevent infinite recursion in the type checker.
                            alias.borrow_mut().typ = Type::Error;

                            // push_error will borrow the alias so we have to drop the mutable borrow
                            let alias = alias.borrow();
                            push_error(alias.name.to_string(), &scc, i, alias.location);
                            break;
                        }
                        // Mutually recursive functions are allowed
                        DependencyId::Function(_) => (),
                        // Local variables should never be in a dependency cycle, scoping rules
                        // prevents referring to them before they're defined
                        DependencyId::Variable(loc) => unreachable!(
                            "Variable used at location {loc:?} caught in a dependency cycle"
                        ),
                    }
                }
            }
        }

        errors
    }

    /// Build up a string starting from the given item containing each item in the dependency
    /// cycle. The final result will resemble `foo -> bar -> baz -> foo`, always going back to the
    /// element at the given start index.
    fn get_cycle_error_string(&self, scc: &[PetGraphIndex], start_index: usize) -> String {
        let index_to_string = |index: PetGraphIndex| match self.dependency_graph[index] {
            DependencyId::Struct(id) => Cow::Owned(self.get_struct(id).borrow().name.to_string()),
            DependencyId::Function(id) => Cow::Borrowed(self.function_name(&id)),
            DependencyId::Alias(id) => {
                Cow::Owned(self.get_type_alias(id).borrow().name.to_string())
            }
            DependencyId::Global(id) => {
                Cow::Borrowed(self.get_global(id).ident.0.contents.as_ref())
            }
            DependencyId::Variable(loc) => {
                unreachable!("Variable used at location {loc:?} caught in a dependency cycle")
            }
        };

        let mut cycle = index_to_string(scc[start_index]).to_string();

        // Reversing the dependencies here matches the order users would expect for the error message
        for i in (0..scc.len()).rev() {
            cycle += " -> ";
            cycle += &index_to_string(scc[(start_index + i) % scc.len()]);
        }

        cycle
    }
}

impl Methods {
    /// Get a single, unambiguous reference to a name if one exists.
    /// If not, there may be multiple methods of the same name for a given
    /// type or there may be no methods at all.
    fn get_unambiguous(&self) -> Option<FuncId> {
        if self.direct.len() == 1 {
            Some(self.direct[0])
        } else if self.direct.is_empty() && self.trait_impl_methods.len() == 1 {
            Some(self.trait_impl_methods[0])
        } else {
            None
        }
    }

    fn add_method(&mut self, method: FuncId, is_trait_method: bool) {
        if is_trait_method {
            self.trait_impl_methods.push(method);
        } else {
            self.direct.push(method);
        }
    }

    /// Iterate through each method, starting with the direct methods
    fn iter(&self) -> impl Iterator<Item = FuncId> + '_ {
        self.direct.iter().copied().chain(self.trait_impl_methods.iter().copied())
    }

    /// Select the 1 matching method with an object type matching `typ`
    fn find_matching_method(&self, typ: &Type, interner: &NodeInterner) -> Option<FuncId> {
        // When adding methods we always check they do not overlap, so there should be
        // at most 1 matching method in this list.
        for method in self.iter() {
            match interner.function_meta(&method).typ.instantiate(interner).0 {
                Type::Function(args, _, _) => {
                    if let Some(object) = args.first() {
                        let mut bindings = TypeBindings::new();

                        if object.try_unify(typ, &mut bindings).is_ok() {
                            Type::apply_type_bindings(bindings);
                            return Some(method);
                        }
                    }
                }
                Type::Error => (),
                other => unreachable!("Expected function type, found {other}"),
            }
        }
        None
    }
}

/// These are the primitive type variants that we support adding methods to
#[derive(Copy, Clone, Hash, PartialEq, Eq, Debug)]
enum TypeMethodKey {
    /// Fields and integers share methods for ease of use. These methods may still
    /// accept only fields or integers, it is just that their names may not clash.
    FieldOrInt,
    Array,
    Slice,
    Bool,
    String,
    FmtString,
    Unit,
    Tuple,
    Function,
    Generic,
    Quoted(QuotedType),
}

fn get_type_method_key(typ: &Type) -> Option<TypeMethodKey> {
    use TypeMethodKey::*;
    let typ = typ.follow_bindings();
    match &typ {
        Type::FieldElement => Some(FieldOrInt),
        Type::Array(_, _) => Some(Array),
        Type::Slice(_) => Some(Slice),
        Type::Integer(_, _) => Some(FieldOrInt),
        Type::TypeVariable(_, TypeVariableKind::IntegerOrField) => Some(FieldOrInt),
        Type::TypeVariable(_, TypeVariableKind::Integer) => Some(FieldOrInt),
        Type::Bool => Some(Bool),
        Type::String(_) => Some(String),
        Type::FmtString(_, _) => Some(FmtString),
        Type::Unit => Some(Unit),
        Type::Tuple(_) => Some(Tuple),
        Type::Function(_, _, _) => Some(Function),
        Type::NamedGeneric(_, _, _) => Some(Generic),
        Type::Quoted(quoted) => Some(Quoted(*quoted)),
        Type::MutableReference(element) => get_type_method_key(element),
        Type::Alias(alias, _) => get_type_method_key(&alias.borrow().typ),

        // We do not support adding methods to these types
        Type::TypeVariable(_, _)
        | Type::Forall(_, _)
        | Type::Constant(_)
        | Type::Error
        | Type::Struct(_, _)
        | Type::TraitAsType(..) => None,
    }
}<|MERGE_RESOLUTION|>--- conflicted
+++ resolved
@@ -262,17 +262,10 @@
 
     pub generic_count: usize,
 
-<<<<<<< HEAD
-    /// This function's contract visibility.
-    /// If this function is internal can only be called by itself.
-    /// Will be None if not in contract.
-    pub is_internal: Option<bool>,
+    pub is_comptime: bool,
 
     /// The location of the function's name rather than the entire function
     pub name_location: Location,
-=======
-    pub is_comptime: bool,
->>>>>>> b3a2c9c8
 }
 
 impl FunctionModifiers {
@@ -285,14 +278,9 @@
             visibility: ItemVisibility::Public,
             attributes: Attributes::empty(),
             is_unconstrained: false,
-<<<<<<< HEAD
-            is_internal: None,
-            contract_function_type: None,
-            name_location: Location::dummy(),
-=======
             generic_count: 0,
             is_comptime: false,
->>>>>>> b3a2c9c8
+            name_location: Location::dummy(),
         }
     }
 }
@@ -813,14 +801,9 @@
             visibility: function.visibility,
             attributes: function.attributes.clone(),
             is_unconstrained: function.is_unconstrained,
-<<<<<<< HEAD
-            contract_function_type: Some(if function.is_open { Open } else { Secret }),
-            is_internal: Some(function.is_internal),
-            name_location: Location::new(function.name.span(), location.file),
-=======
             generic_count: function.generics.len(),
             is_comptime: function.is_comptime,
->>>>>>> b3a2c9c8
+            name_location: Location::new(function.name.span(), location.file),
         };
         let definition_id = self.push_function_definition(id, modifiers, module, location);
 
