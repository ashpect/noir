use std::borrow::Cow;
use std::collections::HashMap;
use std::fmt;
use std::ops::Deref;

use fm::FileId;
use iter_extended::vecmap;
use noirc_arena::{Arena, Index};
use noirc_errors::{Location, Span, Spanned};
use petgraph::algo::tarjan_scc;
use petgraph::prelude::DiGraph;
use petgraph::prelude::NodeIndex as PetGraphIndex;

use crate::ast::Ident;
use crate::graph::CrateId;
use crate::hir::comptime;
use crate::hir::def_collector::dc_crate::CompilationError;
use crate::hir::def_collector::dc_crate::{UnresolvedStruct, UnresolvedTrait, UnresolvedTypeAlias};
use crate::hir::def_map::{LocalModuleId, ModuleId};
use crate::QuotedType;

use crate::ast::{BinaryOpKind, FunctionDefinition, ItemVisibility};
use crate::hir::resolution::errors::ResolverError;
use crate::hir_def::expr::HirIdent;
use crate::hir_def::stmt::HirLetStatement;
use crate::hir_def::traits::TraitImpl;
use crate::hir_def::traits::{Trait, TraitConstraint};
use crate::hir_def::types::{StructType, Type};
use crate::hir_def::{
    expr::HirExpression,
    function::{FuncMeta, HirFunction},
    stmt::HirStatement,
};
use crate::locations::LocationIndices;
use crate::token::{Attributes, SecondaryAttribute};
use crate::GenericTypeVars;
use crate::Generics;
use crate::{Shared, TypeAlias, TypeBindings, TypeVariable, TypeVariableId, TypeVariableKind};

/// An arbitrary number to limit the recursion depth when searching for trait impls.
/// This is needed to stop recursing for cases such as `impl<T> Foo for T where T: Eq`
const IMPL_SEARCH_RECURSION_LIMIT: u32 = 10;

type StructAttributes = Vec<SecondaryAttribute>;

/// The node interner is the central storage location of all nodes in Noir's Hir (the
/// various node types can be found in hir_def). The interner is also used to collect
/// extra information about the Hir, such as the type of each node, information about
/// each definition or struct, etc. Because it is used on the Hir, the NodeInterner is
/// useful in passes where the Hir is used - name resolution, type checking, and
/// monomorphization - and it is not useful afterward.
#[derive(Debug)]
pub struct NodeInterner {
    pub(crate) nodes: Arena<Node>,
    pub(crate) func_meta: HashMap<FuncId, FuncMeta>,

    function_definition_ids: HashMap<FuncId, DefinitionId>,

    // For a given function ID, this gives the function's modifiers which includes
    // its visibility and whether it is unconstrained, among other information.
    // Unlike func_meta, this map is filled out during definition collection rather than name resolution.
    function_modifiers: HashMap<FuncId, FunctionModifiers>,

    // Contains the source module each function was defined in
    function_modules: HashMap<FuncId, ModuleId>,

    /// This graph tracks dependencies between different global definitions.
    /// This is used to ensure the absence of dependency cycles for globals and types.
    dependency_graph: DiGraph<DependencyId, ()>,

    /// To keep track of where each DependencyId is in `dependency_graph`, we need
    /// this separate graph to map between the ids and indices.
    dependency_graph_indices: HashMap<DependencyId, PetGraphIndex>,

    // Map each `Index` to it's own location
    pub(crate) id_to_location: HashMap<Index, Location>,

    // Maps each DefinitionId to a DefinitionInfo.
    definitions: Vec<DefinitionInfo>,

    // Type checking map
    //
    // This should only be used with indices from the `nodes` arena.
    // Otherwise the indices used may overwrite other existing indices.
    // Each type for each index is filled in during type checking.
    id_to_type: HashMap<Index, Type>,

    // Similar to `id_to_type` but maps definitions to their type
    definition_to_type: HashMap<DefinitionId, Type>,

    // Struct map.
    //
    // Each struct definition is possibly shared across multiple type nodes.
    // It is also mutated through the RefCell during name resolution to append
    // methods from impls to the type.
    structs: HashMap<StructId, Shared<StructType>>,

    struct_attributes: HashMap<StructId, StructAttributes>,

    // Maps TypeAliasId -> Shared<TypeAlias>
    //
    // Map type aliases to the actual type.
    // When resolving types, check against this map to see if a type alias is defined.
    pub(crate) type_aliases: Vec<Shared<TypeAlias>>,

    // Trait map.
    //
    // Each trait definition is possibly shared across multiple type nodes.
    // It is also mutated through the RefCell during name resolution to append
    // methods from impls to the type.
    pub(crate) traits: HashMap<TraitId, Trait>,

    // Trait implementation map
    // For each type that implements a given Trait ( corresponding TraitId), there should be an entry here
    // The purpose for this hashmap is to detect duplication of trait implementations ( if any )
    //
    // Indexed by TraitImplIds
    pub(crate) trait_implementations: HashMap<TraitImplId, Shared<TraitImpl>>,

    next_trait_implementation_id: usize,

    /// Trait implementations on each type. This is expected to always have the same length as
    /// `self.trait_implementations`.
    ///
    /// For lack of a better name, this maps a trait id and type combination
    /// to a corresponding impl if one is available for the type. Due to generics,
    /// we cannot map from Type directly to impl, we need to iterate a Vec of all impls
    /// of that trait to see if any type may match. This can be further optimized later
    /// by splitting it up by type.
    trait_implementation_map: HashMap<TraitId, Vec<(Type, TraitImplKind)>>,

    /// When impls are found during type checking, we tag the function call's Ident
    /// with the impl that was selected. For cases with where clauses, this may be
    /// an Assumed (but verified) impl. In this case the monomorphizer should have
    /// the context to get the concrete type of the object and select the correct impl itself.
    selected_trait_implementations: HashMap<ExprId, TraitImplKind>,

    /// Holds the trait ids of the traits used for operator overloading
    operator_traits: HashMap<BinaryOpKind, TraitId>,

    /// The `Ordering` type is a semi-builtin type that is the result of the comparison traits.
    ordering_type: Option<Type>,

    /// Map from ExprId (referring to a Function/Method call) to its corresponding TypeBindings,
    /// filled out during type checking from instantiated variables. Used during monomorphization
    /// to map call site types back onto function parameter types, and undo this binding as needed.
    instantiation_bindings: HashMap<ExprId, TypeBindings>,

    /// Remembers the field index a given HirMemberAccess expression was resolved to during type
    /// checking.
    field_indices: HashMap<ExprId, usize>,

    // Maps GlobalId -> GlobalInfo
    // NOTE: currently only used for checking repeat globals and restricting their scope to a module
    globals: Vec<GlobalInfo>,
    global_attributes: HashMap<GlobalId, Vec<SecondaryAttribute>>,

    next_type_variable_id: std::cell::Cell<usize>,

    /// A map from a struct type and method name to a function id for the method.
    /// This can resolve to potentially multiple methods if the same method name is
    /// specialized for different generics on the same type. E.g. for `Struct<T>`, we
    /// may have both `impl Struct<u32> { fn foo(){} }` and `impl Struct<u8> { fn foo(){} }`.
    /// If this happens, the returned Vec will have 2 entries and we'll need to further
    /// disambiguate them by checking the type of each function.
    struct_methods: HashMap<(StructId, String), Methods>,

    /// Methods on primitive types defined in the stdlib.
    primitive_methods: HashMap<(TypeMethodKey, String), Methods>,

    // For trait implementation functions, this is their self type and trait they belong to
    func_id_to_trait: HashMap<FuncId, (Type, TraitId)>,

    /// A list of all type aliases that are referenced in the program.
    /// Searched by LSP to resolve [Location]s of [TypeAliasType]s
    pub(crate) type_alias_ref: Vec<(TypeAliasId, Location)>,

    /// Stores the [Location] of a [Type] reference
    pub(crate) type_ref_locations: Vec<(Type, Location)>,

<<<<<<< HEAD
    /// Store the location of the references in the graph
    pub(crate) reference_graph: DiGraph<DependencyId, ()>,

    /// Tracks the index of the references in the graph
    pub(crate) reference_graph_indices: HashMap<DependencyId, PetGraphIndex>,

    /// Store the location of the references in the graph
    pub(crate) location_indices: LocationIndices,
=======
    /// In Noir's metaprogramming, a noir type has the type `Type`. When these are spliced
    /// into `quoted` expressions, we preserve the original type by assigning it a unique id
    /// and creating a `Token::QuotedType(id)` from this id. We cannot create a token holding
    /// the actual type since types do not implement Send or Sync.
    quoted_types: noirc_arena::Arena<Type>,
>>>>>>> d8b9870a
}

/// A dependency in the dependency graph may be a type or a definition.
/// Types can depend on definitions too. E.g. `Foo` depends on `COUNT` in:
///
/// ```struct
/// global COUNT = 3;
///
/// struct Foo {
///     array: [Field; COUNT],
/// }
/// ```
#[derive(Debug, Copy, Clone, PartialEq, Eq, Hash)]
pub enum DependencyId {
    Struct(StructId),
    Global(GlobalId),
    Function(FuncId),
    Alias(TypeAliasId),
    Variable(Location),
}

/// A trait implementation is either a normal implementation that is present in the source
/// program via an `impl` block, or it is assumed to exist from a `where` clause or similar.
#[derive(Debug, Clone)]
pub enum TraitImplKind {
    Normal(TraitImplId),

    /// Assumed impls don't have an impl id since they don't link back to any concrete part of the source code.
    Assumed {
        object_type: Type,

        /// The trait generics to use - if specified.
        /// This is allowed to be empty when they are inferred. E.g. for:
        ///
        /// ```
        /// trait Into<T> {
        ///     fn into(self) -> T;
        /// }
        /// ```
        ///
        /// The reference `Into::into(x)` would have inferred generics, but
        /// `x.into()` with a `X: Into<Y>` in scope would not.
        trait_generics: Vec<Type>,
    },
}

/// Represents the methods on a given type that each share the same name.
///
/// Methods are split into inherent methods and trait methods. If there is
/// ever a name that is defined on both a type directly, and defined indirectly
/// via a trait impl, the direct (inherent) name will always take precedence.
///
/// Additionally, types can define specialized impls with methods of the same name
/// as long as these specialized impls do not overlap. E.g. `impl Struct<u32>` and `impl Struct<u64>`
#[derive(Default, Debug, Clone)]
pub struct Methods {
    pub direct: Vec<FuncId>,
    pub trait_impl_methods: Vec<FuncId>,
}

/// All the information from a function that is filled out during definition collection rather than
/// name resolution. As a result, if information about a function is needed during name resolution,
/// this is the only place where it is safe to retrieve it (where all fields are guaranteed to be initialized).
#[derive(Debug, Clone)]
pub struct FunctionModifiers {
    pub name: String,

    /// Whether the function is `pub` or not.
    pub visibility: ItemVisibility,

    pub attributes: Attributes,

    pub is_unconstrained: bool,

    pub generic_count: usize,

    pub is_comptime: bool,

    /// The location of the function's name rather than the entire function
    pub name_location: Location,
}

impl FunctionModifiers {
    /// A semi-reasonable set of default FunctionModifiers used for testing.
    #[cfg(test)]
    #[allow(clippy::new_without_default)]
    pub fn new() -> Self {
        Self {
            name: String::new(),
            visibility: ItemVisibility::Public,
            attributes: Attributes::empty(),
            is_unconstrained: false,
            generic_count: 0,
            is_comptime: false,
            name_location: Location::dummy(),
        }
    }
}

#[derive(Debug, Clone, Copy, Eq, PartialEq, Hash)]
pub struct DefinitionId(usize);

impl DefinitionId {
    //dummy id for error reporting
    pub fn dummy_id() -> DefinitionId {
        DefinitionId(std::usize::MAX)
    }
}

/// An ID for a global value
#[derive(Debug, Eq, PartialEq, Hash, Clone, Copy, PartialOrd, Ord)]
pub struct GlobalId(usize);

impl GlobalId {
    // Dummy id for error reporting
    pub fn dummy_id() -> Self {
        GlobalId(std::usize::MAX)
    }
}

#[derive(Debug, Eq, PartialEq, Hash, Clone, Copy)]
pub struct StmtId(Index);

impl StmtId {
    //dummy id for error reporting
    // This can be anything, as the program will ultimately fail
    // after resolution
    pub fn dummy_id() -> StmtId {
        StmtId(Index::dummy())
    }
}

#[derive(Debug, Eq, PartialEq, Hash, Copy, Clone, PartialOrd, Ord)]
pub struct ExprId(Index);

impl ExprId {
    pub fn empty_block_id() -> ExprId {
        ExprId(Index::unsafe_zeroed())
    }
}
#[derive(Debug, Eq, PartialEq, Hash, Copy, Clone)]
pub struct FuncId(Index);

impl FuncId {
    //dummy id for error reporting
    // This can be anything, as the program will ultimately fail
    // after resolution
    pub fn dummy_id() -> FuncId {
        FuncId(Index::dummy())
    }
}

impl fmt::Display for FuncId {
    fn fmt(&self, f: &mut fmt::Formatter) -> fmt::Result {
        self.0.fmt(f)
    }
}

#[derive(Debug, Eq, PartialEq, Hash, Copy, Clone, PartialOrd, Ord)]
pub struct StructId(ModuleId);

impl StructId {
    //dummy id for error reporting
    // This can be anything, as the program will ultimately fail
    // after resolution
    pub fn dummy_id() -> StructId {
        StructId(ModuleId { krate: CrateId::dummy_id(), local_id: LocalModuleId::dummy_id() })
    }

    pub fn module_id(self) -> ModuleId {
        self.0
    }

    pub fn krate(self) -> CrateId {
        self.0.krate
    }

    pub fn local_module_id(self) -> LocalModuleId {
        self.0.local_id
    }
}

#[derive(Debug, Eq, PartialEq, Hash, Copy, Clone, PartialOrd, Ord)]
pub struct TypeAliasId(pub usize);

impl TypeAliasId {
    pub fn dummy_id() -> TypeAliasId {
        TypeAliasId(std::usize::MAX)
    }
}

#[derive(Debug, Copy, Clone, PartialEq, Eq, Hash, PartialOrd, Ord)]
pub struct TraitId(pub ModuleId);

impl TraitId {
    // dummy id for error reporting
    // This can be anything, as the program will ultimately fail
    // after resolution
    pub fn dummy_id() -> TraitId {
        TraitId(ModuleId { krate: CrateId::dummy_id(), local_id: LocalModuleId::dummy_id() })
    }
}

#[derive(Debug, Eq, PartialEq, Hash, Clone, Copy)]
pub struct TraitImplId(pub usize);

#[derive(Debug, Copy, Clone, PartialEq, Eq, Hash, PartialOrd, Ord)]
pub struct TraitMethodId {
    pub trait_id: TraitId,
    pub method_index: usize, // index in Trait::methods
}

macro_rules! into_index {
    ($id_type:ty) => {
        impl From<$id_type> for Index {
            fn from(t: $id_type) -> Self {
                t.0
            }
        }

        impl From<&$id_type> for Index {
            fn from(t: &$id_type) -> Self {
                t.0
            }
        }
    };
}

into_index!(ExprId);
into_index!(StmtId);

/// A Definition enum specifies anything that we can intern in the NodeInterner
/// We use one Arena for all types that can be interned as that has better cache locality
/// This data structure is never accessed directly, so API wise there is no difference between using
/// Multiple arenas and a single Arena
#[derive(Debug, Clone)]
pub(crate) enum Node {
    Function(HirFunction),
    Statement(HirStatement),
    Expression(HirExpression),
}

#[derive(Debug, Clone)]
pub struct DefinitionInfo {
    pub name: String,
    pub mutable: bool,
    pub kind: DefinitionKind,
    pub location: Location,
}

impl DefinitionInfo {
    /// True if this definition is for a global variable.
    /// Note that this returns false for top-level functions.
    pub fn is_global(&self) -> bool {
        self.kind.is_global()
    }
}

#[derive(Debug, Clone, Eq, PartialEq)]
pub enum DefinitionKind {
    Function(FuncId),

    Global(GlobalId),

    /// Locals may be defined in let statements or parameters,
    /// in which case they will not have an associated ExprId
    Local(Option<ExprId>),

    /// Generic types in functions (T, U in `fn foo<T, U>(...)` are declared as variables
    /// in scope in case they resolve to numeric generics later.
    GenericType(TypeVariable),
}

impl DefinitionKind {
    /// True if this definition is for a global variable.
    /// Note that this returns false for top-level functions.
    pub fn is_global(&self) -> bool {
        matches!(self, DefinitionKind::Global(..))
    }

    pub fn get_rhs(&self) -> Option<ExprId> {
        match self {
            DefinitionKind::Function(_) => None,
            DefinitionKind::Global(_) => None,
            DefinitionKind::Local(id) => *id,
            DefinitionKind::GenericType(_) => None,
        }
    }
}

#[derive(Debug, Clone)]
pub struct GlobalInfo {
    pub id: GlobalId,
    pub definition_id: DefinitionId,
    pub ident: Ident,
    pub local_id: LocalModuleId,
    pub location: Location,
    pub let_statement: StmtId,
    pub value: Option<comptime::Value>,
}

#[derive(Debug, Copy, Clone, PartialEq, Eq, PartialOrd, Ord, Hash)]
pub struct QuotedTypeId(noirc_arena::Index);

impl Default for NodeInterner {
    fn default() -> Self {
        let mut interner = NodeInterner {
            nodes: Arena::default(),
            func_meta: HashMap::new(),
            function_definition_ids: HashMap::new(),
            function_modifiers: HashMap::new(),
            function_modules: HashMap::new(),
            func_id_to_trait: HashMap::new(),
            dependency_graph: petgraph::graph::DiGraph::new(),
            dependency_graph_indices: HashMap::new(),
            id_to_location: HashMap::new(),
            definitions: vec![],
            id_to_type: HashMap::new(),
            definition_to_type: HashMap::new(),
            structs: HashMap::new(),
            struct_attributes: HashMap::new(),
            type_aliases: Vec::new(),
            traits: HashMap::new(),
            trait_implementations: HashMap::new(),
            next_trait_implementation_id: 0,
            trait_implementation_map: HashMap::new(),
            selected_trait_implementations: HashMap::new(),
            operator_traits: HashMap::new(),
            ordering_type: None,
            instantiation_bindings: HashMap::new(),
            field_indices: HashMap::new(),
            next_type_variable_id: std::cell::Cell::new(0),
            globals: Vec::new(),
            global_attributes: HashMap::new(),
            struct_methods: HashMap::new(),
            primitive_methods: HashMap::new(),
            type_alias_ref: Vec::new(),
            type_ref_locations: Vec::new(),
<<<<<<< HEAD
            location_indices: LocationIndices::default(),
            reference_graph: petgraph::graph::DiGraph::new(),
            reference_graph_indices: HashMap::new(),
=======
            quoted_types: Default::default(),
>>>>>>> d8b9870a
        };

        // An empty block expression is used often, we add this into the `node` on startup
        let expr_id = interner.push_expr(HirExpression::empty_block());
        assert_eq!(expr_id, ExprId::empty_block_id());
        interner
    }
}

// XXX: Add check that insertions are not overwrites for maps
// XXX: Maybe change push to intern, and remove comments
impl NodeInterner {
    /// Interns a HIR statement.
    pub fn push_stmt(&mut self, stmt: HirStatement) -> StmtId {
        StmtId(self.nodes.insert(Node::Statement(stmt)))
    }
    /// Interns a HIR expression.
    pub fn push_expr(&mut self, expr: HirExpression) -> ExprId {
        ExprId(self.nodes.insert(Node::Expression(expr)))
    }

    /// Stores the span for an interned expression.
    pub fn push_expr_location(&mut self, expr_id: ExprId, span: Span, file: FileId) {
        self.id_to_location.insert(expr_id.into(), Location::new(span, file));
    }

    /// Interns a HIR Function.
    pub fn push_fn(&mut self, func: HirFunction) -> FuncId {
        FuncId(self.nodes.insert(Node::Function(func)))
    }

    /// Store the type for an interned expression
    pub fn push_expr_type(&mut self, expr_id: ExprId, typ: Type) {
        self.id_to_type.insert(expr_id.into(), typ);
    }

    /// Store the type for a definition
    pub fn push_definition_type(&mut self, definition_id: DefinitionId, typ: Type) {
        self.definition_to_type.insert(definition_id, typ);
    }

    pub fn push_empty_trait(
        &mut self,
        type_id: TraitId,
        unresolved_trait: &UnresolvedTrait,
        generics: Generics,
    ) {
        let self_type_typevar_id = self.next_type_variable_id();

        let new_trait = Trait {
            id: type_id,
            name: unresolved_trait.trait_def.name.clone(),
            crate_id: unresolved_trait.crate_id,
            location: Location::new(unresolved_trait.trait_def.span, unresolved_trait.file_id),
            generics,
            self_type_typevar_id,
            self_type_typevar: TypeVariable::unbound(self_type_typevar_id),
            methods: Vec::new(),
            method_ids: unresolved_trait.method_ids.clone(),
            constants: Vec::new(),
            types: Vec::new(),
        };

        self.traits.insert(type_id, new_trait);
    }

    pub fn new_struct(
        &mut self,
        typ: &UnresolvedStruct,
        generics: Generics,
        krate: CrateId,
        local_id: LocalModuleId,
        file_id: FileId,
    ) -> StructId {
        let struct_id = StructId(ModuleId { krate, local_id });
        let name = typ.struct_def.name.clone();

        // Fields will be filled in later
        let no_fields = Vec::new();

        let location = Location::new(typ.struct_def.span, file_id);
        let new_struct = StructType::new(struct_id, name, location, no_fields, generics);
        self.structs.insert(struct_id, Shared::new(new_struct));
        self.struct_attributes.insert(struct_id, typ.struct_def.attributes.clone());
        struct_id
    }

    pub fn push_type_alias(
        &mut self,
        typ: &UnresolvedTypeAlias,
        generics: Generics,
    ) -> TypeAliasId {
        let type_id = TypeAliasId(self.type_aliases.len());

        self.type_aliases.push(Shared::new(TypeAlias::new(
            type_id,
            typ.type_alias_def.name.clone(),
            Location::new(typ.type_alias_def.span, typ.file_id),
            Type::Error,
            generics,
        )));

        type_id
    }

    /// Adds [TypeLiasId] and [Location] to the type_alias_ref vector
    /// So that we can later resolve [Location]s type aliases from the LSP requests
    pub fn add_type_alias_ref(&mut self, type_id: TypeAliasId, location: Location) {
        self.type_alias_ref.push((type_id, location));
    }
    pub fn update_struct(&mut self, type_id: StructId, f: impl FnOnce(&mut StructType)) {
        let mut value = self.structs.get_mut(&type_id).unwrap().borrow_mut();
        f(&mut value);
    }

    pub fn update_trait(&mut self, trait_id: TraitId, f: impl FnOnce(&mut Trait)) {
        let value = self.traits.get_mut(&trait_id).unwrap();
        f(value);
    }

    pub fn update_struct_attributes(
        &mut self,
        type_id: StructId,
        f: impl FnOnce(&mut StructAttributes),
    ) {
        let value = self.struct_attributes.get_mut(&type_id).unwrap();
        f(value);
    }

    pub fn set_type_alias(&mut self, type_id: TypeAliasId, typ: Type, generics: Generics) {
        let type_alias_type = &mut self.type_aliases[type_id.0];
        type_alias_type.borrow_mut().set_type_and_generics(typ, generics);
    }

    /// Returns the interned statement corresponding to `stmt_id`
    pub fn update_statement(&mut self, stmt_id: &StmtId, f: impl FnOnce(&mut HirStatement)) {
        let def =
            self.nodes.get_mut(stmt_id.0).expect("ice: all statement ids should have definitions");

        match def {
            Node::Statement(stmt) => f(stmt),
            _ => panic!("ice: all statement ids should correspond to a statement in the interner"),
        }
    }

    /// Updates the interned expression corresponding to `expr_id`
    pub fn update_expression(&mut self, expr_id: ExprId, f: impl FnOnce(&mut HirExpression)) {
        let def =
            self.nodes.get_mut(expr_id.0).expect("ice: all expression ids should have definitions");

        match def {
            Node::Expression(expr) => f(expr),
            _ => {
                panic!("ice: all expression ids should correspond to a expression in the interner")
            }
        }
    }

    /// Store [Location] of [Type] reference
    pub fn push_type_ref_location(&mut self, typ: Type, location: Location) {
        self.type_ref_locations.push((typ, location));
    }

    fn push_global(
        &mut self,
        ident: Ident,
        local_id: LocalModuleId,
        let_statement: StmtId,
        file: FileId,
        attributes: Vec<SecondaryAttribute>,
        mutable: bool,
    ) -> GlobalId {
        let id = GlobalId(self.globals.len());
        let location = Location::new(ident.span(), file);
        let name = ident.to_string();
        let definition_id =
            self.push_definition(name, mutable, DefinitionKind::Global(id), location);

        self.globals.push(GlobalInfo {
            id,
            definition_id,
            ident,
            local_id,
            let_statement,
            location,
            value: None,
        });
        self.global_attributes.insert(id, attributes);
        id
    }

    pub fn next_global_id(&mut self) -> GlobalId {
        GlobalId(self.globals.len())
    }

    /// Intern an empty global. Used for collecting globals before they're defined
    pub fn push_empty_global(
        &mut self,
        name: Ident,
        local_id: LocalModuleId,
        file: FileId,
        attributes: Vec<SecondaryAttribute>,
        mutable: bool,
    ) -> GlobalId {
        let statement = self.push_stmt(HirStatement::Error);
        let span = name.span();
        let id = self.push_global(name, local_id, statement, file, attributes, mutable);
        self.push_stmt_location(statement, span, file);
        id
    }

    /// Intern an empty function.
    pub fn push_empty_fn(&mut self) -> FuncId {
        self.push_fn(HirFunction::empty())
    }
    /// Updates the underlying interned Function.
    ///
    /// This method is used as we eagerly intern empty functions to
    /// generate function identifiers and then we update at a later point in
    /// time.
    pub fn update_fn(&mut self, func_id: FuncId, hir_func: HirFunction) {
        let def =
            self.nodes.get_mut(func_id.0).expect("ice: all function ids should have definitions");

        let func = match def {
            Node::Function(func) => func,
            _ => panic!("ice: all function ids should correspond to a function in the interner"),
        };
        *func = hir_func;
    }

    pub fn find_function(&self, function_name: &str) -> Option<FuncId> {
        self.func_meta
            .iter()
            .find(|(func_id, _func_meta)| self.function_name(func_id) == function_name)
            .map(|(func_id, _meta)| *func_id)
    }

    ///Interns a function's metadata.
    ///
    /// Note that the FuncId has been created already.
    /// See ModCollector for it's usage.
    pub fn push_fn_meta(&mut self, func_data: FuncMeta, func_id: FuncId) {
        self.func_meta.insert(func_id, func_data);
    }

    pub fn push_definition(
        &mut self,
        name: String,
        mutable: bool,
        definition: DefinitionKind,
        location: Location,
    ) -> DefinitionId {
        let id = DefinitionId(self.definitions.len());
        if let DefinitionKind::Function(func_id) = definition {
            self.function_definition_ids.insert(func_id, id);
        }

        self.definitions.push(DefinitionInfo { name, mutable, kind: definition, location });
        id
    }

    /// Push a function with the default modifiers and [`ModuleId`] for testing
    #[cfg(test)]
    pub fn push_test_function_definition(&mut self, name: String) -> FuncId {
        let id = self.push_fn(HirFunction::empty());
        let mut modifiers = FunctionModifiers::new();
        modifiers.name = name;
        let module = ModuleId::dummy_id();
        let location = Location::dummy();
        self.push_function_definition(id, modifiers, module, location);
        id
    }

    pub fn push_function(
        &mut self,
        id: FuncId,
        function: &FunctionDefinition,
        module: ModuleId,
        location: Location,
    ) -> DefinitionId {
        let modifiers = FunctionModifiers {
            name: function.name.0.contents.clone(),
            visibility: function.visibility,
            attributes: function.attributes.clone(),
            is_unconstrained: function.is_unconstrained,
            generic_count: function.generics.len(),
            is_comptime: function.is_comptime,
            name_location: Location::new(function.name.span(), location.file),
        };
        let definition_id = self.push_function_definition(id, modifiers, module, location);

        // This needs to be done after pushing the definition since it will reference the
        // location that was stored
        self.add_definition_location(DependencyId::Function(id));
        definition_id
    }

    pub fn push_function_definition(
        &mut self,
        func: FuncId,
        modifiers: FunctionModifiers,
        module: ModuleId,
        location: Location,
    ) -> DefinitionId {
        let name = modifiers.name.clone();
        self.function_modifiers.insert(func, modifiers);
        self.function_modules.insert(func, module);
        self.push_definition(name, false, DefinitionKind::Function(func), location)
    }

    pub fn set_function_trait(&mut self, func: FuncId, self_type: Type, trait_id: TraitId) {
        self.func_id_to_trait.insert(func, (self_type, trait_id));
    }

    pub fn get_function_trait(&self, func: &FuncId) -> Option<(Type, TraitId)> {
        self.func_id_to_trait.get(func).cloned()
    }

    /// Returns the visibility of the given function.
    ///
    /// The underlying function_visibilities map is populated during def collection,
    /// so this function can be called anytime afterward.
    pub fn function_visibility(&self, func: FuncId) -> ItemVisibility {
        self.function_modifiers[&func].visibility
    }

    /// Returns the module this function was defined within
    pub fn function_module(&self, func: FuncId) -> ModuleId {
        self.function_modules[&func]
    }

    /// Returns the [`FuncId`] corresponding to the function referred to by `expr_id`
    pub fn lookup_function_from_expr(&self, expr: &ExprId) -> Option<FuncId> {
        if let HirExpression::Ident(HirIdent { id, .. }, _) = self.expression(expr) {
            if let Some(DefinitionKind::Function(func_id)) =
                self.try_definition(id).map(|def| &def.kind)
            {
                Some(*func_id)
            } else {
                None
            }
        } else {
            None
        }
    }

    /// Returns the interned HIR function corresponding to `func_id`
    //
    // Cloning HIR structures is cheap, so we return owned structures
    pub fn function(&self, func_id: &FuncId) -> HirFunction {
        let def = self.nodes.get(func_id.0).expect("ice: all function ids should have definitions");

        match def {
            Node::Function(func) => func.clone(),
            _ => panic!("ice: all function ids should correspond to a function in the interner"),
        }
    }

    /// Returns the interned meta data corresponding to `func_id`
    pub fn function_meta(&self, func_id: &FuncId) -> &FuncMeta {
        self.func_meta.get(func_id).expect("ice: all function ids should have metadata")
    }

    pub fn try_function_meta(&self, func_id: &FuncId) -> Option<&FuncMeta> {
        self.func_meta.get(func_id)
    }

    pub fn function_ident(&self, func_id: &FuncId) -> crate::ast::Ident {
        let name = self.function_name(func_id).to_owned();
        let span = self.function_meta(func_id).name.location.span;
        crate::ast::Ident(Spanned::from(span, name))
    }

    pub fn function_name(&self, func_id: &FuncId) -> &str {
        &self.function_modifiers[func_id].name
    }

    pub fn function_modifiers(&self, func_id: &FuncId) -> &FunctionModifiers {
        &self.function_modifiers[func_id]
    }

    pub fn function_modifiers_mut(&mut self, func_id: &FuncId) -> &mut FunctionModifiers {
        self.function_modifiers.get_mut(func_id).expect("func_id should always have modifiers")
    }

    pub fn function_attributes(&self, func_id: &FuncId) -> &Attributes {
        &self.function_modifiers[func_id].attributes
    }

    pub fn struct_attributes(&self, struct_id: &StructId) -> &StructAttributes {
        &self.struct_attributes[struct_id]
    }

    pub fn global_attributes(&self, global_id: &GlobalId) -> &[SecondaryAttribute] {
        &self.global_attributes[global_id]
    }

    /// Returns the interned statement corresponding to `stmt_id`
    pub fn statement(&self, stmt_id: &StmtId) -> HirStatement {
        let def =
            self.nodes.get(stmt_id.0).expect("ice: all statement ids should have definitions");

        match def {
            Node::Statement(stmt) => stmt.clone(),
            _ => panic!("ice: all statement ids should correspond to a statement in the interner"),
        }
    }

    /// Try to get the `HirLetStatement` which defines a given global value
    pub fn get_global_let_statement(&self, global: GlobalId) -> Option<HirLetStatement> {
        let global = self.get_global(global);
        let def = self.nodes.get(global.let_statement.0)?;

        match def {
            Node::Statement(hir_stmt) => match hir_stmt {
                HirStatement::Let(let_stmt) => Some(let_stmt.clone()),
                HirStatement::Error => None,
                other => {
                    panic!("ice: all globals should correspond to a let statement in the interner: {other:?}")
                }
            },
            _ => panic!("ice: all globals should correspond to a statement in the interner"),
        }
    }

    /// Returns the interned expression corresponding to `expr_id`
    pub fn expression(&self, expr_id: &ExprId) -> HirExpression {
        let def =
            self.nodes.get(expr_id.0).expect("ice: all expression ids should have definitions");

        match def {
            Node::Expression(expr) => expr.clone(),
            _ => {
                panic!("ice: all expression ids should correspond to a expression in the interner")
            }
        }
    }

    /// Retrieves the definition where the given id was defined.
    /// This will panic if given DefinitionId::dummy_id. Use try_definition for
    /// any call with a possibly undefined variable.
    pub fn definition(&self, id: DefinitionId) -> &DefinitionInfo {
        &self.definitions[id.0]
    }

    /// Retrieves the definition where the given id was defined.
    /// This will panic if given DefinitionId::dummy_id. Use try_definition for
    /// any call with a possibly undefined variable.
    pub fn definition_mut(&mut self, id: DefinitionId) -> &mut DefinitionInfo {
        &mut self.definitions[id.0]
    }

    /// Tries to retrieve the given id's definition.
    /// This function should be used during name resolution or type checking when we cannot be sure
    /// all variables have corresponding definitions (in case of an error in the user's code).
    pub fn try_definition(&self, id: DefinitionId) -> Option<&DefinitionInfo> {
        self.definitions.get(id.0)
    }

    /// Returns the name of the definition
    ///
    /// This is needed as the Environment needs to map variable names to witness indices
    pub fn definition_name(&self, id: DefinitionId) -> &str {
        &self.definition(id).name
    }

    pub fn expr_span(&self, expr_id: &ExprId) -> Span {
        self.id_location(expr_id).span
    }

    pub fn expr_location(&self, expr_id: &ExprId) -> Location {
        self.id_location(expr_id)
    }

    pub fn statement_span(&self, stmt_id: StmtId) -> Span {
        self.id_location(stmt_id).span
    }

    pub fn statement_location(&self, stmt_id: StmtId) -> Location {
        self.id_location(stmt_id)
    }

    pub fn push_stmt_location(&mut self, id: StmtId, span: Span, file: FileId) {
        self.id_to_location.insert(id.into(), Location::new(span, file));
    }

    pub fn get_struct(&self, id: StructId) -> Shared<StructType> {
        self.structs[&id].clone()
    }

    pub fn get_struct_methods(&self, id: StructId) -> Vec<Methods> {
        self.struct_methods
            .keys()
            .filter_map(|(key_id, name)| {
                if key_id == &id {
                    Some(
                        self.struct_methods
                            .get(&(*key_id, name.clone()))
                            .expect("get_struct_methods given invalid StructId")
                            .clone(),
                    )
                } else {
                    None
                }
            })
            .collect()
    }

    pub fn get_trait(&self, id: TraitId) -> &Trait {
        &self.traits[&id]
    }

    pub fn get_trait_mut(&mut self, id: TraitId) -> &mut Trait {
        self.traits.get_mut(&id).expect("get_trait_mut given invalid TraitId")
    }

    pub fn try_get_trait(&self, id: TraitId) -> Option<&Trait> {
        self.traits.get(&id)
    }

    pub fn get_type_alias(&self, id: TypeAliasId) -> Shared<TypeAlias> {
        self.type_aliases[id.0].clone()
    }

    pub fn get_global(&self, global_id: GlobalId) -> &GlobalInfo {
        &self.globals[global_id.0]
    }

    pub fn get_global_mut(&mut self, global_id: GlobalId) -> &mut GlobalInfo {
        &mut self.globals[global_id.0]
    }

    pub fn get_global_definition(&self, global_id: GlobalId) -> &DefinitionInfo {
        let global = self.get_global(global_id);
        self.definition(global.definition_id)
    }

    pub fn get_global_definition_mut(&mut self, global_id: GlobalId) -> &mut DefinitionInfo {
        let global = self.get_global(global_id);
        self.definition_mut(global.definition_id)
    }

    pub fn get_all_globals(&self) -> &[GlobalInfo] {
        &self.globals
    }

    /// Returns the type of an item stored in the Interner or Error if it was not found.
    pub fn id_type(&self, index: impl Into<Index>) -> Type {
        self.id_to_type.get(&index.into()).cloned().unwrap_or(Type::Error)
    }

    /// Returns the type of the definition or `Type::Error` if it was not found.
    pub fn definition_type(&self, id: DefinitionId) -> Type {
        self.definition_to_type.get(&id).cloned().unwrap_or(Type::Error)
    }

    pub fn id_type_substitute_trait_as_type(&self, def_id: DefinitionId) -> Type {
        let typ = self.definition_type(def_id);
        if let Type::Function(args, ret, env) = &typ {
            let def = self.definition(def_id);
            if let Type::TraitAsType(..) = ret.as_ref() {
                if let DefinitionKind::Function(func_id) = def.kind {
                    let f = self.function(&func_id);
                    let func_body = f.as_expr();
                    let ret_type = self.id_type(func_body);
                    let new_type = Type::Function(args.clone(), Box::new(ret_type), env.clone());
                    return new_type;
                }
            }
        }
        typ
    }

    /// Returns the span of an item stored in the Interner
    pub fn id_location(&self, index: impl Into<Index>) -> Location {
        self.id_to_location.get(&index.into()).copied().unwrap()
    }

    /// Replaces the HirExpression at the given ExprId with a new HirExpression
    pub fn replace_expr(&mut self, id: &ExprId, new: HirExpression) {
        let old = self.nodes.get_mut(id.into()).unwrap();
        *old = Node::Expression(new);
    }

    /// Replaces the HirStatement at the given StmtId with a new HirStatement
    pub fn replace_statement(&mut self, stmt_id: StmtId, hir_stmt: HirStatement) {
        let old = self.nodes.get_mut(stmt_id.0).unwrap();
        *old = Node::Statement(hir_stmt);
    }

    pub fn next_type_variable_id(&self) -> TypeVariableId {
        let id = self.next_type_variable_id.get();
        self.next_type_variable_id.set(id + 1);
        TypeVariableId(id)
    }

    pub fn next_type_variable(&self) -> Type {
        Type::type_variable(self.next_type_variable_id())
    }

    pub fn store_instantiation_bindings(
        &mut self,
        expr_id: ExprId,
        instantiation_bindings: TypeBindings,
    ) {
        self.instantiation_bindings.insert(expr_id, instantiation_bindings);
    }

    pub fn get_instantiation_bindings(&self, expr_id: ExprId) -> &TypeBindings {
        &self.instantiation_bindings[&expr_id]
    }

    pub fn get_field_index(&self, expr_id: ExprId) -> usize {
        self.field_indices[&expr_id]
    }

    pub fn set_field_index(&mut self, expr_id: ExprId, index: usize) {
        self.field_indices.insert(expr_id, index);
    }

    pub fn function_definition_id(&self, function: FuncId) -> DefinitionId {
        self.function_definition_ids[&function]
    }

    /// Returns the DefinitionId of a trait's method, panics if the given trait method
    /// is not a valid method of the trait or if the trait has not yet had
    /// its methods ids set during name resolution.
    pub fn trait_method_id(&self, trait_method: TraitMethodId) -> DefinitionId {
        let the_trait = self.get_trait(trait_method.trait_id);
        let method_name = &the_trait.methods[trait_method.method_index].name;
        let function_id = the_trait.method_ids[&method_name.0.contents];
        self.function_definition_id(function_id)
    }

    /// Adds a non-trait method to a type.
    ///
    /// Returns `Some(duplicate)` if a matching method was already defined.
    /// Returns `None` otherwise.
    pub fn add_method(
        &mut self,
        self_type: &Type,
        method_name: String,
        method_id: FuncId,
        is_trait_method: bool,
    ) -> Option<FuncId> {
        match self_type {
            Type::Struct(struct_type, _generics) => {
                let id = struct_type.borrow().id;

                if let Some(existing) = self.lookup_method(self_type, id, &method_name, true) {
                    return Some(existing);
                }

                let key = (id, method_name);
                self.struct_methods.entry(key).or_default().add_method(method_id, is_trait_method);
                None
            }
            Type::Error => None,
            Type::MutableReference(element) => {
                self.add_method(element, method_name, method_id, is_trait_method)
            }

            other => {
                let key = get_type_method_key(self_type).unwrap_or_else(|| {
                    unreachable!("Cannot add a method to the unsupported type '{}'", other)
                });
                self.primitive_methods
                    .entry((key, method_name))
                    .or_default()
                    .add_method(method_id, is_trait_method);
                None
            }
        }
    }

    pub fn try_get_trait_implementation(&self, id: TraitImplId) -> Option<Shared<TraitImpl>> {
        self.trait_implementations.get(&id).cloned()
    }

    pub fn get_trait_implementation(&self, id: TraitImplId) -> Shared<TraitImpl> {
        self.trait_implementations[&id].clone()
    }

    /// Given a `ObjectType: TraitId` pair, try to find an existing impl that satisfies the
    /// constraint. If an impl cannot be found, this will return a vector of each constraint
    /// in the path to get to the failing constraint. Usually this is just the single failing
    /// constraint, but when where clauses are involved, the failing constraint may be several
    /// constraints deep. In this case, all of the constraints are returned, starting with the
    /// failing one.
    /// If this list of failing constraints is empty, this means type annotations are required.
    pub fn lookup_trait_implementation(
        &self,
        object_type: &Type,
        trait_id: TraitId,
        trait_generics: &[Type],
    ) -> Result<TraitImplKind, Vec<TraitConstraint>> {
        let (impl_kind, bindings) =
            self.try_lookup_trait_implementation(object_type, trait_id, trait_generics)?;

        Type::apply_type_bindings(bindings);
        Ok(impl_kind)
    }

    /// Given a `ObjectType: TraitId` pair, find all implementations without taking constraints into account or
    /// applying any type bindings. Useful to look for a specific trait in a type that is used in a macro.
    pub fn lookup_all_trait_implementations(
        &self,
        object_type: &Type,
        trait_id: TraitId,
    ) -> Vec<&TraitImplKind> {
        let trait_impl = self.trait_implementation_map.get(&trait_id);

        trait_impl
            .map(|trait_impl| {
                trait_impl
                    .iter()
                    .filter_map(|(typ, impl_kind)| match &typ {
                        Type::Forall(_, typ) => {
                            if typ.deref() == object_type {
                                Some(impl_kind)
                            } else {
                                None
                            }
                        }
                        _ => None,
                    })
                    .collect()
            })
            .unwrap_or_default()
    }

    /// Similar to `lookup_trait_implementation` but does not apply any type bindings on success.
    /// On error returns either:
    /// - 1+ failing trait constraints, including the original.
    ///   Each constraint after the first represents a `where` clause that was followed.
    /// - 0 trait constraints indicating type annotations are needed to choose an impl.
    pub fn try_lookup_trait_implementation(
        &self,
        object_type: &Type,
        trait_id: TraitId,
        trait_generics: &[Type],
    ) -> Result<(TraitImplKind, TypeBindings), Vec<TraitConstraint>> {
        let mut bindings = TypeBindings::new();
        let impl_kind = self.lookup_trait_implementation_helper(
            object_type,
            trait_id,
            trait_generics,
            &mut bindings,
            IMPL_SEARCH_RECURSION_LIMIT,
        )?;
        Ok((impl_kind, bindings))
    }

    /// Returns the trait implementation if found.
    /// On error returns either:
    /// - 1+ failing trait constraints, including the original.
    ///   Each constraint after the first represents a `where` clause that was followed.
    /// - 0 trait constraints indicating type annotations are needed to choose an impl.
    fn lookup_trait_implementation_helper(
        &self,
        object_type: &Type,
        trait_id: TraitId,
        trait_generics: &[Type],
        type_bindings: &mut TypeBindings,
        recursion_limit: u32,
    ) -> Result<TraitImplKind, Vec<TraitConstraint>> {
        let make_constraint =
            || TraitConstraint::new(object_type.clone(), trait_id, trait_generics.to_vec());

        // Prevent infinite recursion when looking for impls
        if recursion_limit == 0 {
            return Err(vec![make_constraint()]);
        }

        let object_type = object_type.substitute(type_bindings);

        // If the object type isn't known, just return an error saying type annotations are needed.
        if object_type.is_bindable() {
            return Err(Vec::new());
        }

        let impls =
            self.trait_implementation_map.get(&trait_id).ok_or_else(|| vec![make_constraint()])?;

        let mut matching_impls = Vec::new();

        for (existing_object_type2, impl_kind) in impls {
            // Bug: We're instantiating only the object type's generics here, not all of the trait's generics like we need to
            let (existing_object_type, instantiation_bindings) =
                existing_object_type2.instantiate(self);

            let mut fresh_bindings = type_bindings.clone();

            let mut check_trait_generics = |impl_generics: &[Type]| {
                trait_generics.iter().zip(impl_generics).all(|(trait_generic, impl_generic2)| {
                    let impl_generic = impl_generic2.substitute(&instantiation_bindings);
                    trait_generic.try_unify(&impl_generic, &mut fresh_bindings).is_ok()
                })
            };

            let generics_match = match impl_kind {
                TraitImplKind::Normal(id) => {
                    let shared_impl = self.get_trait_implementation(*id);
                    let shared_impl = shared_impl.borrow();
                    check_trait_generics(&shared_impl.trait_generics)
                }
                TraitImplKind::Assumed { trait_generics, .. } => {
                    check_trait_generics(trait_generics)
                }
            };

            if !generics_match {
                continue;
            }

            if object_type.try_unify(&existing_object_type, &mut fresh_bindings).is_ok() {
                if let TraitImplKind::Normal(impl_id) = impl_kind {
                    let trait_impl = self.get_trait_implementation(*impl_id);
                    let trait_impl = trait_impl.borrow();

                    if let Err(mut errors) = self.validate_where_clause(
                        &trait_impl.where_clause,
                        &mut fresh_bindings,
                        &instantiation_bindings,
                        recursion_limit,
                    ) {
                        errors.push(make_constraint());
                        return Err(errors);
                    }
                }

                matching_impls.push((impl_kind.clone(), fresh_bindings));
            }
        }

        if matching_impls.len() == 1 {
            let (impl_, fresh_bindings) = matching_impls.pop().unwrap();
            *type_bindings = fresh_bindings;
            Ok(impl_)
        } else if matching_impls.is_empty() {
            Err(vec![make_constraint()])
        } else {
            // multiple matching impls, type annotations needed
            Err(vec![])
        }
    }

    /// Verifies that each constraint in the given where clause is valid.
    /// If an impl cannot be found for any constraint, the erroring constraint is returned.
    fn validate_where_clause(
        &self,
        where_clause: &[TraitConstraint],
        type_bindings: &mut TypeBindings,
        instantiation_bindings: &TypeBindings,
        recursion_limit: u32,
    ) -> Result<(), Vec<TraitConstraint>> {
        for constraint in where_clause {
            // Instantiation bindings are generally safe to force substitute into the same type.
            // This is needed here to undo any bindings done to trait methods by monomorphization.
            // Otherwise, an impl for (A, B) could get narrowed to only an impl for e.g. (u8, u16).
            let constraint_type =
                constraint.typ.force_substitute(instantiation_bindings).substitute(type_bindings);

            let trait_generics = vecmap(&constraint.trait_generics, |generic| {
                generic.force_substitute(instantiation_bindings).substitute(type_bindings)
            });

            self.lookup_trait_implementation_helper(
                &constraint_type,
                constraint.trait_id,
                &trait_generics,
                // Use a fresh set of type bindings here since the constraint_type originates from
                // our impl list, which we don't want to bind to.
                type_bindings,
                recursion_limit - 1,
            )?;
        }

        Ok(())
    }

    /// Adds an "assumed" trait implementation to the currently known trait implementations.
    /// Unlike normal trait implementations, these are only assumed to exist. They often correspond
    /// to `where` clauses in functions where we assume there is some `T: Eq` even though we do
    /// not yet know T. For these cases, we store an impl here so that we assume they exist and
    /// can resolve them. They are then later verified when the function is called, and linked
    /// properly after being monomorphized to the correct variant.
    ///
    /// Returns true on success, or false if there is already an overlapping impl in scope.
    pub fn add_assumed_trait_implementation(
        &mut self,
        object_type: Type,
        trait_id: TraitId,
        trait_generics: Vec<Type>,
    ) -> bool {
        // Make sure there are no overlapping impls
        if self.try_lookup_trait_implementation(&object_type, trait_id, &trait_generics).is_ok() {
            return false;
        }

        let entries = self.trait_implementation_map.entry(trait_id).or_default();
        entries.push((object_type.clone(), TraitImplKind::Assumed { object_type, trait_generics }));
        true
    }

    /// Adds a trait implementation to the list of known implementations.
    pub fn add_trait_implementation(
        &mut self,
        object_type: Type,
        trait_id: TraitId,
        trait_generics: Vec<Type>,
        impl_id: TraitImplId,
        impl_generics: GenericTypeVars,
        trait_impl: Shared<TraitImpl>,
    ) -> Result<(), (Span, FileId)> {
        self.trait_implementations.insert(impl_id, trait_impl.clone());

        // Avoid adding error types to impls since they'll conflict with every other type.
        // We don't need to return an error since we expect an error to already be issued when
        // the error type is created.
        if object_type == Type::Error {
            return Ok(());
        }

        // Replace each generic with a fresh type variable
        let substitutions = impl_generics
            .into_iter()
            .map(|typevar| (typevar.id(), (typevar, self.next_type_variable())))
            .collect();

        let instantiated_object_type = object_type.substitute(&substitutions);

        // Ignoring overlapping `TraitImplKind::Assumed` impls here is perfectly fine.
        // It should never happen since impls are defined at global scope, but even
        // if they were, we should never prevent defining a new impl because a 'where'
        // clause already assumes it exists.
        if let Ok((TraitImplKind::Normal(existing), _)) = self.try_lookup_trait_implementation(
            &instantiated_object_type,
            trait_id,
            &trait_generics,
        ) {
            let existing_impl = self.get_trait_implementation(existing);
            let existing_impl = existing_impl.borrow();
            return Err((existing_impl.ident.span(), existing_impl.file));
        }

        for method in &trait_impl.borrow().methods {
            let method_name = self.function_name(method).to_owned();
            self.add_method(&object_type, method_name, *method, true);
        }

        // The object type is generalized so that a generic impl will apply
        // to any type T, rather than just the generic type named T.
        let generalized_object_type = object_type.generalize_from_substitutions(substitutions);

        let entries = self.trait_implementation_map.entry(trait_id).or_default();
        entries.push((generalized_object_type, TraitImplKind::Normal(impl_id)));
        Ok(())
    }

    /// Search by name for a method on the given struct.
    ///
    /// If `check_type` is true, this will force `lookup_method` to check the type
    /// of each candidate instead of returning only the first candidate if there is exactly one.
    /// This is generally only desired when declaring new methods to check if they overlap any
    /// existing methods.
    ///
    /// Another detail is that this method does not handle auto-dereferencing through `&mut T`.
    /// So if an object is of type `self : &mut T` but a method only accepts `self: T` (or
    /// vice-versa), the call will not be selected. If this is ever implemented into this method,
    /// we can remove the `methods.len() == 1` check and the `check_type` early return.
    pub fn lookup_method(
        &self,
        typ: &Type,
        id: StructId,
        method_name: &str,
        force_type_check: bool,
    ) -> Option<FuncId> {
        let methods = self.struct_methods.get(&(id, method_name.to_owned()));

        // If there is only one method, just return it immediately.
        // It will still be typechecked later.
        if !force_type_check {
            if let Some(method) = methods.and_then(|m| m.get_unambiguous()) {
                return Some(method);
            }
        }

        self.find_matching_method(typ, methods, method_name)
    }

    /// Select the 1 matching method with an object type matching `typ`
    fn find_matching_method(
        &self,
        typ: &Type,
        methods: Option<&Methods>,
        method_name: &str,
    ) -> Option<FuncId> {
        if let Some(method) = methods.and_then(|m| m.find_matching_method(typ, self)) {
            Some(method)
        } else {
            // Failed to find a match for the type in question, switch to looking at impls
            // for all types `T`, e.g. `impl<T> Foo for T`
            let key = &(TypeMethodKey::Generic, method_name.to_owned());
            let global_methods = self.primitive_methods.get(key)?;
            global_methods.find_matching_method(typ, self)
        }
    }

    /// Looks up a given method name on the given primitive type.
    pub fn lookup_primitive_method(&self, typ: &Type, method_name: &str) -> Option<FuncId> {
        let key = get_type_method_key(typ)?;
        let methods = self.primitive_methods.get(&(key, method_name.to_owned()))?;
        self.find_matching_method(typ, Some(methods), method_name)
    }

    pub fn lookup_primitive_trait_method_mut(
        &self,
        typ: &Type,
        method_name: &str,
    ) -> Option<FuncId> {
        let typ = Type::MutableReference(Box::new(typ.clone()));
        self.lookup_primitive_method(&typ, method_name)
    }

    /// Returns what the next trait impl id is expected to be.
    pub fn next_trait_impl_id(&mut self) -> TraitImplId {
        let next_id = self.next_trait_implementation_id;
        self.next_trait_implementation_id += 1;
        TraitImplId(next_id)
    }

    /// Removes all TraitImplKind::Assumed from the list of known impls for the given trait
    pub fn remove_assumed_trait_implementations_for_trait(&mut self, trait_id: TraitId) {
        let entries = self.trait_implementation_map.entry(trait_id).or_default();
        entries.retain(|(_, kind)| matches!(kind, TraitImplKind::Normal(_)));
    }

    /// Tags the given identifier with the selected trait_impl so that monomorphization
    /// can later recover which impl was selected, or alternatively see if it needs to
    /// decide which impl to select (because the impl was Assumed).
    pub fn select_impl_for_expression(&mut self, ident_id: ExprId, trait_impl: TraitImplKind) {
        self.selected_trait_implementations.insert(ident_id, trait_impl);
    }

    /// Retrieves the impl selected for a given ExprId during name resolution.
    pub fn get_selected_impl_for_expression(&self, ident_id: ExprId) -> Option<TraitImplKind> {
        self.selected_trait_implementations.get(&ident_id).cloned()
    }

    /// Retrieves the trait id for a given binary operator.
    /// All binary operators correspond to a trait - although multiple may correspond
    /// to the same trait (such as `==` and `!=`).
    /// `self.operator_traits` is expected to be filled before name resolution,
    /// during definition collection.
    pub fn get_operator_trait_method(&self, operator: BinaryOpKind) -> TraitMethodId {
        let trait_id = self.operator_traits[&operator];

        // Assume that the operator's method to be overloaded is the first method of the trait.
        TraitMethodId { trait_id, method_index: 0 }
    }

    /// Add the given trait as an operator trait if its name matches one of the
    /// operator trait names (Add, Sub, ...).
    pub fn try_add_operator_trait(&mut self, trait_id: TraitId) {
        let the_trait = self.get_trait(trait_id);

        let operator = match the_trait.name.0.contents.as_str() {
            "Add" => BinaryOpKind::Add,
            "Sub" => BinaryOpKind::Subtract,
            "Mul" => BinaryOpKind::Multiply,
            "Div" => BinaryOpKind::Divide,
            "Rem" => BinaryOpKind::Modulo,
            "Eq" => BinaryOpKind::Equal,
            "Ord" => BinaryOpKind::Less,
            "BitAnd" => BinaryOpKind::And,
            "BitOr" => BinaryOpKind::Or,
            "BitXor" => BinaryOpKind::Xor,
            "Shl" => BinaryOpKind::ShiftLeft,
            "Shr" => BinaryOpKind::ShiftRight,
            _ => return,
        };

        self.operator_traits.insert(operator, trait_id);

        // Some operators also require we insert a matching entry for related operators
        match operator {
            BinaryOpKind::Equal => {
                self.operator_traits.insert(BinaryOpKind::NotEqual, trait_id);
            }
            BinaryOpKind::Less => {
                self.operator_traits.insert(BinaryOpKind::LessEqual, trait_id);
                self.operator_traits.insert(BinaryOpKind::Greater, trait_id);
                self.operator_traits.insert(BinaryOpKind::GreaterEqual, trait_id);

                let the_trait = self.get_trait(trait_id);
                self.ordering_type = match &the_trait.methods[0].typ {
                    Type::Forall(_, typ) => match typ.as_ref() {
                        Type::Function(_, return_type, _) => Some(return_type.as_ref().clone()),
                        other => unreachable!("Expected function type for `cmp`, found {}", other),
                    },
                    other => unreachable!("Expected Forall type for `cmp`, found {}", other),
                };
            }
            _ => (),
        }
    }

    /// This function is needed when creating a NodeInterner for testing so that calls
    /// to `get_operator_trait` do not panic when the stdlib isn't present.
    #[cfg(test)]
    pub fn populate_dummy_operator_traits(&mut self) {
        let dummy_trait = TraitId(ModuleId::dummy_id());
        self.operator_traits.insert(BinaryOpKind::Add, dummy_trait);
        self.operator_traits.insert(BinaryOpKind::Subtract, dummy_trait);
        self.operator_traits.insert(BinaryOpKind::Multiply, dummy_trait);
        self.operator_traits.insert(BinaryOpKind::Divide, dummy_trait);
        self.operator_traits.insert(BinaryOpKind::Modulo, dummy_trait);
        self.operator_traits.insert(BinaryOpKind::Equal, dummy_trait);
        self.operator_traits.insert(BinaryOpKind::NotEqual, dummy_trait);
        self.operator_traits.insert(BinaryOpKind::Less, dummy_trait);
        self.operator_traits.insert(BinaryOpKind::LessEqual, dummy_trait);
        self.operator_traits.insert(BinaryOpKind::Greater, dummy_trait);
        self.operator_traits.insert(BinaryOpKind::GreaterEqual, dummy_trait);
        self.operator_traits.insert(BinaryOpKind::And, dummy_trait);
        self.operator_traits.insert(BinaryOpKind::Or, dummy_trait);
        self.operator_traits.insert(BinaryOpKind::Xor, dummy_trait);
        self.operator_traits.insert(BinaryOpKind::ShiftLeft, dummy_trait);
        self.operator_traits.insert(BinaryOpKind::ShiftRight, dummy_trait);
    }

    pub(crate) fn ordering_type(&self) -> Type {
        self.ordering_type.clone().expect("Expected ordering_type to be set in the NodeInterner")
    }

    /// Register that `dependent` depends on `dependency`.
    /// This is usually because `dependent` refers to `dependency` in one of its struct fields.
    pub fn add_type_dependency(&mut self, dependent: DependencyId, dependency: StructId) {
        self.add_dependency(dependent, DependencyId::Struct(dependency));
    }

    pub fn add_global_dependency(&mut self, dependent: DependencyId, dependency: GlobalId) {
        self.add_dependency(dependent, DependencyId::Global(dependency));
    }

    pub fn add_function_dependency(&mut self, dependent: DependencyId, dependency: FuncId) {
        self.add_dependency(dependent, DependencyId::Function(dependency));
    }

    pub fn add_type_alias_dependency(&mut self, dependent: DependencyId, dependency: TypeAliasId) {
        self.add_dependency(dependent, DependencyId::Alias(dependency));
    }

    pub fn add_dependency(&mut self, dependent: DependencyId, dependency: DependencyId) {
        let dependent_index = self.get_or_insert_dependency(dependent);
        let dependency_index = self.get_or_insert_dependency(dependency);
        self.dependency_graph.update_edge(dependent_index, dependency_index, ());
    }

    pub fn get_or_insert_dependency(&mut self, id: DependencyId) -> PetGraphIndex {
        if let Some(index) = self.dependency_graph_indices.get(&id) {
            return *index;
        }

        let index = self.dependency_graph.add_node(id);
        self.dependency_graph_indices.insert(id, index);
        index
    }

    pub(crate) fn check_for_dependency_cycles(&self) -> Vec<(CompilationError, FileId)> {
        let strongly_connected_components = tarjan_scc(&self.dependency_graph);
        let mut errors = Vec::new();

        let mut push_error = |item: String, scc: &[_], i, location: Location| {
            let cycle = self.get_cycle_error_string(scc, i);
            let span = location.span;
            let error = ResolverError::DependencyCycle { item, cycle, span };
            errors.push((error.into(), location.file));
        };

        for scc in strongly_connected_components {
            if scc.len() > 1 {
                // If a SCC contains a type, type alias, or global, it must be the only element in the SCC
                for (i, index) in scc.iter().enumerate() {
                    match self.dependency_graph[*index] {
                        DependencyId::Struct(struct_id) => {
                            let struct_type = self.get_struct(struct_id);
                            let struct_type = struct_type.borrow();
                            push_error(struct_type.name.to_string(), &scc, i, struct_type.location);
                            break;
                        }
                        DependencyId::Global(global_id) => {
                            let global = self.get_global(global_id);
                            let name = global.ident.to_string();
                            push_error(name, &scc, i, global.location);
                            break;
                        }
                        DependencyId::Alias(alias_id) => {
                            let alias = self.get_type_alias(alias_id);
                            // If type aliases form a cycle, we have to manually break the cycle
                            // here to prevent infinite recursion in the type checker.
                            alias.borrow_mut().typ = Type::Error;

                            // push_error will borrow the alias so we have to drop the mutable borrow
                            let alias = alias.borrow();
                            push_error(alias.name.to_string(), &scc, i, alias.location);
                            break;
                        }
                        // Mutually recursive functions are allowed
                        DependencyId::Function(_) => (),
                        // Local variables should never be in a dependency cycle, scoping rules
                        // prevents referring to them before they're defined
                        DependencyId::Variable(loc) => unreachable!(
                            "Variable used at location {loc:?} caught in a dependency cycle"
                        ),
                    }
                }
            }
        }

        errors
    }

    /// Build up a string starting from the given item containing each item in the dependency
    /// cycle. The final result will resemble `foo -> bar -> baz -> foo`, always going back to the
    /// element at the given start index.
    fn get_cycle_error_string(&self, scc: &[PetGraphIndex], start_index: usize) -> String {
        let index_to_string = |index: PetGraphIndex| match self.dependency_graph[index] {
            DependencyId::Struct(id) => Cow::Owned(self.get_struct(id).borrow().name.to_string()),
            DependencyId::Function(id) => Cow::Borrowed(self.function_name(&id)),
            DependencyId::Alias(id) => {
                Cow::Owned(self.get_type_alias(id).borrow().name.to_string())
            }
            DependencyId::Global(id) => {
                Cow::Borrowed(self.get_global(id).ident.0.contents.as_ref())
            }
            DependencyId::Variable(loc) => {
                unreachable!("Variable used at location {loc:?} caught in a dependency cycle")
            }
        };

        let mut cycle = index_to_string(scc[start_index]).to_string();

        // Reversing the dependencies here matches the order users would expect for the error message
        for i in (0..scc.len()).rev() {
            cycle += " -> ";
            cycle += &index_to_string(scc[(start_index + i) % scc.len()]);
        }

        cycle
    }

    pub fn push_quoted_type(&mut self, typ: Type) -> QuotedTypeId {
        QuotedTypeId(self.quoted_types.insert(typ))
    }

    pub fn get_quoted_type(&self, id: QuotedTypeId) -> &Type {
        &self.quoted_types[id.0]
    }
}

impl Methods {
    /// Get a single, unambiguous reference to a name if one exists.
    /// If not, there may be multiple methods of the same name for a given
    /// type or there may be no methods at all.
    fn get_unambiguous(&self) -> Option<FuncId> {
        if self.direct.len() == 1 {
            Some(self.direct[0])
        } else if self.direct.is_empty() && self.trait_impl_methods.len() == 1 {
            Some(self.trait_impl_methods[0])
        } else {
            None
        }
    }

    fn add_method(&mut self, method: FuncId, is_trait_method: bool) {
        if is_trait_method {
            self.trait_impl_methods.push(method);
        } else {
            self.direct.push(method);
        }
    }

    /// Iterate through each method, starting with the direct methods
    fn iter(&self) -> impl Iterator<Item = FuncId> + '_ {
        self.direct.iter().copied().chain(self.trait_impl_methods.iter().copied())
    }

    /// Select the 1 matching method with an object type matching `typ`
    fn find_matching_method(&self, typ: &Type, interner: &NodeInterner) -> Option<FuncId> {
        // When adding methods we always check they do not overlap, so there should be
        // at most 1 matching method in this list.
        for method in self.iter() {
            match interner.function_meta(&method).typ.instantiate(interner).0 {
                Type::Function(args, _, _) => {
                    if let Some(object) = args.first() {
                        let mut bindings = TypeBindings::new();

                        if object.try_unify(typ, &mut bindings).is_ok() {
                            Type::apply_type_bindings(bindings);
                            return Some(method);
                        }
                    }
                }
                Type::Error => (),
                other => unreachable!("Expected function type, found {other}"),
            }
        }
        None
    }
}

/// These are the primitive type variants that we support adding methods to
#[derive(Copy, Clone, Hash, PartialEq, Eq, Debug)]
enum TypeMethodKey {
    /// Fields and integers share methods for ease of use. These methods may still
    /// accept only fields or integers, it is just that their names may not clash.
    FieldOrInt,
    Array,
    Slice,
    Bool,
    String,
    FmtString,
    Unit,
    Tuple,
    Function,
    Generic,
    Quoted(QuotedType),
}

fn get_type_method_key(typ: &Type) -> Option<TypeMethodKey> {
    use TypeMethodKey::*;
    let typ = typ.follow_bindings();
    match &typ {
        Type::FieldElement => Some(FieldOrInt),
        Type::Array(_, _) => Some(Array),
        Type::Slice(_) => Some(Slice),
        Type::Integer(_, _) => Some(FieldOrInt),
        Type::TypeVariable(_, TypeVariableKind::IntegerOrField) => Some(FieldOrInt),
        Type::TypeVariable(_, TypeVariableKind::Integer) => Some(FieldOrInt),
        Type::Bool => Some(Bool),
        Type::String(_) => Some(String),
        Type::FmtString(_, _) => Some(FmtString),
        Type::Unit => Some(Unit),
        Type::Tuple(_) => Some(Tuple),
        Type::Function(_, _, _) => Some(Function),
        Type::NamedGeneric(_, _, _) => Some(Generic),
        Type::Quoted(quoted) => Some(Quoted(*quoted)),
        Type::MutableReference(element) => get_type_method_key(element),
        Type::Alias(alias, _) => get_type_method_key(&alias.borrow().typ),

        // We do not support adding methods to these types
        Type::TypeVariable(_, _)
        | Type::Forall(_, _)
        | Type::Constant(_)
        | Type::Error
        | Type::Struct(_, _)
        | Type::TraitAsType(..) => None,
    }
}<|MERGE_RESOLUTION|>--- conflicted
+++ resolved
@@ -178,22 +178,20 @@
     /// Stores the [Location] of a [Type] reference
     pub(crate) type_ref_locations: Vec<(Type, Location)>,
 
-<<<<<<< HEAD
-    /// Store the location of the references in the graph
-    pub(crate) reference_graph: DiGraph<DependencyId, ()>,
-
-    /// Tracks the index of the references in the graph
-    pub(crate) reference_graph_indices: HashMap<DependencyId, PetGraphIndex>,
-
-    /// Store the location of the references in the graph
-    pub(crate) location_indices: LocationIndices,
-=======
     /// In Noir's metaprogramming, a noir type has the type `Type`. When these are spliced
     /// into `quoted` expressions, we preserve the original type by assigning it a unique id
     /// and creating a `Token::QuotedType(id)` from this id. We cannot create a token holding
     /// the actual type since types do not implement Send or Sync.
     quoted_types: noirc_arena::Arena<Type>,
->>>>>>> d8b9870a
+
+    /// Store the location of the references in the graph
+    pub(crate) reference_graph: DiGraph<DependencyId, ()>,
+
+    /// Tracks the index of the references in the graph
+    pub(crate) reference_graph_indices: HashMap<DependencyId, PetGraphIndex>,
+
+    /// Store the location of the references in the graph
+    pub(crate) location_indices: LocationIndices,
 }
 
 /// A dependency in the dependency graph may be a type or a definition.
@@ -532,13 +530,10 @@
             primitive_methods: HashMap::new(),
             type_alias_ref: Vec::new(),
             type_ref_locations: Vec::new(),
-<<<<<<< HEAD
+            quoted_types: Default::default(),
             location_indices: LocationIndices::default(),
             reference_graph: petgraph::graph::DiGraph::new(),
             reference_graph_indices: HashMap::new(),
-=======
-            quoted_types: Default::default(),
->>>>>>> d8b9870a
         };
 
         // An empty block expression is used often, we add this into the `node` on startup
