--- conflicted
+++ resolved
@@ -6,46 +6,24 @@
         ForLoopStatement, ForRange, Ident, InfixExpression, LValue, LetStatement, Statement,
         StatementKind, WhileStatement,
     },
-<<<<<<< HEAD
-    parser::{labels::ParsingRuleLabel, ParserErrorReason},
+    parser::{ParserErrorReason, labels::ParsingRuleLabel},
     token::{Attribute, CfgAttribute, Keyword, SecondaryAttribute, Token, TokenKind},
-=======
-    parser::{ParserErrorReason, labels::ParsingRuleLabel},
-    token::{Attribute, Keyword, Token, TokenKind},
->>>>>>> 826b18a1
 };
 
 use super::Parser;
 
-<<<<<<< HEAD
 impl<'a> Parser<'a> {
     pub(crate) fn parse_statement_or_error(&mut self) -> (Statement, Option<CfgAttribute>) {
-        if let Some((statement, (_token, _span), cfg_attribute)) = self.parse_statement() {
+        if let Some((statement, (_token, _location), cfg_attribute)) = self.parse_statement() {
             (statement, cfg_attribute)
         } else {
             self.expected_label(ParsingRuleLabel::Statement);
-            (Statement { kind: StatementKind::Error, span: self.span_at_previous_token_end() }, None)
-=======
-impl Parser<'_> {
-    pub(crate) fn parse_statement_or_error(&mut self) -> Statement {
-        if let Some((statement, (_token, _span))) = self.parse_statement() {
-            statement
-        } else {
-            self.expected_label(ParsingRuleLabel::Statement);
-            Statement {
-                kind: StatementKind::Error,
-                location: self.location_at_previous_token_end(),
-            }
->>>>>>> 826b18a1
+            (Statement { kind: StatementKind::Error, span: self.location_at_previous_token_end() }, None)
         }
     }
 
     /// Statement = Attributes StatementKind ';'?
-<<<<<<< HEAD
-    pub(crate) fn parse_statement(&mut self) -> Option<(Statement, (Option<Token>, Span), Option<CfgAttribute>)> {
-=======
-    pub(crate) fn parse_statement(&mut self) -> Option<(Statement, (Option<Token>, Location))> {
->>>>>>> 826b18a1
+    pub(crate) fn parse_statement(&mut self) -> Option<(Statement, (Option<Token>, Location), Option<CfgAttribute>)> {
         loop {
             // Like in Rust, we allow parsing doc comments on top of a statement but they always produce a warning.
             self.warn_on_outer_doc_comments();
@@ -57,12 +35,8 @@
             }
 
             let attributes = self.parse_attributes();
-<<<<<<< HEAD
-            let start_span = self.current_token_span;
-            let cfg_attribute = self.cfg_attribute(&attributes);
-=======
             let start_location = self.current_token_location;
->>>>>>> 826b18a1
+            let cfg_attribute = self.cfg_attribute(&attributes);          
             let kind = self.parse_statement_kind(attributes);
             self.statement_comments = None;
 
@@ -79,13 +53,8 @@
             let location = self.location_since(start_location);
 
             if let Some(kind) = kind {
-<<<<<<< HEAD
-                let statement = Statement { kind, span };
+                let statement = Statement { kind, location };
                 return Some((statement, (semicolon_token, semicolon_span), cfg_attribute));
-=======
-                let statement = Statement { kind, location };
-                return Some((statement, (semicolon_token, semicolon_location)));
->>>>>>> 826b18a1
             }
 
             self.expected_label(ParsingRuleLabel::Statement);
@@ -520,7 +489,6 @@
     use crate::{
         ast::{ExpressionKind, ForRange, LValue, Statement, StatementKind, UnresolvedTypeData},
         parser::{
-<<<<<<< HEAD
             parser::{CfgAttribute, tests::{
                 expect_no_errors, get_single_error, get_single_error_reason,
                 get_source_with_error_span,
@@ -530,19 +498,7 @@
     };
 
     fn parse_statement_no_errors(src: &str) -> (Statement, Option<CfgAttribute>) {
-        let mut parser = Parser::for_str(src);
-=======
-            Parser, ParserErrorReason,
-            parser::tests::{
-                expect_no_errors, get_single_error, get_single_error_reason,
-                get_source_with_error_span,
-            },
-        },
-    };
-
-    fn parse_statement_no_errors(src: &str) -> Statement {
         let mut parser = Parser::for_str_with_dummy_file(src);
->>>>>>> 826b18a1
         let statement = parser.parse_statement_or_error();
         expect_no_errors(&parser.errors);
         statement
@@ -802,13 +758,8 @@
         ^^^^^^^^
         ";
         let (src, span) = get_source_with_error_span(src);
-<<<<<<< HEAD
-        let mut parser = Parser::for_str(&src);
+        let mut parser = Parser::for_str_with_dummy_file(&src);      
         let (statement, None) = parser.parse_statement_or_error() else { panic!("cfg found") };
-=======
-        let mut parser = Parser::for_str_with_dummy_file(&src);
-        let statement = parser.parse_statement_or_error();
->>>>>>> 826b18a1
         assert!(matches!(statement.kind, StatementKind::Error));
         let reason = get_single_error_reason(&parser.errors, span);
         assert!(matches!(reason, ParserErrorReason::EarlyReturn));
@@ -821,13 +772,8 @@
         ^
         ";
         let (src, span) = get_source_with_error_span(src);
-<<<<<<< HEAD
-        let mut parser = Parser::for_str(&src);
+        let mut parser = Parser::for_str_with_dummy_file(&src);
         let (statement, None) = parser.parse_statement_or_error() else { panic!("cfg found") };
-=======
-        let mut parser = Parser::for_str_with_dummy_file(&src);
-        let statement = parser.parse_statement_or_error();
->>>>>>> 826b18a1
         assert!(matches!(statement.kind, StatementKind::Let(..)));
         let error = get_single_error(&parser.errors, span);
         assert_eq!(error.to_string(), "Expected a statement but found ']'");
@@ -854,15 +800,9 @@
     #[test]
     fn parses_empty_loop() {
         let src = "loop { }";
-<<<<<<< HEAD
-        let mut parser = Parser::for_str(src);
+        let mut parser = Parser::for_str_with_dummy_file(src);
         let (statement, None) = parser.parse_statement_or_error() else { panic!("cfg found") };
-        let StatementKind::Loop(block, span) = statement.kind else {
-=======
-        let mut parser = Parser::for_str_with_dummy_file(src);
-        let statement = parser.parse_statement_or_error();
         let StatementKind::Loop(block, location) = statement.kind else {
->>>>>>> 826b18a1
             panic!("Expected loop");
         };
         let ExpressionKind::Block(block) = block.kind else {
@@ -876,13 +816,8 @@
     #[test]
     fn parses_loop_with_statements() {
         let src = "loop { 1; 2 }";
-<<<<<<< HEAD
-        let mut parser = Parser::for_str(src);
+        let mut parser = Parser::for_str_with_dummy_file(src);
         let (statement, None) = parser.parse_statement_or_error() else { panic!("cfg found") };
-=======
-        let mut parser = Parser::for_str_with_dummy_file(src);
-        let statement = parser.parse_statement_or_error();
->>>>>>> 826b18a1
         let StatementKind::Loop(block, _) = statement.kind else {
             panic!("Expected loop");
         };
@@ -895,13 +830,8 @@
     #[test]
     fn parses_let_with_assert() {
         let src = "let _ = assert(true);";
-<<<<<<< HEAD
-        let mut parser = Parser::for_str(src);
+        let mut parser = Parser::for_str_with_dummy_file(src);
         let (statement, None) = parser.parse_statement_or_error() else { panic!("cfg found") };
-=======
-        let mut parser = Parser::for_str_with_dummy_file(src);
-        let statement = parser.parse_statement_or_error();
->>>>>>> 826b18a1
         let StatementKind::Let(let_statement) = statement.kind else {
             panic!("Expected let");
         };
