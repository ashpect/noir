--- conflicted
+++ resolved
@@ -556,13 +556,10 @@
     fn parses_let_statement_with_unsafe() {
         let src = "// Safety: comment
         let x = unsafe { 1 };";
-<<<<<<< HEAD
-        let (statement, None) = parse_statement_no_errors(src) else { panic!("cfg found") };
-=======
         let mut parser = Parser::for_str_with_dummy_file(src);
         let statement = parser.parse_statement_or_error();
+        let Ok((statement, None)) = parse_statement_no_errors(src) else { panic!("cfg found") };
         assert!(parser.errors.is_empty());
->>>>>>> 8516bbce
         let StatementKind::Let(let_statement) = statement.kind else {
             panic!("Expected let statement");
         };
