use iter_extended::vecmap;

use crate::{
    parser::{Item, ItemKind, ParserErrorReason, labels::ParsingRuleLabel},
    token::{Keyword, Token},
};

use super::{Parser, impls::Impl, parse_many::without_separator};

impl<'a> Parser<'a> {
    pub(crate) fn parse_top_level_items(&mut self) -> Vec<Item> {
        self.parse_module_items(
            false, // nested
        )
    }

    pub(crate) fn parse_module_items(&mut self, nested: bool) -> Vec<Item> {
        self.parse_many_to_many("items", without_separator(), |parser| {
            parser.parse_module_item_in_list(nested)
        })
    }

    fn parse_module_item_in_list(&mut self, nested: bool) -> Vec<Item> {
        loop {
            // We only break out of the loop on `}` if we are inside a `mod { ..`
            if nested && self.at(Token::RightBrace) {
                return vec![];
            }

            // We always break on EOF (we don't error because if we are inside `mod { ..`
            // the outer parsing logic will error instead)
            if self.at_eof() {
                return vec![];
            }

            let parsed_items = self.parse_item();
            if parsed_items.is_empty() {
                // If we couldn't parse an item we check which token we got
                match self.token.token() {
                    Token::RightBrace if nested => {
                        return vec![];
                    }
                    Token::EOF => return vec![],
                    _ => (),
                }

                self.expected_label(ParsingRuleLabel::Item);
                // We'll try parsing an item starting on the next token
                self.bump();
                continue;
            };

            return parsed_items;
        }
    }

    /// Parses an item inside an impl or trait, with good recovery:
    /// - If we run into EOF, we error that we expect a '}'
    /// - If we can't parse an item and we don't end up in '}', error but try with the next token
    pub(super) fn parse_item_in_list<T, F>(
        &mut self,
        label: ParsingRuleLabel,
        mut f: F,
    ) -> Option<T>
    where
        F: FnMut(&mut Parser<'a>) -> Option<T>,
    {
        loop {
            if self.at_eof() {
                self.expected_token(Token::RightBrace);
                return None;
            }

            let Some(item) = f(self) else {
                if !self.at(Token::RightBrace) {
                    self.expected_label(label.clone());

                    // Try with the next token
                    self.bump();
                    continue;
                }

                return None;
            };

            return Some(item);
        }
    }

    /// Item = OuterDocComments ItemKind
    fn parse_item(&mut self) -> Vec<Item> {
        let start_location = self.current_token_location;
        let doc_comments = self.parse_outer_doc_comments();
        let kinds = self.parse_item_kind();
        let location = self.location_since(start_location);

        if kinds.is_empty() && !doc_comments.is_empty() {
            self.push_error(ParserErrorReason::DocCommentDoesNotDocumentAnything, start_location);
        }

<<<<<<< HEAD
        vecmap(kinds, |(kind, cfg_feature_disabled)| Item { kind, span, doc_comments: doc_comments.clone(), cfg_feature_disabled })
=======
        vecmap(kinds, |kind| Item { kind, location, doc_comments: doc_comments.clone() })
>>>>>>> 826b18a1
    }

    /// This method returns one 'ItemKind' in the majority of cases.
    /// The current exception is when parsing a trait alias,
    /// which returns both the trait and the impl.
    ///
    /// ItemKind
    ///     = InnerAttribute
    ///     | Attributes Modifiers
    ///         ( Use
    ///         | ModOrContract
    ///         | Struct
    ///         | Enum
    ///         | Impl
    ///         | Trait
    ///         | Global
    ///         | TypeAlias
    ///         | Function
    ///         )
    fn parse_item_kind(&mut self) -> Vec<(ItemKind, bool)> {
        if let Some(kind) = self.parse_inner_attribute() {
            return vec![(ItemKind::InnerAttribute(kind), false)];
        }

        let start_location = self.current_token_location;
        let attributes = self.parse_attributes();
        let cfg_feature_disabled = attributes.iter().any(|attribute| attribute.0.is_disabled_cfg());

        let modifiers = self.parse_modifiers(
            true, // allow mut
        );

        if self.eat_keyword(Keyword::Use) {
            self.comptime_mutable_and_unconstrained_not_applicable(modifiers);

            let use_tree = self.parse_use_tree();
            return vec![(ItemKind::Import(use_tree, modifiers.visibility), cfg_feature_disabled)];
        }

        if let Some(is_contract) = self.eat_mod_or_contract() {
            self.comptime_mutable_and_unconstrained_not_applicable(modifiers);

            let parsed_mod_or_contract = self.parse_mod_or_contract(attributes, is_contract, modifiers.visibility);
            return vec![(parsed_mod_or_contract, cfg_feature_disabled)];
        }

        if self.eat_keyword(Keyword::Struct) {
            self.comptime_mutable_and_unconstrained_not_applicable(modifiers);

            let parsed_struct = self.parse_struct(
                attributes,
                modifiers.visibility,
<<<<<<< HEAD
                start_span,
            );
            return vec![(ItemKind::Struct(parsed_struct), cfg_feature_disabled)];
=======
                start_location,
            ))];
>>>>>>> 826b18a1
        }

        if self.eat_keyword(Keyword::Enum) {
            self.comptime_mutable_and_unconstrained_not_applicable(modifiers);

            let parsed_enum = self.parse_enum(
                attributes,
                modifiers.visibility,
<<<<<<< HEAD
                start_span,
            );
            return vec![(ItemKind::Enum(parsed_enum), cfg_feature_disabled)];
=======
                start_location,
            ))];
>>>>>>> 826b18a1
        }

        if self.eat_keyword(Keyword::Impl) {
            self.comptime_mutable_and_unconstrained_not_applicable(modifiers);

            let parsed_impl = self.parse_impl();
            return vec![(match parsed_impl {
                Impl::Impl(type_impl) => ItemKind::Impl(type_impl),
                Impl::TraitImpl(noir_trait_impl) => ItemKind::TraitImpl(noir_trait_impl),
            }, cfg_feature_disabled)];
        }

        if self.eat_keyword(Keyword::Trait) {
            self.comptime_mutable_and_unconstrained_not_applicable(modifiers);

            let (noir_trait, noir_impl) =
<<<<<<< HEAD
                self.parse_trait(attributes, modifiers.visibility, start_span);
            let mut output = vec![(ItemKind::Trait(noir_trait), cfg_feature_disabled)];
=======
                self.parse_trait(attributes, modifiers.visibility, start_location);
            let mut output = vec![ItemKind::Trait(noir_trait)];
>>>>>>> 826b18a1
            if let Some(noir_impl) = noir_impl {
                output.push((ItemKind::TraitImpl(noir_impl), cfg_feature_disabled));
            }

            return output;
        }

        if self.eat_keyword(Keyword::Global) {
            self.unconstrained_not_applicable(modifiers);

            let parsed_global = self.parse_global(
                attributes,
                modifiers.comptime.is_some(),
                modifiers.mutable.is_some(),
            );
            return vec![(ItemKind::Global(
                parsed_global,
                modifiers.visibility,
            ), cfg_feature_disabled)];
        }

        if self.eat_keyword(Keyword::Type) {
            self.comptime_mutable_and_unconstrained_not_applicable(modifiers);

<<<<<<< HEAD
            let parsed_type_alias = self.parse_type_alias(modifiers.visibility, start_span);
            return vec![(ItemKind::TypeAlias(
                parsed_type_alias
            ), cfg_feature_disabled)];
=======
            return vec![ItemKind::TypeAlias(
                self.parse_type_alias(modifiers.visibility, start_location),
            )];
>>>>>>> 826b18a1
        }

        if self.eat_keyword(Keyword::Fn) {
            self.mutable_not_applicable(modifiers);

            let parsed_function = self.parse_function(
                attributes,
                modifiers.visibility,
                modifiers.comptime.is_some(),
                modifiers.unconstrained.is_some(),
                false, // allow_self
            );
            return vec![(ItemKind::Function(parsed_function), cfg_feature_disabled)];
        }

        vec![]
    }

    fn eat_mod_or_contract(&mut self) -> Option<bool> {
        if self.eat_keyword(Keyword::Mod) {
            Some(false)
        } else if self.eat_keyword(Keyword::Contract) {
            Some(true)
        } else {
            None
        }
    }
}

#[cfg(test)]
mod tests {
    use crate::{
        parse_program_with_dummy_file,
        parser::parser::tests::{get_single_error, get_source_with_error_span},
    };

    #[test]
    fn recovers_on_unknown_item() {
        let src = "
        fn foo() {} hello fn bar() {}
                    ^^^^^
        ";
        let (src, span) = get_source_with_error_span(src);
        let (module, errors) = parse_program_with_dummy_file(&src);
        assert_eq!(module.items.len(), 2);
        let error = get_single_error(&errors, span);
        assert_eq!(error.to_string(), "Expected an item but found 'hello'");
    }

    #[test]
    fn errors_on_eof_in_nested_mod() {
        let src = "
        mod foo { fn foo() {}
                            ^
        ";
        let (src, span) = get_source_with_error_span(src);
        let (module, errors) = parse_program_with_dummy_file(&src);
        assert_eq!(module.items.len(), 1);
        let error = get_single_error(&errors, span);
        assert_eq!(error.to_string(), "Expected a '}' but found end of input");
    }

    #[test]
    fn errors_on_trailing_doc_comment() {
        let src = "
        fn foo() {}
        /// doc comment
        ^^^^^^^^^^^^^^^
        ";
        let (src, span) = get_source_with_error_span(src);
        let (module, errors) = parse_program_with_dummy_file(&src);
        assert_eq!(module.items.len(), 1);
        let error = get_single_error(&errors, span);
        assert!(error.to_string().contains("This doc comment doesn't document anything"));
    }

    // TODO: rename and consider relocating to more specific test location
    #[test]
    fn no_error_on_disabled_cfg_before_main() {
        let src = r#"
        #[cfg(feature = "foo")]
        use foo_module::FOO;

        fn main() { }
        "#;
        let (module, errors) = parse_program(&src);

        // TODO cleanup
        dbg!(&module, &errors);
        assert_eq!(module.items.len(), 1);
        assert_eq!(errors, vec![]);
    }
}<|MERGE_RESOLUTION|>--- conflicted
+++ resolved
@@ -98,11 +98,7 @@
             self.push_error(ParserErrorReason::DocCommentDoesNotDocumentAnything, start_location);
         }
 
-<<<<<<< HEAD
-        vecmap(kinds, |(kind, cfg_feature_disabled)| Item { kind, span, doc_comments: doc_comments.clone(), cfg_feature_disabled })
-=======
-        vecmap(kinds, |kind| Item { kind, location, doc_comments: doc_comments.clone() })
->>>>>>> 826b18a1
+        vecmap(kinds, |(kind, cfg_feature_disabled)| Item { kind, location, doc_comments: doc_comments.clone(), cfg_feature_disabled })
     }
 
     /// This method returns one 'ItemKind' in the majority of cases.
@@ -155,14 +151,9 @@
             let parsed_struct = self.parse_struct(
                 attributes,
                 modifiers.visibility,
-<<<<<<< HEAD
-                start_span,
+                start_location,
             );
             return vec![(ItemKind::Struct(parsed_struct), cfg_feature_disabled)];
-=======
-                start_location,
-            ))];
->>>>>>> 826b18a1
         }
 
         if self.eat_keyword(Keyword::Enum) {
@@ -171,14 +162,9 @@
             let parsed_enum = self.parse_enum(
                 attributes,
                 modifiers.visibility,
-<<<<<<< HEAD
-                start_span,
+                start_location,
             );
             return vec![(ItemKind::Enum(parsed_enum), cfg_feature_disabled)];
-=======
-                start_location,
-            ))];
->>>>>>> 826b18a1
         }
 
         if self.eat_keyword(Keyword::Impl) {
@@ -195,13 +181,8 @@
             self.comptime_mutable_and_unconstrained_not_applicable(modifiers);
 
             let (noir_trait, noir_impl) =
-<<<<<<< HEAD
-                self.parse_trait(attributes, modifiers.visibility, start_span);
+                self.parse_trait(attributes, modifiers.visibility, start_location);
             let mut output = vec![(ItemKind::Trait(noir_trait), cfg_feature_disabled)];
-=======
-                self.parse_trait(attributes, modifiers.visibility, start_location);
-            let mut output = vec![ItemKind::Trait(noir_trait)];
->>>>>>> 826b18a1
             if let Some(noir_impl) = noir_impl {
                 output.push((ItemKind::TraitImpl(noir_impl), cfg_feature_disabled));
             }
@@ -226,16 +207,10 @@
         if self.eat_keyword(Keyword::Type) {
             self.comptime_mutable_and_unconstrained_not_applicable(modifiers);
 
-<<<<<<< HEAD
-            let parsed_type_alias = self.parse_type_alias(modifiers.visibility, start_span);
+            let parsed_type_alias = self.parse_type_alias(modifiers.visibility, start_location);
             return vec![(ItemKind::TypeAlias(
                 parsed_type_alias
             ), cfg_feature_disabled)];
-=======
-            return vec![ItemKind::TypeAlias(
-                self.parse_type_alias(modifiers.visibility, start_location),
-            )];
->>>>>>> 826b18a1
         }
 
         if self.eat_keyword(Keyword::Fn) {
