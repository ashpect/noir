--- conflicted
+++ resolved
@@ -53,14 +53,10 @@
                 resolver.resolve(self.def_maps, path.clone(), &mut Some(&mut references))?;
 
             for (referenced, ident) in references.iter().zip(path.segments) {
-<<<<<<< HEAD
-                let reference = ReferenceId::Variable(Location::new(ident.span(), self.file));
-=======
                 let reference = ReferenceId::Variable(
                     Location::new(ident.span(), self.file),
                     ident.is_self_type_name(),
                 );
->>>>>>> ab973820
                 self.interner.add_reference(*referenced, reference);
             }
         } else {
