--- conflicted
+++ resolved
@@ -52,16 +52,11 @@
             path_resolution =
                 resolver.resolve(self.def_maps, path.clone(), &mut Some(&mut references))?;
 
-<<<<<<< HEAD
-            for (referenced, ident) in dependencies.iter().zip(path.segments) {
+            for (referenced, ident) in references.iter().zip(path.segments) {
                 let reference = ReferenceId::Variable(
                     Location::new(ident.span(), self.file),
                     ident.is_self_type_name(),
                 );
-=======
-            for (referenced, ident) in references.iter().zip(path.segments) {
-                let reference = ReferenceId::Variable(Location::new(ident.span(), self.file));
->>>>>>> 3e7f1f28
                 self.interner.add_reference(*referenced, reference);
             }
         } else {
