use std::{
    collections::{BTreeMap, BTreeSet},
    rc::Rc,
};

use crate::{
    ast::{
        BlockExpression, FunctionKind, GenericTypeArgs, Ident, NoirFunction, NoirStruct, Param,
        Path, Pattern, TraitBound, UnresolvedGeneric, UnresolvedGenerics,
        UnresolvedTraitConstraint, UnresolvedTypeData, UnsupportedNumericGenericType,
    },
    graph::CrateId,
    hir::{
        def_collector::dc_crate::{
            filter_literal_globals, CollectedItems, CompilationError, ImplMap, UnresolvedEnum,
            UnresolvedFunctions, UnresolvedGlobal, UnresolvedStruct, UnresolvedTraitImpl,
            UnresolvedTypeAlias,
        },
        def_collector::errors::DefCollectorErrorKind,
        def_map::{DefMaps, ModuleData},
        def_map::{LocalModuleId, ModuleId, MAIN_FUNCTION},
        resolution::errors::ResolverError,
        scope::ScopeForest as GenericScopeForest,
        type_check::{generics::TraitGenerics, TypeCheckError},
        Context,
    },
    hir_def::{
        expr::{HirCapturedVar, HirIdent},
        function::{FuncMeta, FunctionBody, HirFunction},
        traits::{TraitConstraint, TraitImpl},
        types::{Generics, Kind, ResolvedGeneric},
    },
    node_interner::{
        DefinitionKind, DependencyId, ExprId, FuncId, FunctionModifiers, GlobalId, NodeInterner,
        ReferenceId, TraitId, TraitImplId, TypeAliasId, TypeId,
    },
<<<<<<< HEAD
    token::{CfgAttribute, SecondaryAttribute},
    Shared, Type, TypeVariable,
=======
    token::SecondaryAttribute,
    EnumVariant, Shared, Type, TypeVariable,
>>>>>>> 25b989fe
};
use crate::{
    ast::{ItemVisibility, UnresolvedType},
    graph::CrateGraph,
    hir_def::traits::ResolvedTraitBound,
    node_interner::GlobalValue,
    usage_tracker::UsageTracker,
    DataType, StructField, TypeBindings,
};

mod comptime;
mod enums;
mod expressions;
mod lints;
mod path_resolution;
mod patterns;
mod scope;
mod statements;
mod trait_impls;
mod traits;
pub mod types;
mod unquote;

use fm::FileId;
use iter_extended::vecmap;
use noirc_errors::{Location, Span, Spanned};
pub use path_resolution::Turbofish;
use path_resolution::{PathResolution, PathResolutionItem};
use types::bind_ordered_generics;

use self::traits::check_trait_impl_method_matches_declaration;

/// ResolverMetas are tagged onto each definition to track how many times they are used
#[derive(Debug, PartialEq, Eq)]
pub struct ResolverMeta {
    num_times_used: usize,
    ident: HirIdent,
    warn_if_unused: bool,
}

type ScopeForest = GenericScopeForest<String, ResolverMeta>;

pub struct LambdaContext {
    pub captures: Vec<HirCapturedVar>,
    /// the index in the scope tree
    /// (sometimes being filled by ScopeTree's find method)
    pub scope_index: usize,
}

/// Determines whether we are in an unsafe block and, if so, whether
/// any unconstrained calls were found in it (because if not we'll warn
/// that the unsafe block is not needed).
#[derive(Copy, Clone)]
enum UnsafeBlockStatus {
    NotInUnsafeBlock,
    InUnsafeBlockWithoutUnconstrainedCalls,
    InUnsafeBlockWithConstrainedCalls,
}

pub struct Loop {
    pub is_for: bool,
    pub has_break: bool,
}

pub struct Elaborator<'context> {
    scopes: ScopeForest,

    pub(crate) errors: Vec<(CompilationError, FileId)>,

    pub(crate) interner: &'context mut NodeInterner,
    pub(crate) def_maps: &'context mut DefMaps,
    pub(crate) usage_tracker: &'context mut UsageTracker,
    pub(crate) crate_graph: &'context CrateGraph,

    pub(crate) file: FileId,

    unsafe_block_status: UnsafeBlockStatus,
    current_loop: Option<Loop>,

    /// Contains a mapping of the current struct or functions's generics to
    /// unique type variables if we're resolving a struct. Empty otherwise.
    /// This is a Vec rather than a map to preserve the order a functions generics
    /// were declared in.
    generics: Vec<ResolvedGeneric>,

    /// When resolving lambda expressions, we need to keep track of the variables
    /// that are captured. We do this in order to create the hidden environment
    /// parameter for the lambda function.
    lambda_stack: Vec<LambdaContext>,

    /// Set to the current type if we're resolving an impl
    self_type: Option<Type>,

    /// The current dependency item we're resolving.
    /// Used to link items to their dependencies in the dependency graph
    current_item: Option<DependencyId>,

    /// If we're currently resolving methods within a trait impl, this will be set
    /// to the corresponding trait impl ID.
    current_trait_impl: Option<TraitImplId>,

    /// The trait  we're currently resolving, if we are resolving one.
    current_trait: Option<TraitId>,

    /// In-resolution names
    ///
    /// This needs to be a set because we can have multiple in-resolution
    /// names when resolving structs that are declared in reverse order of their
    /// dependencies, such as in the following case:
    ///
    /// ```
    /// struct Wrapper {
    ///     value: Wrapped
    /// }
    /// struct Wrapped {
    /// }
    /// ```
    resolving_ids: BTreeSet<TypeId>,

    /// Each constraint in the `where` clause of the function currently being resolved.
    trait_bounds: Vec<TraitConstraint>,

    /// This is a stack of function contexts. Most of the time, for each function we
    /// expect this to be of length one, containing each type variable and trait constraint
    /// used in the function. This is also pushed to when a `comptime {}` block is used within
    /// the function. Since it can force us to resolve that block's trait constraints earlier
    /// so that they are resolved when the interpreter is run before the enclosing function
    /// is finished elaborating. When this happens, we need to resolve any type variables
    /// that were made within this block as well so that we can solve these traits.
    function_context: Vec<FunctionContext>,

    /// The current module this elaborator is in.
    /// Initially empty, it is set whenever a new top-level item is resolved.
    local_module: LocalModuleId,

    /// True if we're elaborating a comptime item such as a comptime function,
    /// block, global, or attribute.
    in_comptime_context: bool,

    crate_id: CrateId,

    /// The scope of --debug-comptime, or None if unset
    debug_comptime_in_file: Option<FileId>,

    /// These are the globals that have yet to be elaborated.
    /// This map is used to lazily evaluate these globals if they're encountered before
    /// they are elaborated (e.g. in a function's type or another global's RHS).
    unresolved_globals: BTreeMap<GlobalId, UnresolvedGlobal>,

    pub(crate) interpreter_call_stack: im::Vector<Location>,

    /// If greater than 0, field visibility errors won't be reported.
    /// This is used when elaborating a comptime expression that is a struct constructor
    /// like `Foo { inner: 5 }`: in that case we already elaborated the code that led to
    /// that comptime value and any visibility errors were already reported.
    silence_field_visibility_errors: usize,

    /// Use pedantic ACVM solving
    pedantic_solving: bool,
}

#[derive(Default)]
struct FunctionContext {
    /// All type variables created in the current function.
    /// This map is used to default any integer type variables at the end of
    /// a function (before checking trait constraints) if a type wasn't already chosen.
    type_variables: Vec<Type>,

    /// Trait constraints are collected during type checking until they are
    /// verified at the end of a function. This is because constraints arise
    /// on each variable, but it is only until function calls when the types
    /// needed for the trait constraint may become known.
    /// The `select impl` bool indicates whether, after verifying the trait constraint,
    /// the resulting trait impl should be the one used for a call (sometimes trait
    /// constraints are verified but there's no call associated with them, like in the
    /// case of checking generic arguments)
    trait_constraints: Vec<(TraitConstraint, ExprId, bool /* select impl */)>,
}

impl<'context> Elaborator<'context> {
    #[allow(clippy::too_many_arguments)]
    pub fn new(
        interner: &'context mut NodeInterner,
        def_maps: &'context mut DefMaps,
        usage_tracker: &'context mut UsageTracker,
        crate_graph: &'context CrateGraph,
        crate_id: CrateId,
        debug_comptime_in_file: Option<FileId>,
        interpreter_call_stack: im::Vector<Location>,
        pedantic_solving: bool,
    ) -> Self {
        Self {
            scopes: ScopeForest::default(),
            errors: Vec::new(),
            interner,
            def_maps,
            usage_tracker,
            crate_graph,
            file: FileId::dummy(),
            unsafe_block_status: UnsafeBlockStatus::NotInUnsafeBlock,
            current_loop: None,
            generics: Vec::new(),
            lambda_stack: Vec::new(),
            self_type: None,
            current_item: None,
            local_module: LocalModuleId::dummy_id(),
            crate_id,
            resolving_ids: BTreeSet::new(),
            trait_bounds: Vec::new(),
            function_context: vec![FunctionContext::default()],
            current_trait_impl: None,
            debug_comptime_in_file,
            unresolved_globals: BTreeMap::new(),
            current_trait: None,
            interpreter_call_stack,
            in_comptime_context: false,
            silence_field_visibility_errors: 0,
            pedantic_solving,
        }
    }

    pub fn from_context(
        context: &'context mut Context,
        crate_id: CrateId,
        debug_comptime_in_file: Option<FileId>,
        pedantic_solving: bool,
    ) -> Self {
        Self::new(
            &mut context.def_interner,
            &mut context.def_maps,
            &mut context.usage_tracker,
            &context.crate_graph,
            crate_id,
            debug_comptime_in_file,
            im::Vector::new(),
            pedantic_solving,
        )
    }

    pub fn elaborate(
        context: &'context mut Context,
        crate_id: CrateId,
        items: CollectedItems,
        debug_comptime_in_file: Option<FileId>,
        pedantic_solving: bool,
    ) -> Vec<(CompilationError, FileId)> {
        Self::elaborate_and_return_self(
            context,
            crate_id,
            items,
            debug_comptime_in_file,
            pedantic_solving,
        )
        .errors
    }

    pub fn elaborate_and_return_self(
        context: &'context mut Context,
        crate_id: CrateId,
        items: CollectedItems,
        debug_comptime_in_file: Option<FileId>,
        pedantic_solving: bool,
    ) -> Self {
        let mut this =
            Self::from_context(context, crate_id, debug_comptime_in_file, pedantic_solving);
        this.elaborate_items(items);
        this.check_and_pop_function_context();
        this
    }

    pub(crate) fn elaborate_items(&mut self, mut items: CollectedItems) {
        // We must first resolve and intern the globals before we can resolve any stmts inside each function.
        // Each function uses its own resolver with a newly created ScopeForest, and must be resolved again to be within a function's scope
        //
        // Additionally, we must resolve integer globals before structs since structs may refer to
        // the values of integer globals as numeric generics.
        let (literal_globals, non_literal_globals) = filter_literal_globals(items.globals);
        for global in non_literal_globals {
            self.unresolved_globals.insert(global.global_id, global);
        }

        for global in literal_globals {
            self.elaborate_global(global);
        }

        for (alias_id, alias) in items.type_aliases {
            self.define_type_alias(alias_id, alias);
        }

        // Must resolve types before we resolve globals.
        self.collect_struct_definitions(&items.structs);
        self.collect_enum_definitions(&items.enums);

        self.define_function_metas(&mut items.functions, &mut items.impls, &mut items.trait_impls);

        self.collect_traits(&mut items.traits);

        // Before we resolve any function symbols we must go through our impls and
        // re-collect the methods within into their proper module. This cannot be
        // done during def collection since we need to be able to resolve the type of
        // the impl since that determines the module we should collect into.
        for ((_self_type, module), impls) in &mut items.impls {
            self.collect_impls(*module, impls);
        }

        // Bind trait impls to their trait. Collect trait functions, that have a
        // default implementation, which hasn't been overridden.
        for trait_impl in &mut items.trait_impls {
            self.collect_trait_impl(trait_impl);
        }

        // We must wait to resolve non-literal globals until after we resolve structs since struct
        // globals will need to reference the struct type they're initialized to ensure they are valid.
        while let Some((_, global)) = self.unresolved_globals.pop_first() {
            self.elaborate_global(global);
        }

        // We have to run any comptime attributes on functions before the function is elaborated
        // since the generated items are checked beforehand as well.
        self.run_attributes(
            &items.traits,
            &items.structs,
            &items.functions,
            &items.module_attributes,
        );

        for functions in items.functions {
            self.elaborate_functions(functions);
        }

        for (trait_id, unresolved_trait) in items.traits {
            self.current_trait = Some(trait_id);
            self.elaborate_functions(unresolved_trait.fns_with_default_impl);
        }

        self.current_trait = None;

        for impls in items.impls.into_values() {
            self.elaborate_impls(impls);
        }

        for trait_impl in items.trait_impls {
            self.elaborate_trait_impl(trait_impl);
        }

        self.errors.extend(self.interner.check_for_dependency_cycles());
    }

    /// Runs `f` and if it modifies `self.generics`, `self.generics` is truncated
    /// back to the previous length.
    fn recover_generics<T>(&mut self, f: impl FnOnce(&mut Self) -> T) -> T {
        let generics_count = self.generics.len();
        let ret = f(self);
        self.generics.truncate(generics_count);
        ret
    }

    fn elaborate_functions(&mut self, functions: UnresolvedFunctions) {
        for (_, id, _) in functions.functions {
            self.elaborate_function(id);
        }

        self.generics.clear();
        self.self_type = None;
    }

    fn introduce_generics_into_scope(&mut self, all_generics: Vec<ResolvedGeneric>) {
        // Introduce all numeric generics into scope
        for generic in &all_generics {
            if let Kind::Numeric(typ) = &generic.kind() {
                let definition =
                    DefinitionKind::NumericGeneric(generic.type_var.clone(), typ.clone());
                let ident = Ident::new(generic.name.to_string(), generic.span);
                let hir_ident = self.add_variable_decl(
                    ident, false, // mutable
                    false, // allow_shadowing
                    false, // warn_if_unused
                    definition,
                );
                self.interner.push_definition_type(hir_ident.id, *typ.clone());
            }
        }

        self.generics = all_generics;
    }

    pub(crate) fn elaborate_function(&mut self, id: FuncId) {
        let func_meta = self.interner.func_meta.get_mut(&id);
        let func_meta =
            func_meta.expect("FuncMetas should be declared before a function is elaborated");

        let (kind, body, body_span) = match func_meta.take_body() {
            FunctionBody::Unresolved(kind, body, span) => (kind, body, span),
            FunctionBody::Resolved => return,
            // Do not error for the still-resolving case. If there is a dependency cycle,
            // the dependency cycle check will find it later on.
            FunctionBody::Resolving => return,
        };

        let func_meta = func_meta.clone();

        assert_eq!(
            self.crate_id, func_meta.source_crate,
            "Functions in other crates should be already elaborated"
        );

        self.local_module = func_meta.source_module;
        self.file = func_meta.source_file;
        self.self_type = func_meta.self_type.clone();
        self.current_trait_impl = func_meta.trait_impl;

        self.scopes.start_function();
        let old_item = std::mem::replace(&mut self.current_item, Some(DependencyId::Function(id)));

        self.trait_bounds = func_meta.trait_constraints.clone();
        self.function_context.push(FunctionContext::default());

        let modifiers = self.interner.function_modifiers(&id).clone();

        self.run_function_lints(&func_meta, &modifiers);

        // Check arg and return-value visibility of standalone functions.
        if self.should_check_function_visibility(&func_meta, &modifiers) {
            let name = Ident(Spanned::from(
                func_meta.name.location.span,
                self.interner.definition_name(func_meta.name.id).to_string(),
            ));
            for (_, typ, _) in func_meta.parameters.iter() {
                self.check_type_is_not_more_private_then_item(
                    &name,
                    modifiers.visibility,
                    typ,
                    name.span(),
                );
            }
            self.check_type_is_not_more_private_then_item(
                &name,
                modifiers.visibility,
                func_meta.return_type(),
                name.span(),
            );
        }

        self.introduce_generics_into_scope(func_meta.all_generics.clone());

        // The DefinitionIds for each parameter were already created in define_function_meta
        // so we need to reintroduce the same IDs into scope here.
        for parameter in &func_meta.parameter_idents {
            let name = self.interner.definition_name(parameter.id).to_owned();
            if name == "_" {
                continue;
            }
            let warn_if_unused = !(func_meta.trait_impl.is_some() && name == "self");
            self.add_existing_variable_to_scope(name, parameter.clone(), warn_if_unused);
        }

        self.add_trait_constraints_to_scope(&func_meta.trait_constraints, func_meta.location.span);

        let (hir_func, body_type) = match kind {
            FunctionKind::Builtin
            | FunctionKind::LowLevel
            | FunctionKind::Oracle
            | FunctionKind::TraitFunctionWithoutBody => (HirFunction::empty(), Type::Error),
            FunctionKind::Normal => {
                let return_type = func_meta.return_type();
                let (block, body_type) = self.elaborate_block(body, Some(return_type));
                let expr_id = self.intern_expr(block, body_span);
                self.interner.push_expr_type(expr_id, body_type.clone());
                (HirFunction::unchecked_from_expr(expr_id), body_type)
            }
        };

        // Don't verify the return type for builtin functions & trait function declarations
        if !func_meta.is_stub() {
            self.type_check_function_body(body_type, &func_meta, hir_func.as_expr());
        }

        // Default any type variables that still need defaulting and
        // verify any remaining trait constraints arising from the function body.
        // This is done before trait impl search since leaving them bindable can lead to errors
        // when multiple impls are available. Instead we default first to choose the Field or u64 impl.
        self.check_and_pop_function_context();

        self.remove_trait_constraints_from_scope(&func_meta.trait_constraints);

        let func_scope_tree = self.scopes.end_function();

        // The arguments to low-level and oracle functions are always unused so we do not produce warnings for them.
        if !func_meta.is_stub() {
            self.check_for_unused_variables_in_scope_tree(func_scope_tree);
        }

        // Check that the body can return without calling the function.
        if let FunctionKind::Normal = kind {
            self.run_lint(|elaborator| {
                lints::unbounded_recursion(
                    elaborator.interner,
                    id,
                    || elaborator.interner.definition_name(func_meta.name.id),
                    func_meta.name.location.span,
                    hir_func.as_expr(),
                )
                .map(Into::into)
            });
        }

        let meta = self
            .interner
            .func_meta
            .get_mut(&id)
            .expect("FuncMetas should be declared before a function is elaborated");

        meta.function_body = FunctionBody::Resolved;

        self.trait_bounds.clear();
        self.interner.update_fn(id, hir_func);
        self.current_item = old_item;
    }

    /// Defaults all type variables used in this function context then solves
    /// all still-unsolved trait constraints in this context.
    fn check_and_pop_function_context(&mut self) {
        let context = self.function_context.pop().expect("Imbalanced function_context pushes");

        for typ in context.type_variables {
            if let Type::TypeVariable(variable) = typ.follow_bindings() {
                let msg = "TypeChecker should only track defaultable type vars";
                variable.bind(variable.kind().default_type().expect(msg));
            }
        }

        for (mut constraint, expr_id, select_impl) in context.trait_constraints {
            let span = self.interner.expr_span(&expr_id);

            if matches!(&constraint.typ, Type::MutableReference(_)) {
                let (_, dereferenced_typ) =
                    self.insert_auto_dereferences(expr_id, constraint.typ.clone());
                constraint.typ = dereferenced_typ;
            }

            self.verify_trait_constraint(
                &constraint.typ,
                constraint.trait_bound.trait_id,
                &constraint.trait_bound.trait_generics.ordered,
                &constraint.trait_bound.trait_generics.named,
                expr_id,
                select_impl,
                span,
            );
        }
    }

    /// This turns function parameters of the form:
    /// `fn foo(x: impl Bar)`
    ///
    /// into
    /// `fn foo<T0_impl_Bar>(x: T0_impl_Bar) where T0_impl_Bar: Bar`
    /// although the fresh type variable is not named internally.
    fn desugar_impl_trait_arg(
        &mut self,
        trait_path: Path,
        trait_generics: GenericTypeArgs,
        generics: &mut Vec<TypeVariable>,
        trait_constraints: &mut Vec<TraitConstraint>,
    ) -> Type {
        let new_generic_id = self.interner.next_type_variable_id();

        let new_generic = TypeVariable::unbound(new_generic_id, Kind::Normal);
        generics.push(new_generic.clone());

        let name = format!("impl {trait_path}");
        let generic_type = Type::NamedGeneric(new_generic, Rc::new(name));
        let trait_bound = TraitBound { trait_path, trait_id: None, trait_generics };

        if let Some(trait_bound) = self.resolve_trait_bound(&trait_bound) {
            let new_constraint = TraitConstraint { typ: generic_type.clone(), trait_bound };
            trait_constraints.push(new_constraint);
        }

        generic_type
    }

    /// Add the given generics to scope.
    /// Each generic will have a fresh Shared<TypeBinding> associated with it.
    pub fn add_generics(&mut self, generics: &UnresolvedGenerics) -> Generics {
        vecmap(generics, |generic| {
            let mut is_error = false;
            let (type_var, name) = match self.resolve_generic(generic) {
                Ok(values) => values,
                Err(error) => {
                    self.push_err(error);
                    is_error = true;
                    let id = self.interner.next_type_variable_id();
                    let kind = self.resolve_generic_kind(generic);
                    (TypeVariable::unbound(id, kind), Rc::new("(error)".into()))
                }
            };

            let span = generic.span();
            let name_owned = name.as_ref().clone();
            let resolved_generic = ResolvedGeneric { name, type_var, span };

            // Check for name collisions of this generic
            // Checking `is_error` here prevents DuplicateDefinition errors when
            // we have multiple generics from macros which fail to resolve and
            // are all given the same default name "(error)".
            if !is_error {
                if let Some(generic) = self.find_generic(&name_owned) {
                    self.push_err(ResolverError::DuplicateDefinition {
                        name: name_owned,
                        first_span: generic.span,
                        second_span: span,
                    });
                } else {
                    self.generics.push(resolved_generic.clone());
                }
            }

            resolved_generic
        })
    }

    fn resolve_generic(
        &mut self,
        generic: &UnresolvedGeneric,
    ) -> Result<(TypeVariable, Rc<String>), ResolverError> {
        // Map the generic to a fresh type variable
        match generic {
            UnresolvedGeneric::Variable(_) | UnresolvedGeneric::Numeric { .. } => {
                let id = self.interner.next_type_variable_id();
                let kind = self.resolve_generic_kind(generic);
                let typevar = TypeVariable::unbound(id, kind);
                let ident = generic.ident();
                let name = Rc::new(ident.0.contents.clone());
                Ok((typevar, name))
            }
            // An already-resolved generic is only possible if it is the result of a
            // previous macro call being inserted into a generics list.
            UnresolvedGeneric::Resolved(id, span) => {
                match self.interner.get_quoted_type(*id).follow_bindings() {
                    Type::NamedGeneric(type_variable, name) => Ok((type_variable.clone(), name)),
                    other => Err(ResolverError::MacroResultInGenericsListNotAGeneric {
                        span: *span,
                        typ: other.clone(),
                    }),
                }
            }
        }
    }

    /// Return the kind of an unresolved generic.
    /// If a numeric generic has been specified, resolve the annotated type to make
    /// sure only primitive numeric types are being used.
    pub(super) fn resolve_generic_kind(&mut self, generic: &UnresolvedGeneric) -> Kind {
        if let UnresolvedGeneric::Numeric { ident, typ } = generic {
            let unresolved_typ = typ.clone();
            let typ = if unresolved_typ.is_type_expression() {
                self.resolve_type_inner(
                    unresolved_typ.clone(),
                    &Kind::numeric(Type::default_int_type()),
                )
            } else {
                self.resolve_type(unresolved_typ.clone())
            };
            if !matches!(typ, Type::FieldElement | Type::Integer(_, _)) {
                let unsupported_typ_err =
                    ResolverError::UnsupportedNumericGenericType(UnsupportedNumericGenericType {
                        ident: ident.clone(),
                        typ: unresolved_typ.typ.clone(),
                    });
                self.push_err(unsupported_typ_err);
            }
            Kind::numeric(typ)
        } else {
            Kind::Normal
        }
    }

    fn push_err(&mut self, error: impl Into<CompilationError>) {
        self.errors.push((error.into(), self.file));
    }

    fn run_lint(&mut self, lint: impl Fn(&Elaborator) -> Option<CompilationError>) {
        if let Some(error) = lint(self) {
            self.push_err(error);
        }
    }

    pub fn resolve_module_by_path(&mut self, path: Path) -> Option<ModuleId> {
        match self.resolve_path(path.clone()) {
            Ok(PathResolution { item: PathResolutionItem::Module(module_id), errors }) => {
                if errors.is_empty() {
                    Some(module_id)
                } else {
                    None
                }
            }
            _ => None,
        }
    }

    fn resolve_trait_by_path(&mut self, path: Path) -> Option<TraitId> {
        let error = match self.resolve_path(path.clone()) {
            Ok(PathResolution { item: PathResolutionItem::Trait(trait_id), errors }) => {
                for error in errors {
                    self.push_err(error);
                }
                return Some(trait_id);
            }
            Ok(_) => DefCollectorErrorKind::NotATrait { not_a_trait_name: path },
            Err(_) => DefCollectorErrorKind::TraitNotFound { trait_path: path },
        };
        self.push_err(error);
        None
    }

    /// Resolve the given trait constraints and add them to scope as we go.
    /// This second step is necessary to resolve subsequent constraints such
    /// as `<T as Foo>::Bar: Eq` which may lookup an impl which was assumed
    /// by a previous constraint.
    ///
    /// If these constraints are unwanted afterward they should be manually
    /// removed from the interner.
    fn resolve_trait_constraints(
        &mut self,
        where_clause: &[UnresolvedTraitConstraint],
    ) -> Vec<TraitConstraint> {
        where_clause
            .iter()
            .filter_map(|constraint| self.resolve_trait_constraint(constraint))
            .collect()
    }

    /// Expands any traits in a where clause to mention all associated types if they were
    /// elided by the user. See `add_missing_named_generics` for more  detail.
    ///
    /// Returns all newly created generics to be added to this function/trait/impl.
    fn desugar_trait_constraints(
        &mut self,
        where_clause: &mut [UnresolvedTraitConstraint],
    ) -> Vec<ResolvedGeneric> {
        where_clause
            .iter_mut()
            .flat_map(|constraint| {
                self.add_missing_named_generics(&constraint.typ, &mut constraint.trait_bound)
            })
            .collect()
    }

    /// For each associated type that isn't mentioned in a trait bound, this adds
    /// the type as an implicit generic to the where clause and returns the newly
    /// created generics in a vector to add to the function/trait/impl later.
    /// For example, this will turn a function using a trait with 2 associated types:
    ///
    /// `fn foo<T>() where T: Foo { ... }`
    ///
    /// into:
    /// `fn foo<T>() where T: Foo<Bar = A, Baz = B> { ... }`
    ///
    /// with a vector of `<A, B>` returned so that the caller can then modify the function to:
    /// `fn foo<T, A, B>() where T: Foo<Bar = A, Baz = B> { ... }`
    fn add_missing_named_generics(
        &mut self,
        object: &UnresolvedType,
        bound: &mut TraitBound,
    ) -> Vec<ResolvedGeneric> {
        let mut added_generics = Vec::new();

        let Ok(item) = self.resolve_path_or_error(bound.trait_path.clone()) else {
            return Vec::new();
        };

        let PathResolutionItem::Trait(trait_id) = item else {
            return Vec::new();
        };

        let the_trait = self.get_trait_mut(trait_id);

        if the_trait.associated_types.len() > bound.trait_generics.named_args.len() {
            let trait_name = the_trait.name.to_string();

            for associated_type in &the_trait.associated_types.clone() {
                if !bound
                    .trait_generics
                    .named_args
                    .iter()
                    .any(|(name, _)| name.0.contents == *associated_type.name.as_ref())
                {
                    // This generic isn't contained in the bound's named arguments,
                    // so add it by creating a fresh type variable.
                    let new_generic_id = self.interner.next_type_variable_id();
                    let kind = associated_type.type_var.kind();
                    let type_var = TypeVariable::unbound(new_generic_id, kind);

                    let span = bound.trait_path.span;
                    let name = format!("<{object} as {trait_name}>::{}", associated_type.name);
                    let name = Rc::new(name);
                    let typ = Type::NamedGeneric(type_var.clone(), name.clone());
                    let typ = self.interner.push_quoted_type(typ);
                    let typ = UnresolvedTypeData::Resolved(typ).with_span(span);
                    let ident = Ident::new(associated_type.name.as_ref().clone(), span);

                    bound.trait_generics.named_args.push((ident, typ));
                    added_generics.push(ResolvedGeneric { name, span, type_var });
                }
            }
        }

        added_generics
    }

    /// Resolves a trait constraint and adds it to scope as an assumed impl.
    /// This second step is necessary to resolve subsequent constraints such
    /// as `<T as Foo>::Bar: Eq` which may lookup an impl which was assumed
    /// by a previous constraint.
    fn resolve_trait_constraint(
        &mut self,
        constraint: &UnresolvedTraitConstraint,
    ) -> Option<TraitConstraint> {
        let typ = self.resolve_type(constraint.typ.clone());
        let trait_bound = self.resolve_trait_bound(&constraint.trait_bound)?;

        self.add_trait_bound_to_scope(
            constraint.trait_bound.trait_path.span,
            &typ,
            &trait_bound,
            trait_bound.trait_id,
        );

        Some(TraitConstraint { typ, trait_bound })
    }

    pub fn resolve_trait_bound(&mut self, bound: &TraitBound) -> Option<ResolvedTraitBound> {
        let the_trait = self.lookup_trait_or_error(bound.trait_path.clone())?;
        let trait_id = the_trait.id;
        let span = bound.trait_path.span;

        let (ordered, named) = self.resolve_type_args(bound.trait_generics.clone(), trait_id, span);

        let trait_generics = TraitGenerics { ordered, named };
        Some(ResolvedTraitBound { trait_id, trait_generics, span })
    }

    /// Extract metadata from a NoirFunction
    /// to be used in analysis and intern the function parameters
    /// Prerequisite: any implicit generics, including any generics from the impl,
    /// have already been added to scope via `self.add_generics`.
    fn define_function_meta(
        &mut self,
        func: &mut NoirFunction,
        func_id: FuncId,
        trait_id: Option<TraitId>,
    ) {
        let in_contract = if self.self_type.is_some() {
            // Without this, impl methods can accidentally be placed in contracts.
            // See: https://github.com/noir-lang/noir/issues/3254
            false
        } else {
            self.in_contract()
        };

        self.scopes.start_function();
        self.current_item = Some(DependencyId::Function(func_id));

        let location = Location::new(func.name_ident().span(), self.file);
        let id = self.interner.function_definition_id(func_id);
        let name_ident = HirIdent::non_trait_method(id, location);

        let is_entry_point = self.is_entry_point_function(func, in_contract);

        // Both the #[fold] and #[no_predicates] alter a function's inline type and code generation in similar ways.
        // In certain cases such as type checking (for which the following flag will be used) both attributes
        // indicate we should code generate in the same way. Thus, we unify the attributes into one flag here.
        let has_no_predicates_attribute = func.attributes().is_no_predicates();
        let should_fold = func.attributes().is_foldable();
        let has_inline_attribute = has_no_predicates_attribute || should_fold;
        let is_pub_allowed = self.pub_allowed(func, in_contract);
        self.add_generics(&func.def.generics);
        let mut generics = vecmap(&self.generics, |generic| generic.type_var.clone());

        let new_generics = self.desugar_trait_constraints(&mut func.def.where_clause);
        generics.extend(new_generics.into_iter().map(|generic| generic.type_var));

        let mut trait_constraints = self.resolve_trait_constraints(&func.def.where_clause);

        let mut parameters = Vec::new();
        let mut parameter_types = Vec::new();
        let mut parameter_idents = Vec::new();

        for Param { visibility, pattern, typ, span: _ } in func.parameters().iter().cloned() {
            self.run_lint(|_| {
                lints::unnecessary_pub_argument(func, visibility, is_pub_allowed).map(Into::into)
            });

            let type_span = typ.span;
            let typ = match typ.typ {
                UnresolvedTypeData::TraitAsType(path, args) => {
                    self.desugar_impl_trait_arg(path, args, &mut generics, &mut trait_constraints)
                }
                // Function parameters have Kind::Normal
                _ => self.resolve_type_inner(typ, &Kind::Normal),
            };

            self.check_if_type_is_valid_for_program_input(
                &typ,
                is_entry_point,
                has_inline_attribute,
                type_span,
            );

            if is_entry_point {
                self.mark_type_as_used(&typ);
            }

            let pattern = self.elaborate_pattern_and_store_ids(
                pattern,
                typ.clone(),
                DefinitionKind::Local(None),
                &mut parameter_idents,
                true, // warn_if_unused
            );

            parameters.push((pattern, typ.clone(), visibility));
            parameter_types.push(typ);
        }

        let return_type = Box::new(self.resolve_type(func.return_type()));

        let mut typ = Type::Function(
            parameter_types,
            return_type,
            Box::new(Type::Unit),
            func.def.is_unconstrained,
        );

        if !generics.is_empty() {
            typ = Type::Forall(generics, Box::new(typ));
        }

        self.interner.push_definition_type(name_ident.id, typ.clone());

        let direct_generics = func.def.generics.iter();
        let direct_generics = direct_generics
            .filter_map(|generic| self.find_generic(&generic.ident().0.contents).cloned())
            .collect();

        let statements = std::mem::take(&mut func.def.body.statements);
        let body = BlockExpression { statements };

        let struct_id = if let Some(Type::DataType(struct_type, _)) = &self.self_type {
            Some(struct_type.borrow().id)
        } else {
            None
        };

        // Remove the traits assumed by `resolve_trait_constraints` from scope
        self.remove_trait_constraints_from_scope(&trait_constraints);

        let meta = FuncMeta {
            name: name_ident,
            kind: func.kind,
            location,
            typ,
            direct_generics,
            all_generics: self.generics.clone(),
            type_id: struct_id,
            trait_id,
            trait_impl: self.current_trait_impl,
            enum_variant_index: None,
            parameters: parameters.into(),
            parameter_idents,
            return_type: func.def.return_type.clone(),
            return_visibility: func.def.return_visibility,
            has_body: !func.def.body.is_empty(),
            trait_constraints,
            is_entry_point,
            has_inline_attribute,
            source_crate: self.crate_id,
            source_module: self.local_module,
            function_body: FunctionBody::Unresolved(func.kind, body, func.def.span),
            self_type: self.self_type.clone(),
            source_file: self.file,
        };

        self.interner.push_fn_meta(meta, func_id);
        self.scopes.end_function();
        self.current_item = None;
    }

    fn mark_type_as_used(&mut self, typ: &Type) {
        match typ {
            Type::Array(_n, typ) => self.mark_type_as_used(typ),
            Type::Slice(typ) => self.mark_type_as_used(typ),
            Type::Tuple(types) => {
                for typ in types {
                    self.mark_type_as_used(typ);
                }
            }
            Type::DataType(datatype, generics) => {
                self.mark_struct_as_constructed(datatype.clone());
                for generic in generics {
                    self.mark_type_as_used(generic);
                }
                if let Some(fields) = datatype.borrow().get_fields(generics) {
                    for (_, typ) in fields {
                        self.mark_type_as_used(&typ);
                    }
                } else if let Some(variants) = datatype.borrow().get_variants(generics) {
                    for (_, variant_types) in variants {
                        for typ in variant_types {
                            self.mark_type_as_used(&typ);
                        }
                    }
                }
            }
            Type::Alias(alias_type, generics) => {
                self.mark_type_as_used(&alias_type.borrow().get_type(generics));
            }
            Type::CheckedCast { from, to } => {
                self.mark_type_as_used(from);
                self.mark_type_as_used(to);
            }
            Type::MutableReference(typ) => {
                self.mark_type_as_used(typ);
            }
            Type::InfixExpr(left, _op, right, _) => {
                self.mark_type_as_used(left);
                self.mark_type_as_used(right);
            }
            Type::FieldElement
            | Type::Integer(..)
            | Type::Bool
            | Type::String(_)
            | Type::FmtString(_, _)
            | Type::Unit
            | Type::Quoted(..)
            | Type::Constant(..)
            | Type::TraitAsType(..)
            | Type::TypeVariable(..)
            | Type::NamedGeneric(..)
            | Type::Function(..)
            | Type::Forall(..)
            | Type::Error => (),
        }
    }

    fn run_function_lints(&mut self, func: &FuncMeta, modifiers: &FunctionModifiers) {
        self.run_lint(|_| lints::inlining_attributes(func, modifiers).map(Into::into));
        self.run_lint(|_| lints::missing_pub(func, modifiers).map(Into::into));
        self.run_lint(|_| {
            let pub_allowed = func.is_entry_point || modifiers.attributes.is_foldable();
            lints::unnecessary_pub_return(func, modifiers, pub_allowed).map(Into::into)
        });
        self.run_lint(|_| lints::oracle_not_marked_unconstrained(func, modifiers).map(Into::into));
        self.run_lint(|elaborator| {
            lints::low_level_function_outside_stdlib(func, modifiers, elaborator.crate_id)
                .map(Into::into)
        });
    }

    /// Only sized types are valid to be used as main's parameters or the parameters to a contract
    /// function. If the given type is not sized (e.g. contains a slice or NamedGeneric type), an
    /// error is issued.
    fn check_if_type_is_valid_for_program_input(
        &mut self,
        typ: &Type,
        is_entry_point: bool,
        has_inline_attribute: bool,
        span: Span,
    ) {
        if (is_entry_point && !typ.is_valid_for_program_input())
            || (has_inline_attribute && !typ.is_valid_non_inlined_function_input())
        {
            self.push_err(TypeCheckError::InvalidTypeForEntryPoint { span });
        }
    }

    /// True if the `pub` keyword is allowed on parameters in this function
    /// `pub` on function parameters is only allowed for entry point functions
    fn pub_allowed(&self, func: &NoirFunction, in_contract: bool) -> bool {
        self.is_entry_point_function(func, in_contract) || func.attributes().is_foldable()
    }

    /// Returns `true` if the current module is a contract.
    ///
    /// This is usually determined by `self.module_id()`, but it can
    /// be overridden for impls. Impls are an odd case since the methods within resolve
    /// as if they're in the parent module, but should be placed in a child module.
    /// Since they should be within a child module, they should be elaborated as if
    /// `in_contract` is `false` so we can still resolve them in the parent module without them being in a contract.
    fn in_contract(&self) -> bool {
        self.module_is_contract(self.module_id())
    }

    pub(crate) fn module_is_contract(&self, module_id: ModuleId) -> bool {
        module_id.module(self.def_maps).is_contract
    }

    fn is_entry_point_function(&self, func: &NoirFunction, in_contract: bool) -> bool {
        if in_contract {
            func.attributes().is_contract_entry_point()
        } else {
            func.name() == MAIN_FUNCTION
        }
    }

    fn add_trait_constraints_to_scope(&mut self, constraints: &[TraitConstraint], span: Span) {
        for constraint in constraints {
            self.add_trait_bound_to_scope(
                span,
                &constraint.typ,
                &constraint.trait_bound,
                constraint.trait_bound.trait_id,
            );
        }

        // Also assume `self` implements the current trait if we are inside a trait definition
        if let Some(trait_id) = self.current_trait {
            let the_trait = self.interner.get_trait(trait_id);
            let constraint = the_trait.as_constraint(the_trait.name.span());
            let self_type =
                self.self_type.clone().expect("Expected a self type if there's a current trait");
            self.add_trait_bound_to_scope(
                span,
                &self_type,
                &constraint.trait_bound,
                constraint.trait_bound.trait_id,
            );
        }
    }

    fn remove_trait_constraints_from_scope(&mut self, constraints: &[TraitConstraint]) {
        for constraint in constraints {
            self.interner
                .remove_assumed_trait_implementations_for_trait(constraint.trait_bound.trait_id);
        }

        // Also remove the assumed trait implementation for `self` if this is a trait definition
        if let Some(trait_id) = self.current_trait {
            self.interner.remove_assumed_trait_implementations_for_trait(trait_id);
        }
    }

    fn add_trait_bound_to_scope(
        &mut self,
        span: Span,
        object: &Type,
        trait_bound: &ResolvedTraitBound,
        starting_trait_id: TraitId,
    ) {
        let trait_id = trait_bound.trait_id;
        let generics = trait_bound.trait_generics.clone();

        if !self.interner.add_assumed_trait_implementation(object.clone(), trait_id, generics) {
            if let Some(the_trait) = self.interner.try_get_trait(trait_id) {
                let trait_name = the_trait.name.to_string();
                let typ = object.clone();
                self.push_err(TypeCheckError::UnneededTraitConstraint { trait_name, typ, span });
            }
        }

        // Also add assumed implementations for the parent traits, if any
        if let Some(trait_bounds) =
            self.interner.try_get_trait(trait_id).map(|the_trait| the_trait.trait_bounds.clone())
        {
            for parent_trait_bound in trait_bounds {
                // Avoid looping forever in case there are cycles
                if parent_trait_bound.trait_id == starting_trait_id {
                    continue;
                }

                let parent_trait_bound =
                    self.instantiate_parent_trait_bound(trait_bound, &parent_trait_bound);
                self.add_trait_bound_to_scope(span, object, &parent_trait_bound, starting_trait_id);
            }
        }
    }

    fn elaborate_impls(&mut self, impls: Vec<(UnresolvedGenerics, Span, UnresolvedFunctions)>) {
        for (_, _, functions) in impls {
            self.file = functions.file_id;
            self.recover_generics(|this| this.elaborate_functions(functions));
        }
    }

    fn elaborate_trait_impl(&mut self, trait_impl: UnresolvedTraitImpl) {
        self.file = trait_impl.file_id;
        self.local_module = trait_impl.module_id;

        self.generics = trait_impl.resolved_generics.clone();
        self.current_trait_impl = trait_impl.impl_id;

        self.add_trait_impl_assumed_trait_implementations(trait_impl.impl_id);
        self.check_trait_impl_where_clause_matches_trait_where_clause(&trait_impl);
        self.check_parent_traits_are_implemented(&trait_impl);
        self.remove_trait_impl_assumed_trait_implementations(trait_impl.impl_id);

        for (module, function, _) in &trait_impl.methods.functions {
            self.local_module = *module;
            let errors = check_trait_impl_method_matches_declaration(self.interner, *function);
            self.errors.extend(errors.into_iter().map(|error| (error.into(), self.file)));
        }

        self.elaborate_functions(trait_impl.methods);

        self.self_type = None;
        self.current_trait_impl = None;
        self.generics.clear();
    }

    fn add_trait_impl_assumed_trait_implementations(&mut self, impl_id: Option<TraitImplId>) {
        if let Some(impl_id) = impl_id {
            if let Some(trait_implementation) = self.interner.try_get_trait_implementation(impl_id)
            {
                for trait_constrain in &trait_implementation.borrow().where_clause {
                    let trait_bound = &trait_constrain.trait_bound;
                    self.interner.add_assumed_trait_implementation(
                        trait_constrain.typ.clone(),
                        trait_bound.trait_id,
                        trait_bound.trait_generics.clone(),
                    );
                }
            }
        }
    }

    fn remove_trait_impl_assumed_trait_implementations(&mut self, impl_id: Option<TraitImplId>) {
        if let Some(impl_id) = impl_id {
            if let Some(trait_implementation) = self.interner.try_get_trait_implementation(impl_id)
            {
                for trait_constrain in &trait_implementation.borrow().where_clause {
                    self.interner.remove_assumed_trait_implementations_for_trait(
                        trait_constrain.trait_bound.trait_id,
                    );
                }
            }
        }
    }

    fn check_trait_impl_where_clause_matches_trait_where_clause(
        &mut self,
        trait_impl: &UnresolvedTraitImpl,
    ) {
        let Some(trait_id) = trait_impl.trait_id else {
            return;
        };

        let Some(the_trait) = self.interner.try_get_trait(trait_id) else {
            return;
        };

        if the_trait.where_clause.is_empty() {
            return;
        }

        let impl_trait = the_trait.name.to_string();
        let the_trait_file = the_trait.location.file;

        let mut bindings = TypeBindings::new();
        bind_ordered_generics(
            &the_trait.generics,
            &trait_impl.resolved_trait_generics,
            &mut bindings,
        );

        // Check that each of the trait's where clause constraints is satisfied
        for trait_constraint in the_trait.where_clause.clone() {
            let Some(trait_constraint_trait) =
                self.interner.try_get_trait(trait_constraint.trait_bound.trait_id)
            else {
                continue;
            };

            let trait_constraint_type = trait_constraint.typ.substitute(&bindings);
            let trait_bound = &trait_constraint.trait_bound;

            if self
                .interner
                .try_lookup_trait_implementation(
                    &trait_constraint_type,
                    trait_bound.trait_id,
                    &trait_bound.trait_generics.ordered,
                    &trait_bound.trait_generics.named,
                )
                .is_err()
            {
                let missing_trait =
                    format!("{}{}", trait_constraint_trait.name, trait_bound.trait_generics);
                self.push_err(ResolverError::TraitNotImplemented {
                    impl_trait: impl_trait.clone(),
                    missing_trait,
                    type_missing_trait: trait_constraint_type.to_string(),
                    span: trait_impl.object_type.span,
                    missing_trait_location: Location::new(trait_bound.span, the_trait_file),
                });
            }
        }
    }

    fn check_parent_traits_are_implemented(&mut self, trait_impl: &UnresolvedTraitImpl) {
        let Some(trait_id) = trait_impl.trait_id else {
            return;
        };

        let Some(object_type) = &trait_impl.resolved_object_type else {
            return;
        };

        let Some(the_trait) = self.interner.try_get_trait(trait_id) else {
            return;
        };

        if the_trait.trait_bounds.is_empty() {
            return;
        }

        let impl_trait = the_trait.name.to_string();
        let the_trait_file = the_trait.location.file;

        let mut bindings = TypeBindings::new();
        bind_ordered_generics(
            &the_trait.generics,
            &trait_impl.resolved_trait_generics,
            &mut bindings,
        );

        // Note: we only check if the immediate parents are implemented, we don't check recursively.
        // Why? If a parent isn't implemented, we get an error. If a parent is implemented, we'll
        // do the same check for the parent, so this trait's parents parents will be checked, so the
        // recursion is guaranteed.
        for parent_trait_bound in the_trait.trait_bounds.clone() {
            let Some(parent_trait) = self.interner.try_get_trait(parent_trait_bound.trait_id)
            else {
                continue;
            };

            let parent_trait_bound = ResolvedTraitBound {
                trait_generics: parent_trait_bound
                    .trait_generics
                    .map(|typ| typ.substitute(&bindings)),
                ..parent_trait_bound
            };

            if self
                .interner
                .try_lookup_trait_implementation(
                    object_type,
                    parent_trait_bound.trait_id,
                    &parent_trait_bound.trait_generics.ordered,
                    &parent_trait_bound.trait_generics.named,
                )
                .is_err()
            {
                let missing_trait =
                    format!("{}{}", parent_trait.name, parent_trait_bound.trait_generics);
                self.push_err(ResolverError::TraitNotImplemented {
                    impl_trait: impl_trait.clone(),
                    missing_trait,
                    type_missing_trait: trait_impl.object_type.to_string(),
                    span: trait_impl.object_type.span,
                    missing_trait_location: Location::new(parent_trait_bound.span, the_trait_file),
                });
            }
        }
    }

    fn collect_impls(
        &mut self,
        module: LocalModuleId,
        impls: &mut [(UnresolvedGenerics, Span, UnresolvedFunctions)],
    ) {
        self.local_module = module;

        for (generics, span, unresolved) in impls {
            self.file = unresolved.file_id;
            let old_generic_count = self.generics.len();
            self.add_generics(generics);
            self.declare_methods_on_struct(None, unresolved, *span);
            self.generics.truncate(old_generic_count);
        }
    }

    fn collect_trait_impl(&mut self, trait_impl: &mut UnresolvedTraitImpl) {
        self.local_module = trait_impl.module_id;
        self.file = trait_impl.file_id;
        self.current_trait_impl = trait_impl.impl_id;

        let self_type = trait_impl.methods.self_type.clone();
        let self_type =
            self_type.expect("Expected struct type to be set before collect_trait_impl");

        self.self_type = Some(self_type.clone());
        let self_type_span = trait_impl.object_type.span;

        if matches!(self_type, Type::MutableReference(_)) {
            let span = self_type_span;
            self.push_err(DefCollectorErrorKind::MutableReferenceInTraitImpl { span });
        }

        if let Some(trait_id) = trait_impl.trait_id {
            self.generics = trait_impl.resolved_generics.clone();

            let where_clause = self.resolve_trait_constraints(&trait_impl.where_clause);
            self.remove_trait_constraints_from_scope(&where_clause);

            self.collect_trait_impl_methods(trait_id, trait_impl, &where_clause);

            let span = trait_impl.object_type.span;
            self.declare_methods_on_struct(Some(trait_id), &mut trait_impl.methods, span);

            let trait_visibility = self.interner.get_trait(trait_id).visibility;

            let methods = trait_impl.methods.function_ids();
            for func_id in &methods {
                self.interner.set_function_trait(*func_id, self_type.clone(), trait_id);

                // A trait impl method has the same visibility as its trait
                let modifiers = self.interner.function_modifiers_mut(func_id);
                modifiers.visibility = trait_visibility;
            }

            let trait_generics = trait_impl.resolved_trait_generics.clone();

            let resolved_trait_impl = Shared::new(TraitImpl {
                ident: trait_impl.trait_path.last_ident(),
                typ: self_type.clone(),
                trait_id,
                trait_generics,
                file: trait_impl.file_id,
                where_clause,
                methods,
            });

            let generics = vecmap(&self.generics, |generic| generic.type_var.clone());

            if let Err((prev_span, prev_file)) = self.interner.add_trait_implementation(
                self_type.clone(),
                trait_id,
                trait_impl.impl_id.expect("impl_id should be set in define_function_metas"),
                generics,
                resolved_trait_impl,
            ) {
                self.push_err(DefCollectorErrorKind::OverlappingImpl {
                    typ: self_type.clone(),
                    span: self_type_span,
                });

                // The 'previous impl defined here' note must be a separate error currently
                // since it may be in a different file and all errors have the same file id.
                self.file = prev_file;
                self.push_err(DefCollectorErrorKind::OverlappingImplNote { span: prev_span });
                self.file = trait_impl.file_id;
            }
        }

        self.generics.clear();

        self.current_trait_impl = None;
        self.self_type = None;
    }

    pub fn get_module(&self, module: ModuleId) -> &ModuleData {
        let message = "A crate should always be present for a given crate id";
        &self.def_maps.get(&module.krate).expect(message).modules[module.local_id.0]
    }

    fn get_module_mut(def_maps: &mut DefMaps, module: ModuleId) -> &mut ModuleData {
        let message = "A crate should always be present for a given crate id";
        &mut def_maps.get_mut(&module.krate).expect(message).modules[module.local_id.0]
    }

    fn declare_methods_on_struct(
        &mut self,
        trait_id: Option<TraitId>,
        functions: &mut UnresolvedFunctions,
        span: Span,
    ) {
        let self_type = functions.self_type.as_ref();
        let self_type =
            self_type.expect("Expected struct type to be set before declare_methods_on_struct");

        let function_ids = functions.function_ids();

        if let Type::DataType(struct_type, _) = &self_type {
            let struct_ref = struct_type.borrow();

            // `impl`s are only allowed on types defined within the current crate
            if trait_id.is_none() && struct_ref.id.krate() != self.crate_id {
                let type_name = struct_ref.name.to_string();
                self.push_err(DefCollectorErrorKind::ForeignImpl { span, type_name });
                return;
            }

            // Grab the module defined by the struct type. Note that impls are a case
            // where the module the methods are added to is not the same as the module
            // they are resolved in.
            let module = Self::get_module_mut(self.def_maps, struct_ref.id.module_id());

            for (_, method_id, method) in &functions.functions {
                // If this method was already declared, remove it from the module so it cannot
                // be accessed with the `TypeName::method` syntax. We'll check later whether the
                // object types in each method overlap or not. If they do, we issue an error.
                // If not, that is specialization which is allowed.
                let name = method.name_ident().clone();
                let result = if let Some(trait_id) = trait_id {
                    module.declare_trait_function(name, *method_id, trait_id)
                } else {
                    module.declare_function(name, method.def.visibility, *method_id)
                };
                if result.is_err() {
                    let existing = module.find_func_with_name(method.name_ident()).expect(
                        "declare_function should only error if there is an existing function",
                    );

                    // Only remove the existing function from scope if it is from a trait impl as
                    // well. If it is from a non-trait impl that should override trait impl methods
                    // anyway so that Foo::bar always resolves to the non-trait impl version.
                    if self.interner.function_meta(&existing).trait_impl.is_some() {
                        module.remove_function(method.name_ident());
                    }
                }
            }

            // Trait impl methods are already declared in NodeInterner::add_trait_implementation
            if trait_id.is_none() {
                self.declare_methods(self_type, &function_ids);
            }
        // We can define methods on primitive types only if we're in the stdlib
        } else if trait_id.is_none() && *self_type != Type::Error {
            if self.crate_id.is_stdlib() {
                // Trait impl methods are already declared in NodeInterner::add_trait_implementation
                if trait_id.is_none() {
                    self.declare_methods(self_type, &function_ids);
                }
            } else {
                self.push_err(DefCollectorErrorKind::NonStructTypeInImpl { span });
            }
        }
    }

    fn declare_methods(&mut self, self_type: &Type, function_ids: &[FuncId]) {
        for method_id in function_ids {
            let method_name = self.interner.function_name(method_id).to_owned();

            if let Some(first_fn) =
                self.interner.add_method(self_type, method_name.clone(), *method_id, None)
            {
                let error = ResolverError::DuplicateDefinition {
                    name: method_name,
                    first_span: self.interner.function_ident(&first_fn).span(),
                    second_span: self.interner.function_ident(method_id).span(),
                };
                self.push_err(error);
            }
        }
    }

    fn define_type_alias(&mut self, alias_id: TypeAliasId, alias: UnresolvedTypeAlias) {
        self.file = alias.file_id;
        self.local_module = alias.module_id;

        let name = &alias.type_alias_def.name;
        let visibility = alias.type_alias_def.visibility;
        let span = alias.type_alias_def.typ.span;

        let generics = self.add_generics(&alias.type_alias_def.generics);
        self.current_item = Some(DependencyId::Alias(alias_id));
        let typ = self.resolve_type(alias.type_alias_def.typ);

        if visibility != ItemVisibility::Private {
            self.check_type_is_not_more_private_then_item(name, visibility, &typ, span);
        }

        self.interner.set_type_alias(alias_id, typ, generics);
        self.generics.clear();
    }

    /// Find the struct in the parent module so we can know its visibility
    fn find_struct_visibility(&self, struct_type: &DataType) -> Option<ItemVisibility> {
        let parent_module_id = struct_type.id.parent_module_id(self.def_maps);
        let parent_module_data = self.get_module(parent_module_id);
        let per_ns = parent_module_data.find_name(&struct_type.name);
        per_ns.types.map(|(_, vis, _)| vis)
    }

    /// Check whether a functions return value and args should be checked for private type visibility.
    fn should_check_function_visibility(
        &self,
        func_meta: &FuncMeta,
        modifiers: &FunctionModifiers,
    ) -> bool {
        // Private functions don't leak anything.
        if modifiers.visibility == ItemVisibility::Private {
            return false;
        }
        // Implementing public traits on private types is okay, they can't be used unless the type itself is accessible.
        if func_meta.trait_impl.is_some() {
            return false;
        }
        // Public struct functions should not expose private types.
        if let Some(struct_visibility) = func_meta.type_id.and_then(|id| {
            let struct_def = self.get_type(id);
            let struct_def = struct_def.borrow();
            self.find_struct_visibility(&struct_def)
        }) {
            return struct_visibility != ItemVisibility::Private;
        }
        // Standalone functions should be checked
        true
    }

    /// Check that an item such as a struct field or type alias is not more visible than the type it refers to.
    fn check_type_is_not_more_private_then_item(
        &mut self,
        name: &Ident,
        visibility: ItemVisibility,
        typ: &Type,
        span: Span,
    ) {
        match typ {
            Type::DataType(struct_type, generics) => {
                let struct_type = struct_type.borrow();
                let struct_module_id = struct_type.id.module_id();

                // We only check this in types in the same crate. If it's in a different crate
                // then it's either accessible (all good) or it's not, in which case a different
                // error will happen somewhere else, but no need to error again here.
                if struct_module_id.krate == self.crate_id {
                    if let Some(aliased_visibility) = self.find_struct_visibility(&struct_type) {
                        if aliased_visibility < visibility {
                            self.push_err(ResolverError::TypeIsMorePrivateThenItem {
                                typ: struct_type.name.to_string(),
                                item: name.to_string(),
                                span,
                            });
                        }
                    }
                }

                for generic in generics {
                    self.check_type_is_not_more_private_then_item(name, visibility, generic, span);
                }
            }
            Type::Tuple(types) => {
                for typ in types {
                    self.check_type_is_not_more_private_then_item(name, visibility, typ, span);
                }
            }
            Type::Alias(alias_type, generics) => {
                self.check_type_is_not_more_private_then_item(
                    name,
                    visibility,
                    &alias_type.borrow().get_type(generics),
                    span,
                );
            }
            Type::CheckedCast { from, to } => {
                self.check_type_is_not_more_private_then_item(name, visibility, from, span);
                self.check_type_is_not_more_private_then_item(name, visibility, to, span);
            }
            Type::Function(args, return_type, env, _) => {
                for arg in args {
                    self.check_type_is_not_more_private_then_item(name, visibility, arg, span);
                }
                self.check_type_is_not_more_private_then_item(name, visibility, return_type, span);
                self.check_type_is_not_more_private_then_item(name, visibility, env, span);
            }
            Type::MutableReference(typ) | Type::Array(_, typ) | Type::Slice(typ) => {
                self.check_type_is_not_more_private_then_item(name, visibility, typ, span);
            }
            Type::InfixExpr(left, _op, right, _) => {
                self.check_type_is_not_more_private_then_item(name, visibility, left, span);
                self.check_type_is_not_more_private_then_item(name, visibility, right, span);
            }
            Type::FieldElement
            | Type::Integer(..)
            | Type::Bool
            | Type::String(..)
            | Type::FmtString(..)
            | Type::Unit
            | Type::Quoted(..)
            | Type::TypeVariable(..)
            | Type::Forall(..)
            | Type::TraitAsType(..)
            | Type::Constant(..)
            | Type::NamedGeneric(..)
            | Type::Error => (),
        }
    }

    fn collect_struct_definitions(&mut self, structs: &BTreeMap<TypeId, UnresolvedStruct>) {
        // This is necessary to avoid cloning the entire struct map
        // when adding checks after each struct field is resolved.
        let struct_ids = structs.keys().copied().collect::<Vec<_>>();

        // Resolve each field in each struct.
        // Each struct should already be present in the NodeInterner after def collection.
        for (type_id, typ) in structs {
            self.file = typ.file_id;
            self.local_module = typ.module_id;

            let fields = self.resolve_struct_fields(&typ.struct_def, *type_id);

            if typ.struct_def.is_abi() {
                for field in &fields {
                    self.mark_type_as_used(&field.typ);
                }
            }

            // Check that the a public struct doesn't have a private type as a public field.
            if typ.struct_def.visibility != ItemVisibility::Private {
                for field in &fields {
                    let ident = Ident(Spanned::from(
                        field.name.span(),
                        format!("{}::{}", typ.struct_def.name, field.name),
                    ));
                    self.check_type_is_not_more_private_then_item(
                        &ident,
                        field.visibility,
                        &field.typ,
                        field.name.span(),
                    );
                }
            }

            if self.interner.is_in_lsp_mode() {
                for (field_index, field) in fields.iter().enumerate() {
                    let location = Location::new(field.name.span(), self.file);
                    let reference_id = ReferenceId::StructMember(*type_id, field_index);
                    self.interner.add_definition_location(reference_id, location, None);
                }
            }

            self.interner.update_type(*type_id, |struct_def| {
                struct_def.set_fields(fields);
            });
        }

        // Check whether the struct fields have nested slices
        // We need to check after all structs are resolved to
        // make sure every struct's fields is accurately set.
        for id in struct_ids {
            let struct_type = self.interner.get_type(id);

            // Only handle structs without generics as any generics args will be checked
            // after monomorphization when performing SSA codegen
            if struct_type.borrow().generics.is_empty() {
                let fields = struct_type.borrow().get_fields(&[]).unwrap();
                for (_, field_type) in fields.iter() {
                    if field_type.is_nested_slice() {
                        let location = struct_type.borrow().location;
                        self.file = location.file;
                        self.push_err(ResolverError::NestedSlices { span: location.span });
                    }
                }
            }
        }
    }

    pub fn resolve_struct_fields(
        &mut self,
        unresolved: &NoirStruct,
        struct_id: TypeId,
    ) -> Vec<StructField> {
        self.recover_generics(|this| {
            this.current_item = Some(DependencyId::Struct(struct_id));

            this.resolving_ids.insert(struct_id);

            let struct_def = this.interner.get_type(struct_id);
            this.add_existing_generics(&unresolved.generics, &struct_def.borrow().generics);

            let fields = vecmap(&unresolved.fields, |field| {
                let ident = &field.item.name;
                let typ = &field.item.typ;
                let visibility = field.item.visibility;
                StructField { visibility, name: ident.clone(), typ: this.resolve_type(typ.clone()) }
            });

            this.resolving_ids.remove(&struct_id);

            fields
        })
    }

    fn collect_enum_definitions(&mut self, enums: &BTreeMap<TypeId, UnresolvedEnum>) {
        for (type_id, typ) in enums {
            self.file = typ.file_id;
            self.local_module = typ.module_id;
            self.generics.clear();

            let datatype = self.interner.get_type(*type_id);
            let generics = datatype.borrow().generic_types();
            self.add_existing_generics(&typ.enum_def.generics, &datatype.borrow().generics);

            let self_type = Type::DataType(datatype.clone(), generics);
            let self_type_id = self.interner.push_quoted_type(self_type.clone());
            let unresolved = UnresolvedType {
                typ: UnresolvedTypeData::Resolved(self_type_id),
                span: typ.enum_def.span,
            };

            datatype.borrow_mut().init_variants();
            let module_id = ModuleId { krate: self.crate_id, local_id: typ.module_id };

            for (i, variant) in typ.enum_def.variants.iter().enumerate() {
                let parameters = variant.item.parameters.as_ref();
                let types =
                    parameters.map(|params| vecmap(params, |typ| self.resolve_type(typ.clone())));
                let name = variant.item.name.clone();

                let is_function = types.is_some();
                let params = types.clone().unwrap_or_default();
                datatype.borrow_mut().push_variant(EnumVariant::new(name, params, is_function));

                self.define_enum_variant_constructor(
                    &typ.enum_def,
                    *type_id,
                    &variant.item,
                    types,
                    i,
                    &datatype,
                    &self_type,
                    unresolved.clone(),
                );

                let reference_id = ReferenceId::EnumVariant(*type_id, i);
                let location = Location::new(variant.item.name.span(), self.file);
                self.interner.add_definition_location(reference_id, location, Some(module_id));
            }
        }
    }

    fn elaborate_global(&mut self, global: UnresolvedGlobal) {
        let old_module = std::mem::replace(&mut self.local_module, global.module_id);
        let old_file = std::mem::replace(&mut self.file, global.file_id);
        let old_item = self.current_item.take();

        let global_id = global.global_id;
        self.current_item = Some(DependencyId::Global(global_id));
        let let_stmt = global.stmt_def;

        let name = if self.interner.is_in_lsp_mode() {
            Some(let_stmt.pattern.name_ident().to_string())
        } else {
            None
        };

        let span = let_stmt.pattern.span();

        if !self.in_contract()
            && let_stmt.attributes.iter().any(|attr| matches!(attr, SecondaryAttribute::Abi(_)))
        {
            self.push_err(ResolverError::AbiAttributeOutsideContract { span });
        }

        if !let_stmt.comptime && matches!(let_stmt.pattern, Pattern::Mutable(..)) {
            self.push_err(ResolverError::MutableGlobal { span });
        }

        let (let_statement, _typ) = self
            .elaborate_in_comptime_context(|this| this.elaborate_let(let_stmt, Some(global_id)));

        let statement_id = self.interner.get_global(global_id).let_statement;
        self.interner.replace_statement(statement_id, let_statement);

        self.elaborate_comptime_global(global_id);

        if let Some(name) = name {
            let location = Location::new(span, self.file);
            self.interner.register_global(
                global_id,
                name,
                location,
                global.visibility,
                self.module_id(),
            );
        }

        self.local_module = old_module;
        self.file = old_file;
        self.current_item = old_item;
    }

    fn elaborate_comptime_global(&mut self, global_id: GlobalId) {
        let let_statement = self
            .interner
            .get_global_let_statement(global_id)
            .expect("Let statement of global should be set by elaborate_global_let");

        let global = self.interner.get_global(global_id);
        let definition_id = global.definition_id;
        let location = global.location;
        let mut interpreter = self.setup_interpreter();

        if let Err(error) = interpreter.evaluate_let(let_statement) {
            self.errors.push(error.into_compilation_error_pair());
        } else {
            let value = interpreter
                .lookup_id(definition_id, location)
                .expect("The global should be defined since evaluate_let did not error");

            self.debug_comptime(location, |interner| value.display(interner).to_string());

            self.interner.get_global_mut(global_id).value = GlobalValue::Resolved(value);
        }
    }

    /// If the given global is unresolved, elaborate it and return true
    fn elaborate_global_if_unresolved(&mut self, global_id: &GlobalId) -> bool {
        if let Some(global) = self.unresolved_globals.remove(global_id) {
            self.elaborate_global(global);
            true
        } else {
            false
        }
    }

    fn define_function_metas(
        &mut self,
        functions: &mut [UnresolvedFunctions],
        impls: &mut ImplMap,
        trait_impls: &mut [UnresolvedTraitImpl],
    ) {
        for function_set in functions {
            self.define_function_metas_for_functions(function_set);
        }

        for ((self_type, local_module), function_sets) in impls {
            self.local_module = *local_module;

            for (generics, _, function_set) in function_sets {
                self.file = function_set.file_id;
                self.add_generics(generics);
                let self_type = self.resolve_type(self_type.clone());
                function_set.self_type = Some(self_type.clone());
                self.self_type = Some(self_type);
                self.define_function_metas_for_functions(function_set);
                self.self_type = None;
                self.generics.clear();
            }
        }

        for trait_impl in trait_impls {
            self.file = trait_impl.file_id;
            self.local_module = trait_impl.module_id;

            let trait_id = self.resolve_trait_by_path(trait_impl.trait_path.clone());
            trait_impl.trait_id = trait_id;
            let unresolved_type = trait_impl.object_type.clone();

            self.add_generics(&trait_impl.generics);
            trait_impl.resolved_generics = self.generics.clone();

            let new_generics = self.desugar_trait_constraints(&mut trait_impl.where_clause);
            for new_generic in new_generics {
                trait_impl.resolved_generics.push(new_generic.clone());
                self.generics.push(new_generic);
            }

            // We need to resolve the where clause before any associated types to be
            // able to resolve trait as type syntax, eg. `<T as Foo>` in case there
            // is a where constraint for `T: Foo`.
            let constraints = self.resolve_trait_constraints(&trait_impl.where_clause);

            for (_, _, method) in trait_impl.methods.functions.iter_mut() {
                // Attach any trait constraints on the impl to the function
                method.def.where_clause.append(&mut trait_impl.where_clause.clone());
            }

            // Add each associated type to the list of named type arguments
            let mut trait_generics = trait_impl.trait_generics.clone();
            trait_generics.named_args.extend(self.take_unresolved_associated_types(trait_impl));

            let impl_id = self.interner.next_trait_impl_id();
            self.current_trait_impl = Some(impl_id);

            let path_span = trait_impl.trait_path.span;
            let (ordered_generics, named_generics) = trait_impl
                .trait_id
                .map(|trait_id| {
                    // Check for missing generics & associated types for the trait being implemented
                    self.resolve_trait_args_from_trait_impl(trait_generics, trait_id, path_span)
                })
                .unwrap_or_default();

            trait_impl.resolved_trait_generics = ordered_generics;
            self.interner.set_associated_types_for_impl(impl_id, named_generics);

            self.remove_trait_constraints_from_scope(&constraints);

            let self_type = self.resolve_type(unresolved_type);
            self.self_type = Some(self_type.clone());
            trait_impl.methods.self_type = Some(self_type);

            self.define_function_metas_for_functions(&mut trait_impl.methods);

            trait_impl.resolved_object_type = self.self_type.take();
            trait_impl.impl_id = self.current_trait_impl.take();
            self.generics.clear();

            if let Some(trait_id) = trait_id {
                let trait_name = trait_impl.trait_path.last_ident();
                self.interner.add_trait_reference(
                    trait_id,
                    Location::new(trait_name.span(), trait_impl.file_id),
                    trait_name.is_self_type_name(),
                );
            }
        }
    }

    fn define_function_metas_for_functions(&mut self, function_set: &mut UnresolvedFunctions) {
        self.file = function_set.file_id;

        for (local_module, id, func) in &mut function_set.functions {
            self.local_module = *local_module;
            self.recover_generics(|this| {
                this.define_function_meta(func, *id, None);
            });
        }
    }

    /// True if we're currently within a constrained function.
    /// Defaults to `true` if the current function is unknown.
    fn in_constrained_function(&self) -> bool {
        !self.in_comptime_context()
            && self.current_item.map_or(true, |id| match id {
                DependencyId::Function(id) => {
                    !self.interner.function_modifiers(&id).is_unconstrained
                }
                _ => true,
            })
    }

    pub(crate) fn is_cfg_attribute_enabled(&self, _opt_cfg_attribute: Option<CfgAttribute>) -> bool {
        // TODO
        true
    }
}<|MERGE_RESOLUTION|>--- conflicted
+++ resolved
@@ -34,13 +34,8 @@
         DefinitionKind, DependencyId, ExprId, FuncId, FunctionModifiers, GlobalId, NodeInterner,
         ReferenceId, TraitId, TraitImplId, TypeAliasId, TypeId,
     },
-<<<<<<< HEAD
     token::{CfgAttribute, SecondaryAttribute},
-    Shared, Type, TypeVariable,
-=======
-    token::SecondaryAttribute,
     EnumVariant, Shared, Type, TypeVariable,
->>>>>>> 25b989fe
 };
 use crate::{
     ast::{ItemVisibility, UnresolvedType},
