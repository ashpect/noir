--- conflicted
+++ resolved
@@ -153,7 +153,6 @@
             Resolved(id) => self.interner.get_quoted_type(id).clone(),
         };
 
-<<<<<<< HEAD
         if let Some(unresolved_span) = typ.span {
             match resolved_type {
                 Type::Struct(ref struct_type, _) => {
@@ -163,36 +162,24 @@
                         Location::new(unresolved_span, self.file),
                     );
 
-                    let referenced = ReferenceId::Struct(struct_type.borrow().id);
-                    let reference =
-                        ReferenceId::Variable(Location::new(unresolved_span, self.file));
-                    self.interner.add_reference(referenced, reference);
+                    if !is_synthetic {
+                        let referenced = ReferenceId::Struct(struct_type.borrow().id);
+                        let reference = ReferenceId::Variable(
+                            Location::new(unresolved_span, self.file),
+                            is_self_type_name,
+                        );
+                        self.interner.add_reference(referenced, reference);
+                    }
                 }
                 Type::Alias(ref alias_type, _) => {
                     let referenced = ReferenceId::Alias(alias_type.borrow().id);
-                    let reference =
-                        ReferenceId::Variable(Location::new(unresolved_span, self.file));
-                    self.interner.add_reference(referenced, reference);
-                }
-                _ => (),
-=======
-        if let Type::Struct(ref struct_type, _) = resolved_type {
-            if let Some(unresolved_span) = typ.span {
-                // Record the location of the type reference
-                self.interner.push_type_ref_location(
-                    resolved_type.clone(),
-                    Location::new(unresolved_span, self.file),
-                );
-
-                if !is_synthetic {
-                    let referenced = ReferenceId::Struct(struct_type.borrow().id);
                     let reference = ReferenceId::Variable(
                         Location::new(unresolved_span, self.file),
                         is_self_type_name,
                     );
                     self.interner.add_reference(referenced, reference);
                 }
->>>>>>> ab973820
+                _ => (),
             }
         }
 
