use acvm::{
    BlackBoxFunctionSolver,
    acir::{AcirField, BlackBoxFunc, circuit::opcodes::FunctionInput},
};
use iter_extended::vecmap;
use num_bigint::BigUint;

use crate::errors::{InternalError, RuntimeError};

use super::{AcirContext, AcirValue, AcirVar};

impl<F: AcirField, B: BlackBoxFunctionSolver<F>> AcirContext<F, B> {
    /// Calls a Blackbox function on the given inputs and returns a given set of outputs
    /// to represent the result of the blackbox function.
    pub(crate) fn black_box_function(
        &mut self,
        name: BlackBoxFunc,
        mut inputs: Vec<AcirValue>,
        num_bits: Option<u32>,
        mut output_count: usize,
    ) -> Result<Vec<AcirVar>, RuntimeError> {
        // Separate out any arguments that should be constants
        let (constant_inputs, constant_outputs) = match name {
            BlackBoxFunc::Poseidon2Permutation => {
                // The last argument is the state length, which must be a constant
                let state_len = match inputs.pop() {
                    Some(state_len) => state_len.into_var()?,
                    None => {
                        return Err(RuntimeError::InternalError(InternalError::MissingArg {
                            name: "poseidon_2_permutation call".to_string(),
                            arg: "length".to_string(),
                            call_stack: self.get_call_stack(),
                        }));
                    }
                };

                let state_len = match self.var_to_expression(state_len)?.to_const() {
                    Some(state_len) => *state_len,
                    None => {
                        return Err(RuntimeError::InternalError(InternalError::NotAConstant {
                            name: "length".to_string(),
                            call_stack: self.get_call_stack(),
                        }));
                    }
                };

                (vec![state_len], Vec::new())
            }
            BlackBoxFunc::BigIntAdd
            | BlackBoxFunc::BigIntSub
            | BlackBoxFunc::BigIntMul
            | BlackBoxFunc::BigIntDiv => {
                assert_eq!(inputs.len(), 4, "ICE - bigint operation requires 4 inputs");
                let const_inputs = vecmap(inputs, |i| {
                    let var = i.into_var()?;
                    match self.var_to_expression(var)?.to_const() {
                        Some(const_var) => Ok(*const_var),
                        None => Err(RuntimeError::InternalError(InternalError::NotAConstant {
                            name: "big integer".to_string(),
                            call_stack: self.get_call_stack(),
                        })),
                    }
                });
                inputs = Vec::new();
                output_count = 0;
                let mut field_inputs = Vec::new();
                for i in const_inputs {
                    field_inputs.push(i?);
                }
                if field_inputs[1] != field_inputs[3] {
                    return Err(RuntimeError::BigIntModulus { call_stack: self.get_call_stack() });
                }

                let result_id = self.big_int_ctx.new_big_int(field_inputs[1]);
                (
                    vec![field_inputs[0], field_inputs[2]],
                    vec![result_id.bigint_id::<F>(), result_id.modulus_id::<F>()],
                )
            }
            BlackBoxFunc::BigIntToLeBytes => {
                let const_inputs = vecmap(inputs, |i| {
                    let var = i.into_var()?;
                    match self.var_to_expression(var)?.to_const() {
                        Some(const_var) => Ok(*const_var),
                        None => Err(RuntimeError::InternalError(InternalError::NotAConstant {
                            name: "big integer".to_string(),
                            call_stack: self.get_call_stack(),
                        })),
                    }
                });
                inputs = Vec::new();
                let mut field_inputs = Vec::new();
                for i in const_inputs {
                    field_inputs.push(i?);
                }
                let bigint = self.big_int_ctx.get(field_inputs[0]);
                let modulus = self.big_int_ctx.modulus(bigint.modulus_id::<F>());
                let bytes_len = ((modulus - BigUint::from(1_u32)).bits() - 1) / 8 + 1;
                output_count = bytes_len as usize;
                assert!(bytes_len == 32);
                (field_inputs, vec![])
            }
            BlackBoxFunc::BigIntFromLeBytes => {
                let invalid_input = "ICE - bigint operation requires 2 inputs";
                assert_eq!(inputs.len(), 2, "{invalid_input}");
                let mut modulus = Vec::new();
                match inputs.pop().expect(invalid_input) {
                    AcirValue::Array(values) => {
                        for value in values {
                            modulus.push(
                                *self.var_to_expression(value.into_var()?)?.to_const().ok_or(
                                    RuntimeError::InternalError(InternalError::NotAConstant {
                                        name: "big integer".to_string(),
                                        call_stack: self.get_call_stack(),
                                    }),
                                )?,
                            );
                        }
                    }
                    _ => {
                        return Err(RuntimeError::InternalError(InternalError::MissingArg {
                            name: "big_int_from_le_bytes".to_owned(),
                            arg: "modulus".to_owned(),
                            call_stack: self.get_call_stack(),
                        }));
                    }
                }
                let big_modulus = BigUint::from_bytes_le(&vecmap(&modulus, |b| b.to_u128() as u8));
                output_count = 0;

                let modulus_id = self.big_int_ctx.get_or_insert_modulus(big_modulus);
                let result_id = self.big_int_ctx.new_big_int(F::from(modulus_id as u128));
                (modulus, vec![result_id.bigint_id::<F>(), result_id.modulus_id::<F>()])
            }
            BlackBoxFunc::AES128Encrypt => {
                let invalid_input = "aes128_encrypt - operation requires a plaintext to encrypt";
                let input_size: usize = match inputs.first().expect(invalid_input) {
                    AcirValue::Array(values) => Ok::<usize, RuntimeError>(values.len()),
                    AcirValue::DynamicArray(dyn_array) => Ok::<usize, RuntimeError>(dyn_array.len),
                    _ => {
                        return Err(RuntimeError::InternalError(InternalError::General {
                            message: "aes128_encrypt requires an array of inputs".to_string(),
                            call_stack: self.get_call_stack(),
                        }));
                    }
                }?;
                output_count = input_size + (16 - input_size % 16);
                (vec![], vec![])
            }
            BlackBoxFunc::RecursiveAggregation => {
                let proof_type_var = match inputs.pop() {
                    Some(domain_var) => domain_var.into_var()?,
                    None => {
                        return Err(RuntimeError::InternalError(InternalError::MissingArg {
                            name: "verify proof".to_string(),
                            arg: "proof type".to_string(),
                            call_stack: self.get_call_stack(),
                        }));
                    }
                };

                let proof_type_constant = match self.var_to_expression(proof_type_var)?.to_const() {
                    Some(proof_type_constant) => *proof_type_constant,
                    None => {
                        return Err(RuntimeError::InternalError(InternalError::NotAConstant {
                            name: "proof type".to_string(),
                            call_stack: self.get_call_stack(),
                        }));
                    }
                };

                (vec![proof_type_constant], Vec::new())
            }
            _ => (vec![], vec![]),
        };
        let inputs = self.prepare_inputs_for_black_box_func(inputs, name)?;
        // Call Black box with `FunctionInput`
        let mut results = vecmap(&constant_outputs, |c| self.add_constant(*c));

        let output_vars = vecmap(0..output_count, |_| self.add_variable());
        let output_witnesses = vecmap(&output_vars, |var| {
            self.var_to_witness(*var).expect("variable was just created as witness")
        });

        self.acir_ir.call_black_box(
            name,
            &inputs,
            constant_inputs,
            constant_outputs,
            num_bits,
            output_witnesses,
        )?;

        // Convert `Witness` values which are now constrained to be the output of the
        // black box function call into `AcirVar`s.
        //
        // We do not apply range information on the output of the black box function.
        // See issue #1439
        results.extend(output_vars);
        Ok(results)
    }

    pub(super) fn prepare_inputs_for_black_box_func(
        &mut self,
        inputs: Vec<AcirValue>,
        name: BlackBoxFunc,
    ) -> Result<Vec<Vec<FunctionInput<F>>>, RuntimeError> {
        // Allow constant inputs for most blackbox, but:
        // - EmbeddedCurveAdd requires all-or-nothing constant inputs
        // - Poseidon2Permutation requires witness input
        let allow_constant_inputs = matches!(
            name,
            BlackBoxFunc::MultiScalarMul
                | BlackBoxFunc::Keccakf1600
                | BlackBoxFunc::Blake2s
                | BlackBoxFunc::Blake3
                | BlackBoxFunc::AND
                | BlackBoxFunc::XOR
                | BlackBoxFunc::AES128Encrypt
                | BlackBoxFunc::EmbeddedCurveAdd
        );
        // Convert `AcirVar` to `FunctionInput`
        let inputs = self.prepare_inputs_for_black_box_func_call(inputs, allow_constant_inputs)?;
        Ok(inputs)
    }

    /// Black box function calls expect their inputs to be in a specific data structure (FunctionInput).
    ///
    /// This function will convert `AcirVar` into `FunctionInput` for a blackbox function call.
    pub(super) fn prepare_inputs_for_black_box_func_call(
        &mut self,
        inputs: Vec<AcirValue>,
        allow_constant_inputs: bool,
    ) -> Result<Vec<Vec<FunctionInput<F>>>, RuntimeError> {
        let mut witnesses = Vec::new();
        for input in inputs {
            let mut single_val_witnesses = Vec::new();
            for (input, typ) in self.flatten(input)? {
                let num_bits = typ.bit_size::<F>();
                match self.var_to_expression(input)?.to_const() {
                    Some(constant) if allow_constant_inputs => {
                        if num_bits < constant.num_bits() {
                            return Err(RuntimeError::InvalidBlackBoxInputBitSize {
                                value: constant.to_string(),
                                num_bits: constant.num_bits(),
                                max_num_bits: num_bits,
                                call_stack: self.get_call_stack(),
                            });
                        }
                        single_val_witnesses.push(FunctionInput::Constant(*constant));
                    }
                    _ => {
                        let witness_var = self.get_or_create_witness_var(input)?;
                        let witness = self.var_to_witness(witness_var)?;
                        single_val_witnesses.push(FunctionInput::Witness(witness));
                    }
                }
            }
            witnesses.push(single_val_witnesses);
        }
        Ok(witnesses)
    }
<<<<<<< HEAD

    /// EcAdd has 6 inputs representing the two points to add
    /// Each point must be either all constant, or all witnesses
    fn all_or_nothing_for_ec_add(
        &mut self,
        inputs: Vec<Vec<FunctionInput<F>>>,
    ) -> Result<Vec<Vec<FunctionInput<F>>>, RuntimeError> {
        let mut has_constant = false;
        let mut has_witness = false;
        let mut result = inputs.clone();
        for (i, input) in inputs.iter().enumerate() {
            if input[0].is_constant() {
                has_constant = true;
            } else {
                has_witness = true;
            }
            if i % 3 == 2 {
                if has_constant && has_witness {
                    // Convert the constants to witness if mixed constant and witness,
                    for j in i - 2..i + 1 {
                        if let FunctionInput::Constant(constant) = inputs[j][0] {
                            let constant = self.add_constant(constant);
                            let witness_var = self.get_or_create_witness_var(constant)?;
                            let witness = self.var_to_witness(witness_var)?;
                            result[j] = vec![FunctionInput::Witness(witness)];
                        }
                    }
                }
                has_constant = false;
                has_witness = false;
            }
        }
        Ok(result)
    }
=======
>>>>>>> 354c5aa6
}<|MERGE_RESOLUTION|>--- conflicted
+++ resolved
@@ -260,41 +260,4 @@
         }
         Ok(witnesses)
     }
-<<<<<<< HEAD
-
-    /// EcAdd has 6 inputs representing the two points to add
-    /// Each point must be either all constant, or all witnesses
-    fn all_or_nothing_for_ec_add(
-        &mut self,
-        inputs: Vec<Vec<FunctionInput<F>>>,
-    ) -> Result<Vec<Vec<FunctionInput<F>>>, RuntimeError> {
-        let mut has_constant = false;
-        let mut has_witness = false;
-        let mut result = inputs.clone();
-        for (i, input) in inputs.iter().enumerate() {
-            if input[0].is_constant() {
-                has_constant = true;
-            } else {
-                has_witness = true;
-            }
-            if i % 3 == 2 {
-                if has_constant && has_witness {
-                    // Convert the constants to witness if mixed constant and witness,
-                    for j in i - 2..i + 1 {
-                        if let FunctionInput::Constant(constant) = inputs[j][0] {
-                            let constant = self.add_constant(constant);
-                            let witness_var = self.get_or_create_witness_var(constant)?;
-                            let witness = self.var_to_witness(witness_var)?;
-                            result[j] = vec![FunctionInput::Witness(witness)];
-                        }
-                    }
-                }
-                has_constant = false;
-                has_witness = false;
-            }
-        }
-        Ok(result)
-    }
-=======
->>>>>>> 354c5aa6
 }