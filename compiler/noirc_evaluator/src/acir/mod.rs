//! This file holds the pass to convert from Noir's SSA IR to ACIR.

use fxhash::FxHashMap as HashMap;
use std::collections::{BTreeMap, HashSet};
use std::fmt::Debug;

use acvm::acir::{
    circuit::{
        brillig::{BrilligBytecode, BrilligFunctionId},
        opcodes::{AcirFunctionId, BlockType},
        AssertionPayload, ErrorSelector, ExpressionWidth, OpcodeLocation,
    },
    native_types::Witness,
    BlackBoxFunc,
};
use acvm::{acir::circuit::opcodes::BlockId, acir::AcirField, FieldElement};
use bn254_blackbox_solver::Bn254BlackBoxSolver;
use iter_extended::{try_vecmap, vecmap};
use noirc_frontend::monomorphization::ast::InlineType;

mod acir_variable;
mod big_int;
mod brillig_directive;
mod generated_acir;

use crate::brillig::brillig_gen::gen_brillig_for;
use crate::brillig::{
    brillig_gen::brillig_fn::FunctionContext as BrilligFunctionContext,
    brillig_ir::artifact::{BrilligParameter, GeneratedBrillig},
    Brillig,
};
use crate::errors::{InternalError, InternalWarning, RuntimeError, SsaReport};
use crate::ssa::ir::instruction::Hint;
use crate::ssa::{
    function_builder::data_bus::DataBus,
    ir::{
        call_stack::CallStack,
        dfg::DataFlowGraph,
        function::{Function, FunctionId, RuntimeType},
        instruction::{
            Binary, BinaryOp, ConstrainError, Instruction, InstructionId, Intrinsic,
            TerminatorInstruction,
        },
        printer::try_to_extract_string_from_error_payload,
        types::{NumericType, Type},
        value::Value,
    },
    ssa_gen::Ssa,
};
use acir_variable::{AcirContext, AcirType, AcirVar};
use generated_acir::BrilligStdlibFunc;
pub(crate) use generated_acir::GeneratedAcir;
use noirc_frontend::hir_def::types::Type as HirType;

#[derive(Default)]
struct SharedContext<F> {
    /// Final list of Brillig functions which will be part of the final program
    /// This is shared across `Context` structs as we want one list of Brillig
    /// functions across all ACIR artifacts
    generated_brillig: Vec<GeneratedBrillig<F>>,

    /// Maps SSA function index -> Final generated Brillig artifact index.
    /// There can be Brillig functions specified in SSA which do not act as
    /// entry points in ACIR (e.g. only called by other Brillig functions)
    /// This mapping is necessary to use the correct function pointer for a Brillig call.
    /// This uses the brillig parameters in the map since using slices with different lengths
    /// needs to create different brillig entrypoints
    brillig_generated_func_pointers:
        BTreeMap<(FunctionId, Vec<BrilligParameter>), BrilligFunctionId>,

    /// Maps a Brillig std lib function (a handwritten primitive such as for inversion) -> Final generated Brillig artifact index.
    /// A separate mapping from normal Brillig calls is necessary as these methods do not have an associated function id from SSA.
    brillig_stdlib_func_pointer: HashMap<BrilligStdlibFunc, BrilligFunctionId>,

    /// Keeps track of Brillig std lib calls per function that need to still be resolved
    /// with the correct function pointer from the `brillig_stdlib_func_pointer` map.
    brillig_stdlib_calls_to_resolve: HashMap<FunctionId, Vec<(OpcodeLocation, BrilligFunctionId)>>,
}

impl<F: AcirField> SharedContext<F> {
    fn generated_brillig_pointer(
        &self,
        func_id: FunctionId,
        arguments: Vec<BrilligParameter>,
    ) -> Option<&BrilligFunctionId> {
        self.brillig_generated_func_pointers.get(&(func_id, arguments))
    }

    fn generated_brillig(&self, func_pointer: usize) -> &GeneratedBrillig<F> {
        &self.generated_brillig[func_pointer]
    }

    fn insert_generated_brillig(
        &mut self,
        func_id: FunctionId,
        arguments: Vec<BrilligParameter>,
        generated_pointer: BrilligFunctionId,
        code: GeneratedBrillig<F>,
    ) {
        self.brillig_generated_func_pointers.insert((func_id, arguments), generated_pointer);
        self.generated_brillig.push(code);
    }

    fn new_generated_pointer(&self) -> BrilligFunctionId {
        BrilligFunctionId(self.generated_brillig.len() as u32)
    }

    fn generate_brillig_calls_to_resolve(
        &mut self,
        brillig_stdlib_func: &BrilligStdlibFunc,
        func_id: FunctionId,
        opcode_location: OpcodeLocation,
    ) {
        if let Some(generated_pointer) =
            self.brillig_stdlib_func_pointer.get(brillig_stdlib_func).copied()
        {
            self.add_call_to_resolve(func_id, (opcode_location, generated_pointer));
        } else {
            let code = brillig_stdlib_func.get_generated_brillig();
            let generated_pointer = self.new_generated_pointer();
            self.insert_generated_brillig_stdlib(
                *brillig_stdlib_func,
                generated_pointer,
                func_id,
                opcode_location,
                code,
            );
        }
    }

    /// Insert a newly generated Brillig stdlib function
    fn insert_generated_brillig_stdlib(
        &mut self,
        brillig_stdlib_func: BrilligStdlibFunc,
        generated_pointer: BrilligFunctionId,
        func_id: FunctionId,
        opcode_location: OpcodeLocation,
        code: GeneratedBrillig<F>,
    ) {
        self.brillig_stdlib_func_pointer.insert(brillig_stdlib_func, generated_pointer);
        self.add_call_to_resolve(func_id, (opcode_location, generated_pointer));
        self.generated_brillig.push(code);
    }

    fn add_call_to_resolve(
        &mut self,
        func_id: FunctionId,
        call_to_resolve: (OpcodeLocation, BrilligFunctionId),
    ) {
        self.brillig_stdlib_calls_to_resolve.entry(func_id).or_default().push(call_to_resolve);
    }
}

/// Context struct for the acir generation pass.
/// May be similar to the Evaluator struct in the current SSA IR.
struct Context<'a> {
    /// Maps SSA values to `AcirVar`.
    ///
    /// This is needed so that we only create a single
    /// AcirVar per SSA value. Before creating an `AcirVar`
    /// for an SSA value, we check this map. If an `AcirVar`
    /// already exists for this Value, we return the `AcirVar`.
    ssa_values: HashMap<Value, AcirValue>,

    /// The `AcirVar` that describes the condition belonging to the most recently invoked
    /// `SideEffectsEnabled` instruction.
    current_side_effects_enabled_var: AcirVar,

    /// Manages and builds the `AcirVar`s to which the converted SSA values refer.
    acir_context: AcirContext<FieldElement, Bn254BlackBoxSolver>,

    /// Track initialized acir dynamic arrays
    ///
    /// An acir array must start with a MemoryInit ACIR opcodes
    /// and then have MemoryOp opcodes
    /// This set is used to ensure that a MemoryOp opcode is only pushed to the circuit
    /// if there is already a MemoryInit opcode.
    initialized_arrays: HashSet<BlockId>,

    /// Maps SSA values to BlockId
    /// A BlockId is an ACIR structure which identifies a memory block
    /// Each acir memory block corresponds to a different SSA array.
    memory_blocks: HashMap<Value, BlockId>,

    /// Maps SSA values to a BlockId used internally
    /// A BlockId is an ACIR structure which identifies a memory block
    /// Each memory blocks corresponds to a different SSA value
    /// which utilizes this internal memory for ACIR generation.
    internal_memory_blocks: HashMap<Value, BlockId>,

    /// Maps an internal memory block to its length
    ///
    /// This is necessary to keep track of an internal memory block's size.
    /// We do not need a separate map to keep track of `memory_blocks` as
    /// the length is set when we construct a `AcirValue::DynamicArray` and is tracked
    /// as part of the `AcirValue` in the `ssa_values` map.
    /// The length of an internal memory block is determined before an array operation
    /// takes place thus we track it separate here in this map.
    internal_mem_block_lengths: HashMap<BlockId, usize>,

    /// Number of the next BlockId, it is used to construct
    /// a new BlockId
    max_block_id: u32,

    data_bus: DataBus,

    /// Contains state that is generated and also used across ACIR functions
    shared_context: &'a mut SharedContext<FieldElement>,
}

#[derive(Clone)]
pub(crate) struct AcirDynamicArray {
    /// Identification for the Acir dynamic array
    /// This is essentially a ACIR pointer to the array
    block_id: BlockId,
    /// Length of the array
    len: usize,
    /// An ACIR dynamic array is a flat structure, so we use
    /// the inner structure of an `AcirType::NumericType` directly.
    /// Some usages of ACIR arrays (e.g. black box functions) require the bit size
    /// of every value to be known, thus we store the types as part of the dynamic
    /// array definition.
    ///
    /// A dynamic non-homogenous array can potentially have values of differing types.
    /// Thus, we store a vector of types rather than a single type, as a dynamic non-homogenous array
    /// is still represented in ACIR by a single `AcirDynamicArray` structure.
    ///
    /// The length of the value types vector must match the `len` field in this structure.
    value_types: Vec<NumericType>,
    /// Identification for the ACIR dynamic array
    /// inner element type sizes array
    element_type_sizes: Option<BlockId>,
}
impl Debug for AcirDynamicArray {
    fn fmt(&self, f: &mut core::fmt::Formatter<'_>) -> core::fmt::Result {
        write!(
            f,
            "id: {}, len: {}, element_type_sizes: {:?}",
            self.block_id.0,
            self.len,
            self.element_type_sizes.map(|block_id| block_id.0)
        )
    }
}

#[derive(Debug, Clone)]
pub(crate) enum AcirValue {
    Var(AcirVar, AcirType),
    Array(im::Vector<AcirValue>),
    DynamicArray(AcirDynamicArray),
}

impl AcirValue {
    fn into_var(self) -> Result<AcirVar, InternalError> {
        match self {
            AcirValue::Var(var, _) => Ok(var),
            AcirValue::DynamicArray(_) | AcirValue::Array(_) => Err(InternalError::General {
                message: "Called AcirValue::into_var on an array".to_string(),
                call_stack: CallStack::new(),
            }),
        }
    }

    fn borrow_var(&self) -> Result<AcirVar, InternalError> {
        match self {
            AcirValue::Var(var, _) => Ok(*var),
            AcirValue::DynamicArray(_) | AcirValue::Array(_) => Err(InternalError::General {
                message: "Called AcirValue::borrow_var on an array".to_string(),
                call_stack: CallStack::new(),
            }),
        }
    }

    fn flatten(self) -> Vec<(AcirVar, AcirType)> {
        match self {
            AcirValue::Var(var, typ) => vec![(var, typ)],
            AcirValue::Array(array) => array.into_iter().flat_map(AcirValue::flatten).collect(),
            AcirValue::DynamicArray(_) => unimplemented!("Cannot flatten a dynamic array"),
        }
    }

    fn flat_numeric_types(self) -> Vec<NumericType> {
        match self {
            AcirValue::Array(_) => {
                self.flatten().into_iter().map(|(_, typ)| typ.to_numeric_type()).collect()
            }
            AcirValue::DynamicArray(AcirDynamicArray { value_types, .. }) => value_types,
            _ => unreachable!("An AcirValue::Var cannot be used as an array value"),
        }
    }
}

pub(crate) type Artifacts = (
    Vec<GeneratedAcir<FieldElement>>,
    Vec<BrilligBytecode<FieldElement>>,
    Vec<String>,
    BTreeMap<ErrorSelector, HirType>,
);

impl Ssa {
    #[tracing::instrument(level = "trace", skip_all)]
    pub(crate) fn into_acir(
        self,
        brillig: &Brillig,
        expression_width: ExpressionWidth,
    ) -> Result<Artifacts, RuntimeError> {
        let mut acirs = Vec::new();
        // TODO: can we parallelize this?
        let mut shared_context = SharedContext::default();

        for function in self.functions.values() {
            let context = Context::new(&mut shared_context, expression_width);
            if let Some(mut generated_acir) =
                context.convert_ssa_function(&self, function, brillig)?
            {
                // We want to be able to insert Brillig stdlib functions anywhere during the ACIR generation process (e.g. such as on the `GeneratedAcir`).
                // As we don't want a reference to the `SharedContext` on the generated ACIR itself,
                // we instead store the opcode location at which a Brillig call to a std lib function occurred.
                // We then defer resolving the function IDs of those Brillig functions to when we have generated Brillig
                // for all normal Brillig calls.
                for (opcode_location, brillig_stdlib_func) in
                    &generated_acir.brillig_stdlib_func_locations
                {
                    shared_context.generate_brillig_calls_to_resolve(
                        brillig_stdlib_func,
                        function.id(),
                        *opcode_location,
                    );
                }

                // Fetch the Brillig stdlib calls to resolve for this function
                if let Some(calls_to_resolve) =
                    shared_context.brillig_stdlib_calls_to_resolve.get(&function.id())
                {
                    // Resolve the Brillig stdlib calls
                    // We have to do a separate loop as the generated ACIR cannot be borrowed as mutable after an immutable borrow
                    for (opcode_location, brillig_function_pointer) in calls_to_resolve {
                        generated_acir.resolve_brillig_stdlib_call(
                            *opcode_location,
                            *brillig_function_pointer,
                        );
                    }
                }

                generated_acir.name = function.name().to_owned();
                acirs.push(generated_acir);
            }
        }

        let (brillig_bytecode, brillig_names) = shared_context
            .generated_brillig
            .into_iter()
            .map(|brillig| (BrilligBytecode { bytecode: brillig.byte_code }, brillig.name))
            .unzip();

        Ok((acirs, brillig_bytecode, brillig_names, self.error_selector_to_type))
    }
}

impl<'a> Context<'a> {
    fn new(
        shared_context: &'a mut SharedContext<FieldElement>,
        expression_width: ExpressionWidth,
    ) -> Context<'a> {
        let mut acir_context = AcirContext::default();
        acir_context.set_expression_width(expression_width);
        let current_side_effects_enabled_var = acir_context.add_constant(FieldElement::one());

        Context {
            ssa_values: HashMap::default(),
            current_side_effects_enabled_var,
            acir_context,
            initialized_arrays: HashSet::new(),
            memory_blocks: HashMap::default(),
            internal_memory_blocks: HashMap::default(),
            internal_mem_block_lengths: HashMap::default(),
            max_block_id: 0,
            data_bus: DataBus::default(),
            shared_context,
        }
    }

    fn convert_ssa_function(
        self,
        ssa: &Ssa,
        function: &Function,
        brillig: &Brillig,
    ) -> Result<Option<GeneratedAcir<FieldElement>>, RuntimeError> {
        match function.runtime() {
            RuntimeType::Acir(inline_type) => {
                match inline_type {
                    InlineType::Inline | InlineType::InlineAlways => {
                        if function.id() != ssa.main_id {
                            panic!("ACIR function should have been inlined earlier if not marked otherwise");
                        }
                    }
                    InlineType::NoPredicates => {
                        panic!("All ACIR functions marked with #[no_predicates] should be inlined before ACIR gen. This is an SSA exclusive codegen attribute");
                    }
                    InlineType::Fold => {}
                }
                // We only want to convert entry point functions. This being `main` and those marked with `InlineType::Fold`
                Ok(Some(self.convert_acir_main(function, ssa, brillig)?))
            }
            RuntimeType::Brillig(_) => {
                if function.id() == ssa.main_id {
                    Ok(Some(self.convert_brillig_main(function, brillig)?))
                } else {
                    Ok(None)
                }
            }
        }
    }

    fn convert_acir_main(
        mut self,
        main_func: &Function,
        ssa: &Ssa,
        brillig: &Brillig,
    ) -> Result<GeneratedAcir<FieldElement>, RuntimeError> {
        let dfg = &main_func.dfg;
        let entry_block = &dfg[main_func.entry_block()];
        let main_parameters = dfg.block_parameters(main_func.entry_block());
        let input_witness = self.convert_ssa_block_params(main_parameters, dfg)?;
        let num_return_witnesses =
            self.get_num_return_witnesses(entry_block.unwrap_terminator(), dfg);

        // Create a witness for each return witness we have to guarantee that the return witnesses match the standard
        // layout for serializing those types as if they were being passed as inputs.
        //
        // This is required for recursion as otherwise in situations where we cannot make use of the program's ABI
        // (e.g. for `std::verify_proof` or the solidity verifier), we need extra knowledge about the program we're
        // working with rather than following the standard ABI encoding rules.
        //
        // We allocate these witnesses now before performing ACIR gen for the rest of the program as the location of
        // the function's return values can then be determined through knowledge of its ABI alone.
        let return_witness_vars =
            vecmap(0..num_return_witnesses, |_| self.acir_context.add_variable());

        let return_witnesses = vecmap(&return_witness_vars, |return_var| {
            let expr = self.acir_context.var_to_expression(*return_var).unwrap();
            expr.to_witness().expect("return vars should be witnesses")
        });

        self.data_bus = dfg.data_bus.to_owned();
        let mut warnings = Vec::new();
        for instruction_id in entry_block.instructions() {
            warnings.extend(self.convert_ssa_instruction(*instruction_id, dfg, ssa, brillig)?);
        }
        let (return_vars, return_warnings) =
            self.convert_ssa_return(entry_block.unwrap_terminator(), dfg)?;

        // TODO: This is a naive method of assigning the return values to their witnesses as
        // we're likely to get a number of constraints which are asserting one witness to be equal to another.
        //
        // We should search through the program and relabel these witnesses so we can remove this constraint.
        for (witness_var, return_var) in return_witness_vars.iter().zip(return_vars) {
            self.acir_context.assert_eq_var(*witness_var, return_var, None)?;
        }

        self.initialize_databus(&return_witnesses, dfg)?;
        warnings.extend(return_warnings);
        warnings.extend(self.acir_context.warnings.clone());

        // Add the warnings from the alter Ssa passes
        Ok(self.acir_context.finish(
            input_witness,
            // Don't embed databus return witnesses into the circuit.
            if self.data_bus.return_data.is_some() { Vec::new() } else { return_witnesses },
            warnings,
        ))
    }

    fn initialize_databus(
        &mut self,
        witnesses: &Vec<Witness>,
        dfg: &DataFlowGraph,
    ) -> Result<(), RuntimeError> {
        // Initialize return_data using provided witnesses
        if let Some(return_data) = self.data_bus.return_data {
            let block_id = self.block_id(&return_data);
            let already_initialized = self.initialized_arrays.contains(&block_id);
            if !already_initialized {
                // We hijack ensure_array_is_initialized() because we want the return data to use the return value witnesses,
                // but the databus contains the computed values instead, that have just been asserted to be equal to the return values.
                // We do not use initialize_array either for the case where a constant value is returned.
                // In that case, the constant value has already been assigned a witness and the returned acir vars will be
                // converted to it, instead of the corresponding return value witness.
                self.acir_context.initialize_return_data(block_id, witnesses.to_owned());
            }
        }

        // Initialize call_data
        let call_data_arrays: Vec<Value> =
            self.data_bus.call_data.iter().map(|cd| cd.array_id).collect();
        for call_data_array in call_data_arrays {
            self.ensure_array_is_initialized(call_data_array, dfg)?;
        }
        Ok(())
    }

    fn convert_brillig_main(
        mut self,
        main_func: &Function,
        brillig: &Brillig,
    ) -> Result<GeneratedAcir<FieldElement>, RuntimeError> {
        let dfg = &main_func.dfg;

        let main_parameters = dfg.block_parameters(main_func.entry_block());
        let inputs = try_vecmap(main_parameters, |param| {
            let typ = dfg.type_of_value(param);
            self.create_value_from_type(&typ, &mut |this, _| Ok(this.acir_context.add_variable()))
        })?;

        let main_parameters = dfg.block_parameters(main_func.entry_block());
        let arguments = self.gen_brillig_parameters(main_parameters, dfg);

        let witness_inputs = self.acir_context.extract_witness(&inputs);

        let outputs: Vec<AcirType> =
            vecmap(main_func.returns(), |result_id| dfg.type_of_value(*result_id).into());

        let code = gen_brillig_for(main_func, arguments.clone(), brillig)?;

        // We specifically do not attempt execution of the brillig code being generated as this can result in it being
        // replaced with constraints on witnesses to the program outputs.
        let output_values = self.acir_context.brillig_call(
            self.current_side_effects_enabled_var,
            &code,
            inputs,
            outputs,
            false,
            true,
            // We are guaranteed to have a Brillig function pointer of `0` as main itself is marked as unconstrained
            BrilligFunctionId(0),
            None,
        )?;
        self.shared_context.insert_generated_brillig(
            main_func.id(),
            arguments,
            BrilligFunctionId(0),
            code,
        );

        let return_witnesses: Vec<Witness> = output_values
            .iter()
            .flat_map(|value| value.clone().flatten())
            .map(|(value, _)| self.acir_context.var_to_witness(value))
            .collect::<Result<_, _>>()?;

        let generated_acir = self.acir_context.finish(witness_inputs, return_witnesses, Vec::new());

        assert_eq!(
            generated_acir.opcodes().len(),
            1,
            "Unconstrained programs should only generate a single opcode but multiple were emitted"
        );

        Ok(generated_acir)
    }

    /// Adds and binds `AcirVar`s for each numeric block parameter or block parameter array element.
    fn convert_ssa_block_params(
        &mut self,
        params: impl ExactSizeIterator<Item = Value>,
        dfg: &DataFlowGraph,
    ) -> Result<Vec<Witness>, RuntimeError> {
        // The first witness (if any) is the next one
        let start_witness = self.acir_context.current_witness_index().0;
        for param_id in params {
            let typ = dfg.type_of_value(param_id);
            let value = self.convert_ssa_block_param(&typ)?;
            match &value {
                AcirValue::Var(_, _) => (),
                AcirValue::Array(_) => {
                    let block_id = self.block_id(&param_id);
                    let len = if matches!(typ, Type::Array(_, _)) {
                        typ.flattened_size() as usize
                    } else {
                        return Err(InternalError::Unexpected {
                            expected: "Block params should be an array".to_owned(),
                            found: format!("Instead got {:?}", typ),
                            call_stack: self.acir_context.get_call_stack(),
                        }
                        .into());
                    };
                    self.initialize_array(block_id, len, Some(value.clone()))?;
                }
                AcirValue::DynamicArray(_) => unreachable!(
                    "The dynamic array type is created in Acir gen and therefore cannot be a block parameter"
                ),
            }
            self.ssa_values.insert(param_id, value);
        }
        let end_witness = self.acir_context.current_witness_index().0;
        let witnesses = (start_witness..=end_witness).map(Witness::from).collect();
        Ok(witnesses)
    }

    fn convert_ssa_block_param(&mut self, param_type: &Type) -> Result<AcirValue, RuntimeError> {
        self.create_value_from_type(param_type, &mut |this, typ| this.add_numeric_input_var(&typ))
    }

    fn create_value_from_type(
        &mut self,
        param_type: &Type,
        make_var: &mut impl FnMut(&mut Self, NumericType) -> Result<AcirVar, RuntimeError>,
    ) -> Result<AcirValue, RuntimeError> {
        match param_type {
            Type::Numeric(numeric_type) => {
                let typ = AcirType::new(*numeric_type);
                Ok(AcirValue::Var(make_var(self, *numeric_type)?, typ))
            }
            Type::Array(element_types, length) => {
                let mut elements = im::Vector::new();

                for _ in 0..*length {
                    for element in element_types.iter() {
                        elements.push_back(self.create_value_from_type(element, make_var)?);
                    }
                }

                Ok(AcirValue::Array(elements))
            }
            _ => unreachable!("ICE: Params to the program should only contains numbers and arrays"),
        }
    }

    /// Get the BlockId corresponding to the ValueId
    /// If there is no matching BlockId, we create a new one.
    fn block_id(&mut self, value: &Value) -> BlockId {
        if let Some(block_id) = self.memory_blocks.get(value) {
            return *block_id;
        }
        let block_id = BlockId(self.max_block_id);
        self.max_block_id += 1;
        self.memory_blocks.insert(*value, block_id);
        block_id
    }

    /// Get the next BlockId for internal memory
    /// used during ACIR generation.
    /// This is useful for referencing information that can
    /// only be computed dynamically, such as the type structure
    /// of non-homogenous arrays.
    fn internal_block_id(&mut self, value: &Value) -> BlockId {
        if let Some(block_id) = self.internal_memory_blocks.get(value) {
            return *block_id;
        }
        let block_id = BlockId(self.max_block_id);
        self.max_block_id += 1;
        self.internal_memory_blocks.insert(*value, block_id);
        block_id
    }

    /// Creates an `AcirVar` corresponding to a parameter witness to appears in the abi. A range
    /// constraint is added if the numeric type requires it.
    ///
    /// This function is used not only for adding numeric block parameters, but also for adding
    /// any array elements that belong to reference type block parameters.
    fn add_numeric_input_var(
        &mut self,
        numeric_type: &NumericType,
    ) -> Result<AcirVar, RuntimeError> {
        let acir_var = self.acir_context.add_variable();
        if matches!(numeric_type, NumericType::Signed { .. } | NumericType::Unsigned { .. }) {
            self.acir_context.range_constrain_var(acir_var, numeric_type, None)?;
        }
        Ok(acir_var)
    }

    /// Converts an SSA instruction into its ACIR representation
    fn convert_ssa_instruction(
        &mut self,
        instruction_id: InstructionId,
        dfg: &DataFlowGraph,
        ssa: &Ssa,
        brillig: &Brillig,
    ) -> Result<Vec<SsaReport>, RuntimeError> {
        let instruction = &dfg[instruction_id];
        self.acir_context.set_call_stack(dfg.get_instruction_call_stack(instruction_id));
        let mut warnings = Vec::new();
        match instruction {
            Instruction::Binary(binary) => {
                let result_acir_var = self.convert_ssa_binary(binary, dfg)?;
                self.define_result_var(dfg, instruction_id, result_acir_var);
            }
            Instruction::Constrain(lhs, rhs, assert_message) => {
                let lhs = self.convert_numeric_value(*lhs, dfg)?;
                let rhs = self.convert_numeric_value(*rhs, dfg)?;

                let assert_payload = if let Some(error) = assert_message {
                    match error {
                        ConstrainError::StaticString(string) => Some(
                            self.acir_context.generate_assertion_message_payload(string.clone()),
                        ),
                        ConstrainError::Dynamic(error_selector, is_string_type, values) => {
                            if let Some(constant_string) = try_to_extract_string_from_error_payload(
                                *is_string_type,
                                values,
                                dfg,
                            ) {
                                Some(
                                    self.acir_context
                                        .generate_assertion_message_payload(constant_string),
                                )
                            } else {
                                let acir_vars: Vec<_> = values
                                    .iter()
                                    .map(|value| self.convert_value(*value, dfg))
                                    .collect();

                                let expressions_or_memory =
                                    self.acir_context.vars_to_expressions_or_memory(&acir_vars)?;

                                Some(AssertionPayload {
                                    error_selector: error_selector.as_u64(),
                                    payload: expressions_or_memory,
                                })
                            }
                        }
                    }
                } else {
                    None
                };

                self.acir_context.assert_eq_var(lhs, rhs, assert_payload)?;
            }
            Instruction::Cast(value_id, _) => {
                let acir_var = self.convert_numeric_value(*value_id, dfg)?;
                self.define_result_var(dfg, instruction_id, acir_var);
            }
            Instruction::Call { .. } => {
                warnings.extend(self.convert_ssa_call(
                    instruction,
                    dfg,
                    ssa,
                    brillig,
                    instruction_id,
                )?);
            }
            Instruction::Not(value_id) => {
                let (acir_var, typ) = match self.convert_value(*value_id, dfg) {
                    AcirValue::Var(acir_var, typ) => (acir_var, typ),
                    _ => unreachable!("NOT is only applied to numerics"),
                };
                let result_acir_var = self.acir_context.not_var(acir_var, typ)?;
                self.define_result_var(dfg, instruction_id, result_acir_var);
            }
            Instruction::Truncate { value, bit_size, max_bit_size } => {
                let result_acir_var =
                    self.convert_ssa_truncate(*value, *bit_size, *max_bit_size, dfg)?;
                self.define_result_var(dfg, instruction_id, result_acir_var);
            }
            Instruction::EnableSideEffectsIf { condition } => {
                let acir_var = self.convert_numeric_value(*condition, dfg)?;
                self.current_side_effects_enabled_var = acir_var;
            }
            Instruction::ArrayGet { .. } | Instruction::ArraySet { .. } => {
                self.handle_array_operation(instruction_id, dfg)?;
            }
            Instruction::Allocate { .. } => {
                return Err(RuntimeError::UnknownReference {
                    call_stack: self.acir_context.get_call_stack().clone(),
                });
            }
            Instruction::Store { .. } => {
                unreachable!("Expected all store instructions to be removed before acir_gen")
            }
            Instruction::Load { .. } => {
                unreachable!("Expected all load instructions to be removed before acir_gen")
            }
            Instruction::IncrementRc { .. } | Instruction::DecrementRc { .. } => {
                // Do nothing. Only Brillig needs to worry about reference counted arrays
            }
            Instruction::RangeCheck { value, max_bit_size, assert_message } => {
                let acir_var = self.convert_numeric_value(*value, dfg)?;
                self.acir_context.range_constrain_var(
                    acir_var,
                    &NumericType::Unsigned { bit_size: *max_bit_size },
                    assert_message.clone(),
                )?;
            }
            Instruction::IfElse { .. } => {
                unreachable!("IfElse instruction remaining in acir-gen")
            }
            Instruction::MakeArray { elements, typ: _ } => {
                let elements = elements.iter().map(|element| self.convert_value(*element, dfg));
                let value = AcirValue::Array(elements.collect());
                let result = Value::instruction_result(instruction_id, 0);
                self.ssa_values.insert(result, value);
            }
        }

        self.acir_context.set_call_stack(CallStack::new());
        Ok(warnings)
    }

    fn convert_ssa_call(
        &mut self,
        instruction: &Instruction,
        dfg: &DataFlowGraph,
        ssa: &Ssa,
        brillig: &Brillig,
        instruction_id: InstructionId,
    ) -> Result<Vec<SsaReport>, RuntimeError> {
        let mut warnings = Vec::new();

        match instruction {
            Instruction::Call { func, arguments, result_types: _ } => {
                match *func {
                    Value::Function(id) => {
                        let func = &ssa.functions[&id];
                        match func.runtime() {
                            RuntimeType::Acir(inline_type) => {
                                assert!(!matches!(inline_type, InlineType::Inline), "ICE: Got an ACIR function named {} that should have already been inlined", func.name());

                                let inputs = vecmap(arguments, |arg| self.convert_value(*arg, dfg));
                                let output_count = dfg
                                    .instruction_results(instruction_id)
                                    .map(|result| {
                                        dfg.type_of_value(result).flattened_size() as usize
                                    })
                                    .sum();

                                let Some(acir_function_id) = ssa.get_entry_point_index(&id) else {
                                    unreachable!("Expected an associated final index for call to acir function {id} with args {arguments:?}");
                                };

                                let output_vars = self.acir_context.call_acir_function(
                                    AcirFunctionId(acir_function_id),
                                    inputs,
                                    output_count,
                                    self.current_side_effects_enabled_var,
                                )?;

                                let results = dfg.instruction_results(instruction_id);
                                let output_values =
                                    self.convert_vars_to_values(output_vars, dfg, results);

                                let results = dfg.instruction_results(instruction_id);
                                self.handle_ssa_call_outputs(results, output_values, dfg)?;
                            }
                            RuntimeType::Brillig(_) => {
                                let inputs = vecmap(arguments, |arg| self.convert_value(*arg, dfg));
                                let arguments = arguments.iter().copied();
                                let arguments = self.gen_brillig_parameters(arguments, dfg);

                                let results = dfg.instruction_results(instruction_id);
                                let outputs = try_vecmap(results, |result_id| {
                                    let typ = dfg.type_of_value(result_id);

                                    // Check that we are not attempting to return a slice from
                                    // an unconstrained runtime to a constrained runtime
                                    if typ.contains_slice_element() {
                                        let call_stack = self.acir_context.get_call_stack();
                                        Err(RuntimeError::UnconstrainedSliceReturnToConstrained {
                                            call_stack,
                                        })
                                    } else {
                                        Ok(typ.into())
                                    }
                                })?;

                                // Check whether we have already generated Brillig for this function
                                // If we have, re-use the generated code to set-up the Brillig call.
                                let output_values = if let Some(generated_pointer) = self
                                    .shared_context
                                    .generated_brillig_pointer(id, arguments.clone())
                                {
                                    let code = self
                                        .shared_context
                                        .generated_brillig(generated_pointer.as_usize());
                                    self.acir_context.brillig_call(
                                        self.current_side_effects_enabled_var,
                                        code,
                                        inputs,
                                        outputs,
                                        true,
                                        false,
                                        *generated_pointer,
                                        None,
                                    )?
                                } else {
                                    let code = gen_brillig_for(func, arguments.clone(), brillig)?;
                                    let generated_pointer =
                                        self.shared_context.new_generated_pointer();
                                    let output_values = self.acir_context.brillig_call(
                                        self.current_side_effects_enabled_var,
                                        &code,
                                        inputs,
                                        outputs,
                                        true,
                                        false,
                                        generated_pointer,
                                        None,
                                    )?;
                                    self.shared_context.insert_generated_brillig(
                                        id,
                                        arguments,
                                        generated_pointer,
                                        code,
                                    );
                                    output_values
                                };

                                let results = dfg.instruction_results(instruction_id);
                                // Compiler sanity check
                                assert_eq!(results.len(), output_values.len(), "ICE: The number of Brillig output values should match the result ids in SSA");
                                self.handle_ssa_call_outputs(results, output_values, dfg)?;
                            }
                        }
                    }
                    Value::Intrinsic(intrinsic) => {
                        if matches!(
                            intrinsic,
                            Intrinsic::BlackBox(BlackBoxFunc::RecursiveAggregation)
                        ) {
                            warnings.push(SsaReport::Warning(InternalWarning::VerifyProof {
                                call_stack: self.acir_context.get_call_stack(),
                            }));
                        }
                        let outputs = self.convert_ssa_intrinsic_call(
                            intrinsic,
                            arguments,
                            dfg,
                            instruction_id,
                        )?;

                        // Issue #1438 causes this check to fail with intrinsics that return 0
                        // results but the ssa form instead creates 1 unit result value.
                        // assert_eq!(result_ids.len(), outputs.len());
                        let results = dfg.instruction_results(instruction_id);
                        self.handle_ssa_call_outputs(results, outputs, dfg)?;
                    }
                    Value::ForeignFunction(_) => {
                        // TODO: Remove this once elaborator is default frontend. This is now caught by a lint inside the frontend.
                        return Err(RuntimeError::UnconstrainedOracleReturnToConstrained {
                            call_stack: self.acir_context.get_call_stack(),
                        });
                    }
                    other => unreachable!("expected calling a function but got {other:?}"),
                }
            }
            _ => unreachable!("expected calling a call instruction"),
        }
        Ok(warnings)
    }

    fn handle_ssa_call_outputs(
        &mut self,
        results: impl ExactSizeIterator<Item = Value>,
        output_values: Vec<AcirValue>,
        dfg: &DataFlowGraph,
    ) -> Result<(), RuntimeError> {
        for (result, output) in results.zip(output_values) {
            if let AcirValue::Array(_) = &output {
                let array_id = dfg.resolve(result);
                let block_id = self.block_id(&array_id);
                let array_typ = dfg.type_of_value(array_id);
                let len = if matches!(array_typ, Type::Array(_, _)) {
                    array_typ.flattened_size() as usize
                } else {
                    Self::flattened_value_size(&output)
                };
                self.initialize_array(block_id, len, Some(output.clone()))?;
            }
            // Do nothing for AcirValue::DynamicArray and AcirValue::Var
            // A dynamic array returned from a function call should already be initialized
            // and a single variable does not require any extra initialization.
            self.ssa_values.insert(result, output);
        }
        Ok(())
    }

    fn gen_brillig_parameters(
        &self,
        parameters: impl ExactSizeIterator<Item = Value>,
        dfg: &DataFlowGraph,
    ) -> Vec<BrilligParameter> {
        let parameters = parameters.map(|value| {
            let typ = dfg.type_of_value(value);
            if let Type::Slice(item_types) = typ {
                let len =
                    match self.ssa_values.get(&value).expect("ICE: Unknown slice input to brillig")
                    {
                        AcirValue::DynamicArray(AcirDynamicArray { len, .. }) => *len,
                        AcirValue::Array(array) => array.len(),
                        _ => unreachable!("ICE: Slice value is not an array"),
                    };

                BrilligParameter::Slice(
                    item_types.iter().map(BrilligFunctionContext::ssa_type_to_parameter).collect(),
                    len / item_types.len(),
                )
            } else {
                BrilligFunctionContext::ssa_type_to_parameter(&typ)
            }
        });
        parameters.collect()
    }

    /// Handles an ArrayGet or ArraySet instruction.
    /// To set an index of the array (and create a new array in doing so), pass Some(value) for
    /// store_value. To just retrieve an index of the array, pass None for store_value.
    fn handle_array_operation(
        &mut self,
        instruction: InstructionId,
        dfg: &DataFlowGraph,
    ) -> Result<(), RuntimeError> {
        let mut mutable_array_set = false;

        // Pass the instruction between array methods rather than the internal fields themselves
        let (array, index, store_value) = match dfg[instruction] {
            Instruction::ArrayGet { array, index, result_type: _ } => (array, index, None),
            Instruction::ArraySet { array, index, value, mutable } => {
                mutable_array_set = mutable;
                (array, index, Some(value))
            }
            _ => {
                return Err(InternalError::Unexpected {
                    expected: "Instruction should be an ArrayGet or ArraySet".to_owned(),
                    found: format!("Instead got {:?}", dfg[instruction]),
                    call_stack: self.acir_context.get_call_stack(),
                }
                .into())
            }
        };
        // Ensure that array id is fully resolved.
        let array = dfg.resolve(array);

        let array_id = dfg.resolve(array);
        let array_typ = dfg.type_of_value(array_id);
        // Compiler sanity checks
        assert!(!array_typ.is_nested_slice(), "ICE: Nested slice type has reached ACIR generation");
        let (Type::Array(_, _) | Type::Slice(_)) = &array_typ else {
            unreachable!("ICE: expected array or slice type");
        };

        if self.handle_constant_index_wrapper(instruction, dfg, array, index, store_value)? {
            return Ok(());
        }

        // Get an offset such that the type of the array at the offset is the same as the type at the 'index'
        // If we find one, we will use it when computing the index under the enable_side_effect predicate
        // If not, array_get(..) will use a fallback costing one multiplication in the worst case.
        // cf. https://github.com/noir-lang/noir/pull/4971
        // For simplicity we compute the offset only for simple arrays
        let is_simple_array = dfg.instruction_results(instruction).len() == 1
            && can_omit_element_sizes_array(&array_typ);
        let offset = if is_simple_array {
            let result_type = dfg.type_of_value(Value::instruction_result(instruction, 0));
            match array_typ {
                Type::Array(item_type, _) | Type::Slice(item_type) => item_type
                    .iter()
                    .enumerate()
                    .find_map(|(index, typ)| (result_type == *typ).then_some(index)),
                _ => None,
            }
        } else {
            None
        };
        let (new_index, new_value) = self.convert_array_operation_inputs(
            array,
            dfg,
            index,
            store_value,
            offset.unwrap_or_default(),
        )?;

        if let Some(new_value) = new_value {
            self.array_set(instruction, new_index, new_value, dfg, mutable_array_set)?;
        } else {
            self.array_get(instruction, array, new_index, dfg, offset.is_none())?;
        }

        Ok(())
    }

    fn handle_constant_index_wrapper(
        &mut self,
        instruction: InstructionId,
        dfg: &DataFlowGraph,
        array: Value,
        index: Value,
        store_value: Option<Value>,
    ) -> Result<bool, RuntimeError> {
        let array_id = dfg.resolve(array);
        let array_typ = dfg.type_of_value(array_id);
        // Compiler sanity checks
        assert!(!array_typ.is_nested_slice(), "ICE: Nested slice type has reached ACIR generation");
        let (Type::Array(_, _) | Type::Slice(_)) = &array_typ else {
            unreachable!("ICE: expected array or slice type");
        };

        match self.convert_value(array_id, dfg) {
            AcirValue::Var(acir_var, _) => {
                Err(RuntimeError::InternalError(InternalError::Unexpected {
                    expected: "an array value".to_string(),
                    found: format!("{acir_var:?}"),
                    call_stack: self.acir_context.get_call_stack(),
                }))
            }
            AcirValue::Array(array) => {
                // `AcirValue::Array` supports reading/writing to constant indices at compile-time in some cases.
                if let Some(constant_index) = dfg.get_numeric_constant(index) {
                    let store_value = store_value.map(|value| self.convert_value(value, dfg));
                    self.handle_constant_index(instruction, array, constant_index, store_value)
                } else {
                    Ok(false)
                }
            }
            AcirValue::DynamicArray(_) => Ok(false),
        }
    }

    /// Handle constant index: if there is no predicate and we have the array values,
    /// we can perform the operation directly on the array
    fn handle_constant_index(
        &mut self,
        instruction: InstructionId,
<<<<<<< HEAD
        array: Vector<AcirValue>,
=======
        dfg: &DataFlowGraph,
        array: im::Vector<AcirValue>,
>>>>>>> 05586073
        index: FieldElement,
        store_value: Option<AcirValue>,
    ) -> Result<bool, RuntimeError> {
        let array_size: usize = array.len();
        let index = match index.try_to_u64() {
            Some(index_const) => index_const as usize,
            None => {
                let call_stack = self.acir_context.get_call_stack();
                return Err(RuntimeError::TypeConversion {
                    from: "array index".to_string(),
                    into: "u64".to_string(),
                    call_stack,
                });
            }
        };

        if index >= array_size {
            return Ok(false);
        }

        if let Some(store_value) = store_value {
            let side_effects_always_enabled =
                self.acir_context.is_constant_one(&self.current_side_effects_enabled_var);

            if side_effects_always_enabled {
                // If we know that this write will always occur then we can perform it at compile time.
                let value = AcirValue::Array(array.update(index, store_value));
                self.define_result(instruction, value);
                Ok(true)
            } else {
                // If a predicate is applied however we must wait until runtime.
                Ok(false)
            }
        } else {
            // If the index is not out of range, we can optimistically perform the read at compile time
            // as if the predicate were true. This is as if the predicate were to resolve to false then
            // the result should not affect the rest of circuit execution.
            let value = array[index].clone();
            self.define_result(instruction, value);
            Ok(true)
        }
    }

    /// We need to properly setup the inputs for array operations in ACIR.
    /// From the original SSA values we compute the following AcirVars:
    /// - new_index is the index of the array. ACIR memory operations work with a flat memory, so we fully flattened the specified index
    ///     in case we have a nested array. The index for SSA array operations only represents the flattened index of the current array.
    ///     Thus internal array element type sizes need to be computed to accurately transform the index.
    /// - predicate_index is offset, or the index if the predicate is true
    /// - new_value is the optional value when the operation is an array_set
    ///     When there is a predicate, it is predicate*value + (1-predicate)*dummy, where dummy is the value of the array at the requested index.
    ///     It is a dummy value because in the case of a false predicate, the value stored at the requested index will be itself.
    fn convert_array_operation_inputs(
        &mut self,
        array_id: Value,
        dfg: &DataFlowGraph,
        index: Value,
        store_value: Option<Value>,
        offset: usize,
    ) -> Result<(AcirVar, Option<AcirValue>), RuntimeError> {
        let array_typ = dfg.type_of_value(array_id);
        let block_id = self.ensure_array_is_initialized(array_id, dfg)?;

        let index_var = self.convert_numeric_value(index, dfg)?;
        let index_var = self.get_flattened_index(&array_typ, array_id, index_var, dfg)?;

        let predicate_index = if dfg.is_safe_index(index, array_id) {
            index_var
        } else {
            // index*predicate + (1-predicate)*offset
            let offset = self.acir_context.add_constant(offset);
            let sub = self.acir_context.sub_var(index_var, offset)?;
            let pred = self.acir_context.mul_var(sub, self.current_side_effects_enabled_var)?;
            self.acir_context.add_var(pred, offset)?
        };

        let new_value = if let Some(store) = store_value {
            let store_value = self.convert_value(store, dfg);
            if self.acir_context.is_constant_one(&self.current_side_effects_enabled_var) {
                Some(store_value)
            } else {
                let store_type = dfg.type_of_value(store);

                let mut dummy_predicate_index = predicate_index;
                // We must setup the dummy value to match the type of the value we wish to store
                let dummy =
                    self.array_get_value(&store_type, block_id, &mut dummy_predicate_index)?;

                Some(self.convert_array_set_store_value(&store_value, &dummy)?)
            }
        } else {
            None
        };

        let new_index = if self.acir_context.is_constant_one(&self.current_side_effects_enabled_var)
        {
            index_var
        } else {
            predicate_index
        };

        Ok((new_index, new_value))
    }

    fn convert_array_set_store_value(
        &mut self,
        store_value: &AcirValue,
        dummy_value: &AcirValue,
    ) -> Result<AcirValue, RuntimeError> {
        match (store_value, dummy_value) {
            (AcirValue::Var(store_var, _), AcirValue::Var(dummy_var, _)) => {
                let true_pred =
                    self.acir_context.mul_var(*store_var, self.current_side_effects_enabled_var)?;
                let one = self.acir_context.add_constant(FieldElement::one());
                let not_pred =
                    self.acir_context.sub_var(one, self.current_side_effects_enabled_var)?;
                let false_pred = self.acir_context.mul_var(not_pred, *dummy_var)?;
                // predicate*value + (1-predicate)*dummy
                let new_value = self.acir_context.add_var(true_pred, false_pred)?;
                Ok(AcirValue::Var(new_value, AcirType::field()))
            }
            (AcirValue::Array(values), AcirValue::Array(dummy_values)) => {
                let mut elements = im::Vector::new();

                assert_eq!(
                    values.len(),
                    dummy_values.len(),
                    "ICE: The store value and dummy must have the same number of inner values"
                );
                for (val, dummy_val) in values.iter().zip(dummy_values) {
                    elements.push_back(self.convert_array_set_store_value(val, dummy_val)?);
                }

                Ok(AcirValue::Array(elements))
            }
            (
                AcirValue::DynamicArray(AcirDynamicArray { block_id, len, .. }),
                AcirValue::Array(dummy_values),
            ) => {
                let dummy_values = dummy_values
                    .into_iter()
                    .flat_map(|val| val.clone().flatten())
                    .map(|(var, typ)| AcirValue::Var(var, typ))
                    .collect::<Vec<_>>();

                assert_eq!(
                    *len,
                    dummy_values.len(),
                    "ICE: The store value and dummy must have the same number of inner values"
                );

                let values = try_vecmap(0..*len, |i| {
                    let index_var = self.acir_context.add_constant(i);

                    let read = self.acir_context.read_from_memory(*block_id, &index_var)?;
                    Ok::<AcirValue, RuntimeError>(AcirValue::Var(read, AcirType::field()))
                })?;

                let mut elements = im::Vector::new();
                for (val, dummy_val) in values.iter().zip(dummy_values) {
                    elements.push_back(self.convert_array_set_store_value(val, &dummy_val)?);
                }

                Ok(AcirValue::Array(elements))
            }
            (AcirValue::DynamicArray(_), AcirValue::DynamicArray(_)) => {
                unimplemented!("ICE: setting a dynamic array not supported");
            }
            _ => {
                unreachable!("ICE: The store value and dummy value must match");
            }
        }
    }

    /// Returns the acir value at the provided databus offset
    fn get_from_call_data(
        &mut self,
        offset: &mut AcirVar,
        call_data_block: BlockId,
        typ: &Type,
    ) -> Result<AcirValue, RuntimeError> {
        match typ {
            Type::Numeric(_) => self.array_get_value(&Type::field(), call_data_block, offset),
            Type::Array(arc, len) => {
                let mut result = im::Vector::new();
                for _i in 0..*len {
                    for sub_type in arc.iter() {
                        let element = self.get_from_call_data(offset, call_data_block, sub_type)?;
                        result.push_back(element);
                    }
                }
                Ok(AcirValue::Array(result))
            }
            _ => unimplemented!("Unsupported type in databus"),
        }
    }

    /// Generates a read opcode for the array
    /// `index_side_effect == false` means that we ensured `var_index` will have a type matching the value in the array
    fn array_get(
        &mut self,
        instruction: InstructionId,
        array: Value,
        mut var_index: AcirVar,
        dfg: &DataFlowGraph,
        mut index_side_effect: bool,
    ) -> Result<AcirValue, RuntimeError> {
        let block_id = self.ensure_array_is_initialized(array, dfg)?;
        let result = Value::instruction_result(instruction, 0);
        let res_typ = dfg.type_of_value(result);
        // Get operations to call-data parameters are replaced by a get to the call-data-bus array
        let call_data =
            self.data_bus.call_data.iter().find(|cd| cd.index_map.contains_key(&array)).cloned();
        if let Some(call_data) = call_data {
            let call_data_block = self.ensure_array_is_initialized(call_data.array_id, dfg)?;
            let bus_index = self
                .acir_context
                .add_constant(FieldElement::from(call_data.index_map[&array] as i128));
            let mut current_index = self.acir_context.add_var(bus_index, var_index)?;
            let result = self.get_from_call_data(&mut current_index, call_data_block, &res_typ)?;
            self.define_result(instruction, result.clone());
            return Ok(result);
        }
        // Compiler sanity check
        assert!(
            !res_typ.contains_slice_element(),
            "ICE: Nested slice result found during ACIR generation"
        );
        let mut value = self.array_get_value(&res_typ, block_id, &mut var_index)?;

        if let AcirValue::Var(value_var, typ) = &value {
            let array_typ = dfg.type_of_value(array);
            if let (Type::Numeric(numeric_type), AcirType::NumericType(num)) =
                (array_typ.first(), typ)
            {
                if numeric_type.bit_size() <= num.bit_size() {
                    // first element is compatible
                    index_side_effect = false;
                }
            }

            // Fallback to multiplication if the index side_effects have not already been handled
            if index_side_effect {
                // Set the value to 0 if current_side_effects is 0, to ensure it fits in any value type
                value = AcirValue::Var(
                    self.acir_context.mul_var(*value_var, self.current_side_effects_enabled_var)?,
                    typ.clone(),
                );
            }
        }

        self.define_result(instruction, value.clone());

        Ok(value)
    }

    fn array_get_value(
        &mut self,
        ssa_type: &Type,
        block_id: BlockId,
        var_index: &mut AcirVar,
    ) -> Result<AcirValue, RuntimeError> {
        let one = self.acir_context.add_constant(FieldElement::one());
        match ssa_type.clone() {
            Type::Numeric(numeric_type) => {
                // Read the value from the array at the specified index
                let read = self.acir_context.read_from_memory(block_id, var_index)?;

                // Increment the var_index in case of a nested array
                *var_index = self.acir_context.add_var(*var_index, one)?;

                let typ = AcirType::NumericType(numeric_type);
                Ok(AcirValue::Var(read, typ))
            }
            Type::Array(element_types, len) => {
                let mut values = im::Vector::new();
                for _ in 0..len {
                    for typ in element_types.as_ref() {
                        values.push_back(self.array_get_value(typ, block_id, var_index)?);
                    }
                }
                Ok(AcirValue::Array(values))
            }
            Type::Reference(reference_type) => {
                self.array_get_value(reference_type.as_ref(), block_id, var_index)
            }
            _ => unreachable!("ICE: Expected an array or numeric but got {ssa_type:?}"),
        }
    }

    /// If `mutate_array` is:
    /// - true: Mutate the array directly
    /// - false: Copy the array and generates a write opcode on the new array. This is
    ///          generally very inefficient and should be avoided if possible. Currently
    ///          this is controlled by SSA's array set optimization pass.
    fn array_set(
        &mut self,
        instruction: InstructionId,
        mut var_index: AcirVar,
        store_value: AcirValue,
        dfg: &DataFlowGraph,
        mutate_array: bool,
    ) -> Result<(), RuntimeError> {
        // Pass the instruction between array methods rather than the internal fields themselves
        let array = match dfg[instruction] {
            Instruction::ArraySet { array, .. } => array,
            _ => {
                return Err(InternalError::Unexpected {
                    expected: "Instruction should be an ArraySet".to_owned(),
                    found: format!("Instead got {:?}", dfg[instruction]),
                    call_stack: self.acir_context.get_call_stack(),
                }
                .into())
            }
        };

        let block_id = self.ensure_array_is_initialized(array, dfg)?;

        // Every array has a length in its type, so we fetch that from
        // the SSA IR.
        //
        // A slice's size must be fetched from the SSA value that represents the slice.
        // However, this size is simply the capacity of a slice. The capacity is dependent upon the witness
        // and may contain data for which we want to restrict access. The true slice length is tracked in a
        // a separate SSA value and restrictions on slice indices should be generated elsewhere in the SSA.
        let array_typ = dfg.type_of_value(array);
        let array_len = if !array_typ.contains_slice_element() {
            array_typ.flattened_size() as usize
        } else {
            self.flattened_slice_size(array, dfg)
        };

        // Since array_set creates a new array, we create a new block ID for this
        // array, unless map_array is true. In that case, we operate directly on block_id
        // and we do not create a new block ID.
        let result = Value::instruction_result(instruction, 0);

        let result_block_id;
        if mutate_array {
            self.memory_blocks.insert(result, block_id);
            result_block_id = block_id;
        } else {
            // Initialize the new array with the values from the old array
            result_block_id = self.block_id(&result);
            self.copy_dynamic_array(block_id, result_block_id, array_len)?;
        }

        self.array_set_value(&store_value, result_block_id, &mut var_index)?;

        let element_type_sizes = if !can_omit_element_sizes_array(&array_typ) {
            let acir_value = self.convert_value(array, dfg);
            Some(self.init_element_type_sizes_array(&array_typ, array, Some(&acir_value), dfg)?)
        } else {
            None
        };

        let value_types = self.convert_value(array, dfg).flat_numeric_types();
        // Compiler sanity check
        assert_eq!(value_types.len(), array_len, "ICE: The length of the flattened type array should match the length of the dynamic array");

        let result_value = AcirValue::DynamicArray(AcirDynamicArray {
            block_id: result_block_id,
            len: array_len,
            value_types,
            element_type_sizes,
        });
        self.define_result(instruction, result_value);
        Ok(())
    }

    fn array_set_value(
        &mut self,
        value: &AcirValue,
        block_id: BlockId,
        var_index: &mut AcirVar,
    ) -> Result<(), RuntimeError> {
        let one = self.acir_context.add_constant(FieldElement::one());
        match value {
            AcirValue::Var(store_var, _) => {
                // Write the new value into the new array at the specified index
                self.acir_context.write_to_memory(block_id, var_index, store_var)?;
                // Increment the var_index in case of a nested array
                *var_index = self.acir_context.add_var(*var_index, one)?;
            }
            AcirValue::Array(values) => {
                for value in values {
                    self.array_set_value(value, block_id, var_index)?;
                }
            }
            AcirValue::DynamicArray(AcirDynamicArray { block_id: inner_block_id, len, .. }) => {
                let values = try_vecmap(0..*len, |i| {
                    let index_var = self.acir_context.add_constant(i);

                    let read = self.acir_context.read_from_memory(*inner_block_id, &index_var)?;
                    Ok::<AcirValue, RuntimeError>(AcirValue::Var(read, AcirType::field()))
                })?;
                self.array_set_value(&AcirValue::Array(values.into()), block_id, var_index)?;
            }
        }
        Ok(())
    }

    fn ensure_array_is_initialized(
        &mut self,
        array: Value,
        dfg: &DataFlowGraph,
    ) -> Result<BlockId, RuntimeError> {
        // Use the SSA ID to get or create its block ID
        let block_id = self.block_id(&array);

        // Check if the array has already been initialized in ACIR gen
        // if not, we initialize it using the values from SSA
        let already_initialized = self.initialized_arrays.contains(&block_id);
        if !already_initialized {
            match array {
                Value::Instruction { .. } => {
                    let value = self.convert_value(array, dfg);
                    let array_typ = dfg.type_of_value(array);
                    let len = if !array_typ.contains_slice_element() {
                        array_typ.flattened_size() as usize
                    } else {
                        self.flattened_slice_size(array, dfg)
                    };
                    self.initialize_array(block_id, len, Some(value))?;
                }
                _ => {
                    return Err(InternalError::General {
                        message: format!("Array {array} should be initialized"),
                        call_stack: self.acir_context.get_call_stack(),
                    }
                    .into());
                }
            }
        }

        Ok(block_id)
    }

    fn init_element_type_sizes_array(
        &mut self,
        array_typ: &Type,
        array: Value,
        supplied_acir_value: Option<&AcirValue>,
        dfg: &DataFlowGraph,
    ) -> Result<BlockId, RuntimeError> {
        let element_type_sizes = self.internal_block_id(&array);
        // Check whether an internal type sizes array has already been initialized
        // Need to look into how to optimize for slices as this could lead to different element type sizes
        // for different slices that do not have consistent sizes
        if self.initialized_arrays.contains(&element_type_sizes) {
            return Ok(element_type_sizes);
        }

        let mut flat_elem_type_sizes = Vec::new();
        flat_elem_type_sizes.push(0);
        match array_typ {
            Type::Array(_, _) | Type::Slice(_) => {
                match array {
                    Value::Instruction { .. } | Value::Param { .. } => {
                        // An instruction representing the slice means it has been processed previously during ACIR gen.
                        // Use the previously defined result of an array operation to fetch the internal type information.
                        let array_acir_value = &self.convert_value(array, dfg);
                        let array_acir_value = supplied_acir_value.unwrap_or(array_acir_value);
                        match array_acir_value {
                            AcirValue::DynamicArray(AcirDynamicArray {
                                element_type_sizes: inner_elem_type_sizes,
                                ..
                            }) => {
                                if let Some(inner_elem_type_sizes) = inner_elem_type_sizes {
                                    if self.initialized_arrays.contains(inner_elem_type_sizes) {
                                        let type_sizes_array_len = *self.internal_mem_block_lengths.get(inner_elem_type_sizes).ok_or_else(||
                                            InternalError::General {
                                                message: format!("Array {array}'s inner element type sizes array does not have a tracked length"),
                                                call_stack: self.acir_context.get_call_stack(),
                                            }
                                        )?;
                                        self.copy_dynamic_array(
                                            *inner_elem_type_sizes,
                                            element_type_sizes,
                                            type_sizes_array_len,
                                        )?;
                                        self.internal_mem_block_lengths
                                            .insert(element_type_sizes, type_sizes_array_len);
                                        return Ok(element_type_sizes);
                                    } else {
                                        return Err(InternalError::General {
                                            message: format!("Array {array}'s inner element type sizes array should be initialized"),
                                            call_stack: self.acir_context.get_call_stack(),
                                        }
                                        .into());
                                    }
                                }
                            }
                            AcirValue::Array(values) => {
                                for (i, value) in values.iter().enumerate() {
                                    flat_elem_type_sizes.push(
                                        Self::flattened_value_size(value) + flat_elem_type_sizes[i],
                                    );
                                }
                            }
                            _ => {
                                return Err(InternalError::Unexpected {
                                    expected: "AcirValue::DynamicArray or AcirValue::Array"
                                        .to_owned(),
                                    found: format!("{:?}", array_acir_value),
                                    call_stack: self.acir_context.get_call_stack(),
                                }
                                .into())
                            }
                        }
                    }
                    _ => {
                        return Err(InternalError::Unexpected {
                            expected: "array or instruction".to_owned(),
                            found: format!("{array}"),
                            call_stack: self.acir_context.get_call_stack(),
                        }
                        .into())
                    }
                };
            }
            _ => {
                return Err(InternalError::Unexpected {
                    expected: "array or slice".to_owned(),
                    found: array_typ.to_string(),
                    call_stack: self.acir_context.get_call_stack(),
                }
                .into());
            }
        }

        // The final array should will the flattened index at each outer array index
        let init_values = vecmap(flat_elem_type_sizes, |type_size| {
            let var = self.acir_context.add_constant(type_size);
            AcirValue::Var(var, AcirType::field())
        });
        let element_type_sizes_len = init_values.len();
        self.initialize_array(
            element_type_sizes,
            element_type_sizes_len,
            Some(AcirValue::Array(init_values.into())),
        )?;

        self.internal_mem_block_lengths.insert(element_type_sizes, element_type_sizes_len);

        Ok(element_type_sizes)
    }

    fn copy_dynamic_array(
        &mut self,
        source: BlockId,
        destination: BlockId,
        array_len: usize,
    ) -> Result<(), RuntimeError> {
        let init_values = try_vecmap(0..array_len, |i| {
            let index_var = self.acir_context.add_constant(i);

            let read = self.acir_context.read_from_memory(source, &index_var)?;
            Ok::<AcirValue, RuntimeError>(AcirValue::Var(read, AcirType::field()))
        })?;
        let array: im::Vector<AcirValue> = init_values.into();
        self.initialize_array(destination, array_len, Some(AcirValue::Array(array)))?;
        Ok(())
    }

    fn get_flattened_index(
        &mut self,
        array_typ: &Type,
        array_id: Value,
        var_index: AcirVar,
        dfg: &DataFlowGraph,
    ) -> Result<AcirVar, RuntimeError> {
        if !can_omit_element_sizes_array(array_typ) {
            let element_type_sizes =
                self.init_element_type_sizes_array(array_typ, array_id, None, dfg)?;

            let predicate_index =
                self.acir_context.mul_var(var_index, self.current_side_effects_enabled_var)?;

            self.acir_context
                .read_from_memory(element_type_sizes, &predicate_index)
                .map_err(RuntimeError::from)
        } else {
            Ok(var_index)
        }
    }

    fn flattened_slice_size(&mut self, array: Value, dfg: &DataFlowGraph) -> usize {
        let mut size = 0;
        match array {
            Value::NumericConstant { .. } => {
                size += 1;
            }
            Value::Instruction { .. } => {
                let array_acir_value = self.convert_value(array, dfg);
                size += Self::flattened_value_size(&array_acir_value);
            }
            Value::Param { .. } => {
                let array_acir_value = self.convert_value(array, dfg);
                size += Self::flattened_value_size(&array_acir_value);
            }
            _ => {
                unreachable!("ICE: Unexpected SSA value when computing the slice size");
            }
        }
        size
    }

    fn flattened_value_size(value: &AcirValue) -> usize {
        let mut size = 0;
        match value {
            AcirValue::DynamicArray(AcirDynamicArray { len, .. }) => {
                size += len;
            }
            AcirValue::Var(_, _) => {
                size += 1;
            }
            AcirValue::Array(values) => {
                for value in values {
                    size += Self::flattened_value_size(value);
                }
            }
        }
        size
    }

    /// Initializes an array with the given values and caches the fact that we
    /// have initialized this array.
    fn initialize_array(
        &mut self,
        array: BlockId,
        len: usize,
        value: Option<AcirValue>,
    ) -> Result<(), InternalError> {
        let mut databus = BlockType::Memory;
        if self.data_bus.return_data.is_some()
            && self.block_id(&self.data_bus.return_data.unwrap()) == array
        {
            databus = BlockType::ReturnData;
        }
        for (call_data_id, array_id) in self.data_bus.call_data_array() {
            if self.block_id(&array_id) == array {
                assert!(databus == BlockType::Memory);
                databus = BlockType::CallData(call_data_id);
                break;
            }
        }

        self.acir_context.initialize_array(array, len, value, databus)?;
        self.initialized_arrays.insert(array);
        Ok(())
    }

    /// Remember the result of an instruction returning a single value
    fn define_result(&mut self, instruction: InstructionId, result: AcirValue) {
        let ssa_result = Value::instruction_result(instruction, 0);
        self.ssa_values.insert(ssa_result, result);
    }

    /// Remember the result of instruction returning a single numeric value
    fn define_result_var(
        &mut self,
        dfg: &DataFlowGraph,
        instruction: InstructionId,
        result: AcirVar,
    ) {
        let ssa_result = Value::instruction_result(instruction, 0);
        let typ = dfg.type_of_value(ssa_result).into();
        self.define_result(instruction, AcirValue::Var(result, typ));
    }

    /// Converts an SSA terminator's return values into their ACIR representations
    fn get_num_return_witnesses(
        &self,
        terminator: &TerminatorInstruction,
        dfg: &DataFlowGraph,
    ) -> usize {
        let return_values = match terminator {
            TerminatorInstruction::Return { return_values, .. } => return_values,
            // TODO(https://github.com/noir-lang/noir/issues/4616): Enable recursion on foldable/non-inlined ACIR functions
            _ => unreachable!("ICE: Program must have a singular return"),
        };

        return_values
            .iter()
            .fold(0, |acc, value_id| acc + dfg.type_of_value(*value_id).flattened_size() as usize)
    }

    /// Converts an SSA terminator's return values into their ACIR representations
    fn convert_ssa_return(
        &mut self,
        terminator: &TerminatorInstruction,
        dfg: &DataFlowGraph,
    ) -> Result<(Vec<AcirVar>, Vec<SsaReport>), RuntimeError> {
        let (return_values, call_stack) = match terminator {
            TerminatorInstruction::Return { return_values, call_stack } => {
                (return_values, *call_stack)
            }
            // TODO(https://github.com/noir-lang/noir/issues/4616): Enable recursion on foldable/non-inlined ACIR functions
            _ => unreachable!("ICE: Program must have a singular return"),
        };

        let mut has_constant_return = false;
        let mut return_vars: Vec<AcirVar> = Vec::new();
        for value_id in return_values {
            let value = self.convert_value(*value_id, dfg);

            // `value` may or may not be an array reference. Calling `flatten` will expand the array if there is one.
            let acir_vars = self.acir_context.flatten(value)?;
            for (acir_var, _) in acir_vars {
                has_constant_return |= self.acir_context.is_constant(&acir_var);
                return_vars.push(acir_var);
            }
        }

        let call_stack = dfg.call_stack_data.get_call_stack(call_stack);
        let warnings = if has_constant_return {
            vec![SsaReport::Warning(InternalWarning::ReturnConstant { call_stack })]
        } else {
            Vec::new()
        };

        Ok((return_vars, warnings))
    }

    /// Gets the cached `AcirVar` that was converted from the corresponding `ValueId`. If it does
    /// not already exist in the cache, a conversion is attempted and cached for simple values
    /// that require no further context such as numeric types - values requiring more context
    /// should have already been cached elsewhere.
    ///
    /// Conversion is assumed to have already been performed for instruction results and block
    /// parameters. This is because block parameters are converted before anything else, and
    /// because instructions results are converted when the corresponding instruction is
    /// encountered. (An instruction result cannot be referenced before the instruction occurs.)
    ///
    /// It is not safe to call this function on value ids that represent addresses. Instructions
    /// involving such values are evaluated via a separate path and stored in
    /// `ssa_value_to_array_address` instead.
    fn convert_value(&mut self, value: Value, dfg: &DataFlowGraph) -> AcirValue {
        let value = dfg.resolve(value);
        if let Some(acir_value) = self.ssa_values.get(&value) {
            return acir_value.clone();
        }

        let acir_value = match value {
            Value::NumericConstant { constant, typ } => {
                let typ = AcirType::from(Type::Numeric(typ));
                let constant = dfg[constant];
                AcirValue::Var(self.acir_context.add_constant(constant), typ)
            }
            Value::Intrinsic(..) => todo!(),
            Value::Function(function_id) => {
                // This conversion is for debugging support only, to allow the
                // debugging instrumentation code to work. Taking the reference
                // of a function in ACIR is useless.
                let id = self.acir_context.add_constant(function_id.to_u32());
                AcirValue::Var(id, AcirType::field())
            }
            Value::ForeignFunction(_) => unimplemented!(
                "Oracle calls directly in constrained functions are not yet available."
            ),
            Value::Instruction { .. } | Value::Param { .. } => {
                unreachable!("ICE: Should have been in cache {value}")
            }
        };
        self.ssa_values.insert(value, acir_value.clone());
        acir_value
    }

    fn convert_numeric_value(
        &mut self,
        value_id: Value,
        dfg: &DataFlowGraph,
    ) -> Result<AcirVar, InternalError> {
        match self.convert_value(value_id, dfg) {
            AcirValue::Var(acir_var, _) => Ok(acir_var),
            AcirValue::Array(array) => Err(InternalError::Unexpected {
                expected: "a numeric value".to_string(),
                found: format!("{array:?}"),
                call_stack: self.acir_context.get_call_stack(),
            }),
            AcirValue::DynamicArray(_) => Err(InternalError::Unexpected {
                expected: "a numeric value".to_string(),
                found: "an array".to_string(),
                call_stack: self.acir_context.get_call_stack(),
            }),
        }
    }

    /// Processes a binary operation and converts the result into an `AcirVar`
    fn convert_ssa_binary(
        &mut self,
        binary: &Binary,
        dfg: &DataFlowGraph,
    ) -> Result<AcirVar, RuntimeError> {
        let lhs = self.convert_numeric_value(binary.lhs, dfg)?;
        let rhs = self.convert_numeric_value(binary.rhs, dfg)?;

        let binary_type = self.type_of_binary_operation(binary, dfg);
        match &binary_type {
            Type::Numeric(NumericType::Unsigned { bit_size })
            | Type::Numeric(NumericType::Signed { bit_size }) => {
                // Conservative max bit size that is small enough such that two operands can be
                // multiplied and still fit within the field modulus. This is necessary for the
                // truncation technique: result % 2^bit_size to be valid.
                let max_integer_bit_size = (FieldElement::max_num_bits() / 2) as u8;
                if *bit_size > max_integer_bit_size {
                    return Err(RuntimeError::UnsupportedIntegerSize {
                        num_bits: *bit_size as u32,
                        max_num_bits: max_integer_bit_size as u32,
                        call_stack: self.acir_context.get_call_stack(),
                    });
                }
            }
            _ => {}
        }

        let binary_type = AcirType::from(binary_type);
        let bit_count = binary_type.bit_size::<FieldElement>();
        let num_type = binary_type.to_numeric_type();
        let result = match binary.operator {
            BinaryOp::Add => self.acir_context.add_var(lhs, rhs),
            BinaryOp::Sub => self.acir_context.sub_var(lhs, rhs),
            BinaryOp::Mul => self.acir_context.mul_var(lhs, rhs),
            BinaryOp::Div => self.acir_context.div_var(
                lhs,
                rhs,
                binary_type.clone(),
                self.current_side_effects_enabled_var,
            ),
            // Note: that this produces unnecessary constraints when
            // this Eq instruction is being used for a constrain statement
            BinaryOp::Eq => self.acir_context.eq_var(lhs, rhs),
            BinaryOp::Lt => match binary_type {
                AcirType::NumericType(NumericType::Signed { .. }) => {
                    self.acir_context.less_than_signed(lhs, rhs, bit_count)
                }
                _ => self.acir_context.less_than_var(lhs, rhs, bit_count),
            },
            BinaryOp::Xor => self.acir_context.xor_var(lhs, rhs, binary_type),
            BinaryOp::And => self.acir_context.and_var(lhs, rhs, binary_type),
            BinaryOp::Or => self.acir_context.or_var(lhs, rhs, binary_type),
            BinaryOp::Mod => self.acir_context.modulo_var(
                lhs,
                rhs,
                binary_type.clone(),
                bit_count,
                self.current_side_effects_enabled_var,
            ),
            BinaryOp::Shl | BinaryOp::Shr => unreachable!(
                "ICE - bit shift operators do not exist in ACIR and should have been replaced"
            ),
        }?;

        if let NumericType::Unsigned { bit_size } = &num_type {
            // Check for integer overflow
            self.check_unsigned_overflow(
                result,
                *bit_size,
                binary.lhs,
                binary.rhs,
                dfg,
                binary.operator,
            )?;
        }

        Ok(result)
    }

    /// Adds a range check against the bit size of the result of addition, subtraction or multiplication
    fn check_unsigned_overflow(
        &mut self,
        result: AcirVar,
        bit_size: u8,
        lhs: Value,
        rhs: Value,
        dfg: &DataFlowGraph,
        op: BinaryOp,
    ) -> Result<(), RuntimeError> {
        // We try to optimize away operations that are guaranteed not to overflow
        let max_lhs_bits = dfg.get_value_max_num_bits(lhs);
        let max_rhs_bits = dfg.get_value_max_num_bits(rhs);

        let msg = match op {
            BinaryOp::Add => {
                if std::cmp::max(max_lhs_bits, max_rhs_bits) < bit_size {
                    // `lhs` and `rhs` have both been casted up from smaller types and so cannot overflow.
                    return Ok(());
                }
                "attempt to add with overflow".to_string()
            }
            BinaryOp::Sub => {
                if dfg.is_constant(lhs) && max_lhs_bits > max_rhs_bits {
                    // `lhs` is a fixed constant and `rhs` is restricted such that `lhs - rhs > 0`
                    // Note strict inequality as `rhs > lhs` while `max_lhs_bits == max_rhs_bits` is possible.
                    return Ok(());
                }
                "attempt to subtract with overflow".to_string()
            }
            BinaryOp::Mul => {
                if bit_size == 1 || max_lhs_bits + max_rhs_bits <= bit_size {
                    // Either performing boolean multiplication (which cannot overflow),
                    // or `lhs` and `rhs` have both been casted up from smaller types and so cannot overflow.
                    return Ok(());
                }
                "attempt to multiply with overflow".to_string()
            }
            _ => return Ok(()),
        };

        let with_pred = self.acir_context.mul_var(result, self.current_side_effects_enabled_var)?;
        self.acir_context.range_constrain_var(
            with_pred,
            &NumericType::Unsigned { bit_size },
            Some(msg),
        )?;
        Ok(())
    }

    /// Operands in a binary operation are checked to have the same type.
    ///
    /// In Noir, binary operands should have the same type due to the language
    /// semantics.
    ///
    /// There are some edge cases to consider:
    /// - Constants are not explicitly type casted, so we need to check for this and
    ///   return the type of the other operand, if we have a constant.
    /// - 0 is not seen as `Field 0` but instead as `Unit 0`
    ///
    /// TODO: The latter seems like a bug, if we cannot differentiate between a function returning
    /// TODO nothing and a 0.
    ///
    /// TODO: This constant coercion should ideally be done in the type checker.
    fn type_of_binary_operation(&self, binary: &Binary, dfg: &DataFlowGraph) -> Type {
        let lhs_type = dfg.type_of_value(binary.lhs);
        let rhs_type = dfg.type_of_value(binary.rhs);

        match (lhs_type, rhs_type) {
            // Function type should not be possible, since all functions
            // have been inlined.
            (_, Type::Function) | (Type::Function, _) => {
                unreachable!("all functions should be inlined")
            }
            (_, Type::Reference(_)) | (Type::Reference(_), _) => {
                unreachable!("References are invalid in binary operations")
            }
            (_, Type::Array(..)) | (Type::Array(..), _) => {
                unreachable!("Arrays are invalid in binary operations")
            }
            (_, Type::Slice(..)) | (Type::Slice(..), _) => {
                unreachable!("Arrays are invalid in binary operations")
            }
            // If either side is a Field constant then, we coerce into the type
            // of the other operand
            (Type::Numeric(NumericType::NativeField), typ)
            | (typ, Type::Numeric(NumericType::NativeField)) => typ,
            // If either side is a numeric type, then we expect their types to be
            // the same.
            (Type::Numeric(lhs_type), Type::Numeric(rhs_type)) => {
                assert_eq!(lhs_type, rhs_type, "lhs and rhs types in {binary:?} are not the same");
                Type::Numeric(lhs_type)
            }
        }
    }

    /// Returns an `AcirVar`that is constrained to be result of the truncation.
    fn convert_ssa_truncate(
        &mut self,
        value_id: Value,
        bit_size: u8,
        max_bit_size: u8,
        dfg: &DataFlowGraph,
    ) -> Result<AcirVar, RuntimeError> {
        let mut var = self.convert_numeric_value(value_id, dfg)?;
        match value_id {
            Value::Instruction { instruction, .. } => {
                if matches!(
                    &dfg[instruction],
                    Instruction::Binary(Binary { operator: BinaryOp::Sub, .. })
                ) {
                    // Subtractions must first have the integer modulus added before truncation can be
                    // applied. This is done in order to prevent underflow.
                    let integer_modulus =
                        self.acir_context.add_constant(2_u128.pow(bit_size as u32));
                    var = self.acir_context.add_var(var, integer_modulus)?;
                }
            }
            Value::Param { .. } => {
                // Binary operations on params may have been entirely simplified if the operation
                // results in the identity of the parameter
            }
            _ => unreachable!(
                "ICE: Truncates are only ever applied to the result of a binary op or a param"
            ),
        };

        self.acir_context.truncate_var(var, bit_size, max_bit_size)
    }

    /// Returns a vector of `AcirVar`s constrained to be result of the function call.
    ///
    /// The function being called is required to be intrinsic.
    fn convert_ssa_intrinsic_call(
        &mut self,
        intrinsic: Intrinsic,
        arguments: &[Value],
        dfg: &DataFlowGraph,
        instruction_id: InstructionId,
    ) -> Result<Vec<AcirValue>, RuntimeError> {
        match intrinsic {
            Intrinsic::Hint(Hint::BlackBox) => {
                // Identity function; at the ACIR level this is a no-op, it only affects the SSA.
                let results = dfg.instruction_results(instruction_id);
                assert_eq!(
                    arguments.len(),
                    results.len(),
                    "ICE: BlackBox input and output lengths should match."
                );
                Ok(arguments.iter().map(|v| self.convert_value(*v, dfg)).collect())
            }
            Intrinsic::BlackBox(black_box) => {
                // Slices are represented as a tuple of (length, slice contents).
                // We must check the inputs to determine if there are slices
                // and make sure that we pass the correct inputs to the black box function call.
                // The loop below only keeps the slice contents, so that
                // setting up a black box function with slice inputs matches the expected
                // number of arguments specified in the function signature.
                let mut arguments_no_slice_len = Vec::new();
                for (i, arg) in arguments.iter().enumerate() {
                    if matches!(dfg.type_of_value(*arg), Type::Numeric(_)) {
                        if i < arguments.len() - 1 {
                            if !matches!(dfg.type_of_value(arguments[i + 1]), Type::Slice(_)) {
                                arguments_no_slice_len.push(*arg);
                            }
                        } else {
                            arguments_no_slice_len.push(*arg);
                        }
                    } else {
                        arguments_no_slice_len.push(*arg);
                    }
                }

                let inputs = vecmap(&arguments_no_slice_len, |arg| self.convert_value(*arg, dfg));

                let results = dfg.instruction_results(instruction_id);
                let output_count = results.fold(0usize, |sum, result| {
                    sum + dfg.try_get_array_length(result).unwrap_or(1) as usize
                });

                let vars = self.acir_context.black_box_function(black_box, inputs, output_count)?;

                let results = dfg.instruction_results(instruction_id);
                Ok(self.convert_vars_to_values(vars, dfg, results))
            }
            Intrinsic::ApplyRangeConstraint => {
                unreachable!("ICE: `Intrinsic::ApplyRangeConstraint` calls should be transformed into an `Instruction::RangeCheck`");
            }
            Intrinsic::ToRadix(endian) => {
                let field = self.convert_value(arguments[0], dfg).into_var()?;
                let radix = self.convert_value(arguments[1], dfg).into_var()?;

                let result = Value::instruction_result(instruction_id, 0);
                let Type::Array(result_type, array_length) = dfg.type_of_value(result) else {
                    unreachable!("ICE: ToRadix result must be an array");
                };

                self.acir_context
                    .radix_decompose(
                        endian,
                        field,
                        radix,
                        array_length,
                        result_type[0].clone().into(),
                    )
                    .map(|array| vec![array])
            }
            Intrinsic::ToBits(endian) => {
                let field = self.convert_value(arguments[0], dfg).into_var()?;
                let result = Value::instruction_result(instruction_id, 0);

                let Type::Array(result_type, array_length) = dfg.type_of_value(result) else {
                    unreachable!("ICE: ToRadix result must be an array");
                };

                self.acir_context
                    .bit_decompose(endian, field, array_length, result_type[0].clone().into())
                    .map(|array| vec![array])
            }
            Intrinsic::ArrayLen => {
                let len = match self.convert_value(arguments[0], dfg) {
                    AcirValue::Var(_, _) => unreachable!("Non-array passed to array.len() method"),
                    AcirValue::Array(values) => values.len(),
                    AcirValue::DynamicArray(array) => array.len,
                };
                Ok(vec![AcirValue::Var(self.acir_context.add_constant(len), AcirType::field())])
            }
            Intrinsic::AsSlice => {
                let slice_contents = arguments[0];
                let slice_typ = dfg.type_of_value(slice_contents);
                let block_id = self.ensure_array_is_initialized(slice_contents, dfg)?;
                assert!(!slice_typ.is_nested_slice(), "ICE: Nested slice used in ACIR generation");

                let slice_result = Value::instruction_result(instruction_id, 1);
                let result_block_id = self.block_id(&slice_result);
                let acir_value = self.convert_value(slice_contents, dfg);

                let array_len = if !slice_typ.contains_slice_element() {
                    slice_typ.flattened_size() as usize
                } else {
                    self.flattened_slice_size(slice_contents, dfg)
                };
                let slice_length = self.acir_context.add_constant(array_len);
                self.copy_dynamic_array(block_id, result_block_id, array_len)?;

                let element_type_sizes = if !can_omit_element_sizes_array(&slice_typ) {
                    Some(self.init_element_type_sizes_array(
                        &slice_typ,
                        slice_contents,
                        Some(&acir_value),
                        dfg,
                    )?)
                } else {
                    None
                };

                let value_types = self.convert_value(slice_contents, dfg).flat_numeric_types();
                assert!(
                    array_len == value_types.len(),
                    "AsSlice: unexpected length difference: {:?} != {:?}",
                    array_len,
                    value_types.len()
                );

                let result = AcirValue::DynamicArray(AcirDynamicArray {
                    block_id: result_block_id,
                    len: value_types.len(),
                    value_types,
                    element_type_sizes,
                });
                Ok(vec![AcirValue::Var(slice_length, AcirType::field()), result])
            }
            Intrinsic::SlicePushBack => {
                // arguments = [slice_length, slice_contents, ...elements_to_push]
                let slice_length = self.convert_value(arguments[0], dfg).into_var()?;
                let slice_contents = arguments[1];
                let slice_typ = dfg.type_of_value(slice_contents);

                assert!(!slice_typ.is_nested_slice(), "ICE: Nested slice used in ACIR generation");

                let slice = self.convert_value(slice_contents, dfg);
                let mut new_elem_size = Self::flattened_value_size(&slice);

                let mut new_slice = im::Vector::new();
                self.slice_intrinsic_input(&mut new_slice, slice)?;

                let elements_to_push = &arguments[2..];
                // We must directly push back elements for non-nested slices
                for elem in elements_to_push {
                    let element = self.convert_value(*elem, dfg);

                    new_elem_size += Self::flattened_value_size(&element);
                    new_slice.push_back(element);
                }

                // Increase the slice length by one to enable accessing more elements in the slice.
                let one = self.acir_context.add_constant(FieldElement::one());
                let new_slice_length = self.acir_context.add_var(slice_length, one)?;

                let new_slice_val = AcirValue::Array(new_slice);
                let result_block_id = self.block_id(&Value::instruction_result(instruction_id, 1));
                self.initialize_array(result_block_id, new_elem_size, Some(new_slice_val.clone()))?;
                // The previous slice length represents the index we want to write into.
                let mut var_index = slice_length;
                // Write the elements we wish to push back directly.
                // The slice's underlying array value should already be filled with dummy data
                // to enable this write to be within bounds.
                // The dummy data is either attached during SSA gen or in this match case for non-nested slices.
                // These values can then be accessed due to the increased dynamic slice length.
                for elem in elements_to_push {
                    let element = self.convert_value(*elem, dfg);
                    self.array_set_value(&element, result_block_id, &mut var_index)?;
                }

                let element_type_sizes = if !can_omit_element_sizes_array(&slice_typ) {
                    Some(self.init_element_type_sizes_array(
                        &slice_typ,
                        slice_contents,
                        Some(&new_slice_val),
                        dfg,
                    )?)
                } else {
                    None
                };

                let value_types = new_slice_val.flat_numeric_types();
                assert_eq!(
                    value_types.len(),
                    new_elem_size,
                    "ICE: Value types array must match new slice size"
                );

                let result = AcirValue::DynamicArray(AcirDynamicArray {
                    block_id: result_block_id,
                    len: new_elem_size,
                    value_types,
                    element_type_sizes,
                });
                Ok(vec![AcirValue::Var(new_slice_length, AcirType::field()), result])
            }
            Intrinsic::SlicePushFront => {
                // arguments = [slice_length, slice_contents, ...elements_to_push]
                let slice_length = self.convert_value(arguments[0], dfg).into_var()?;
                let slice_contents = arguments[1];
                let slice_typ = dfg.type_of_value(slice_contents);
                assert!(!slice_typ.is_nested_slice(), "ICE: Nested slice used in ACIR generation");

                let slice: AcirValue = self.convert_value(slice_contents, dfg);
                let mut new_slice_size = Self::flattened_value_size(&slice);

                // Increase the slice length by one to enable accessing more elements in the slice.
                let one = self.acir_context.add_constant(FieldElement::one());
                let new_slice_length = self.acir_context.add_var(slice_length, one)?;

                let mut new_slice = im::Vector::new();
                self.slice_intrinsic_input(&mut new_slice, slice)?;

                let elements_to_push = &arguments[2..];
                let mut elem_size = 0;
                // We must directly push front elements for non-nested slices
                for elem in elements_to_push.iter().rev() {
                    let element = self.convert_value(*elem, dfg);

                    elem_size += Self::flattened_value_size(&element);
                    new_slice.push_front(element);
                }
                new_slice_size += elem_size;

                let new_slice_val = AcirValue::Array(new_slice.clone());

                let result_block_id = self.block_id(&Value::instruction_result(instruction_id, 1));
                self.initialize_array(
                    result_block_id,
                    new_slice_size,
                    Some(new_slice_val.clone()),
                )?;

                let element_type_sizes = if !can_omit_element_sizes_array(&slice_typ) {
                    Some(self.init_element_type_sizes_array(
                        &slice_typ,
                        slice_contents,
                        Some(&new_slice_val),
                        dfg,
                    )?)
                } else {
                    None
                };

                let value_types = new_slice_val.flat_numeric_types();
                assert_eq!(
                    value_types.len(),
                    new_slice_size,
                    "ICE: Value types array must match new slice size"
                );

                let result = AcirValue::DynamicArray(AcirDynamicArray {
                    block_id: result_block_id,
                    len: new_slice_size,
                    value_types,
                    element_type_sizes,
                });

                Ok(vec![AcirValue::Var(new_slice_length, AcirType::field()), result])
            }
            Intrinsic::SlicePopBack => {
                // arguments = [slice_length, slice_contents]
                let slice_length = self.convert_value(arguments[0], dfg).into_var()?;
                let slice_contents = arguments[1];

                let one = self.acir_context.add_constant(FieldElement::one());
                let new_slice_length = self.acir_context.sub_var(slice_length, one)?;
                // For a pop back operation we want to fetch from the `length - 1` as this is the
                // last valid index that can be accessed in a slice. After the pop back operation
                // the elements stored at that index will no longer be able to be accessed.
                let mut var_index = new_slice_length;

                let slice_typ = dfg.type_of_value(slice_contents);
                let block_id = self.ensure_array_is_initialized(slice_contents, dfg)?;
                assert!(!slice_typ.is_nested_slice(), "ICE: Nested slice used in ACIR generation");

                let ssa_results = dfg.instruction_results(instruction_id);

                let mut popped_elements = try_vecmap(ssa_results.skip(2), |res| {
                    self.array_get_value(&dfg.type_of_value(res), block_id, &mut var_index)
                })?;

                let slice = self.convert_value(slice_contents, dfg);
                let mut new_slice = im::Vector::new();
                self.slice_intrinsic_input(&mut new_slice, slice)?;

                let mut results = vec![
                    AcirValue::Var(new_slice_length, AcirType::field()),
                    AcirValue::Array(new_slice),
                ];
                results.append(&mut popped_elements);

                Ok(results)
            }
            Intrinsic::SlicePopFront => {
                // arguments = [slice_length, slice_contents]
                let slice_length = self.convert_value(arguments[0], dfg).into_var()?;
                let slice_contents = arguments[1];

                let slice_typ = dfg.type_of_value(slice_contents);
                let block_id = self.ensure_array_is_initialized(slice_contents, dfg)?;

                assert!(!slice_typ.is_nested_slice(), "ICE: Nested slice used in ACIR generation");

                let one = self.acir_context.add_constant(FieldElement::one());
                let new_slice_length = self.acir_context.sub_var(slice_length, one)?;

                let slice = self.convert_value(slice_contents, dfg);

                let mut new_slice = im::Vector::new();
                self.slice_intrinsic_input(&mut new_slice, slice)?;

                let element_size = slice_typ.element_size();

                let mut popped_elements_size = 0;
                let mut var_index = self.acir_context.add_constant(FieldElement::zero());

                // Fetch the values we are popping off of the slice.
                // In the case of non-nested slice the logic is simple as we do not
                // need to account for the internal slice sizes or flattening the index.
                let ssa_results = dfg.instruction_results(instruction_id);
                let mut popped_elements = try_vecmap(ssa_results.take(element_size), |res| {
                    let element =
                        self.array_get_value(&dfg.type_of_value(res), block_id, &mut var_index)?;
                    let elem_size = Self::flattened_value_size(&element);
                    popped_elements_size += elem_size;
                    Ok::<_, RuntimeError>(element)
                })?;

                // It is expected that the `popped_elements_size` is the flattened size of the elements,
                // as the input slice should be a dynamic array which is represented by flat memory.
                new_slice = new_slice.slice(popped_elements_size..);

                popped_elements.push(AcirValue::Var(new_slice_length, AcirType::field()));
                popped_elements.push(AcirValue::Array(new_slice));

                Ok(popped_elements)
            }
            Intrinsic::SliceInsert => {
                // arguments = [slice_length, slice_contents, insert_index, ...elements_to_insert]
                let slice_length = self.convert_value(arguments[0], dfg).into_var()?;
                let slice_contents = arguments[1];

                let slice_typ = dfg.type_of_value(slice_contents);
                let block_id = self.ensure_array_is_initialized(slice_contents, dfg)?;

                assert!(!slice_typ.is_nested_slice(), "ICE: Nested slice used in ACIR generation");

                let slice = self.convert_value(slice_contents, dfg);
                let insert_index = self.convert_value(arguments[2], dfg).into_var()?;

                let one = self.acir_context.add_constant(FieldElement::one());
                let new_slice_length = self.acir_context.add_var(slice_length, one)?;

                let slice_size = Self::flattened_value_size(&slice);

                // Fetch the flattened index from the user provided index argument.
                let element_size = slice_typ.element_size();
                let element_size_var = self.acir_context.add_constant(element_size);
                let flat_insert_index =
                    self.acir_context.mul_var(insert_index, element_size_var)?;
                let flat_user_index =
                    self.get_flattened_index(&slice_typ, slice_contents, flat_insert_index, dfg)?;

                let elements_to_insert = &arguments[3..];
                // Determine the elements we need to write into our resulting dynamic array.
                // We need to a fully flat list of AcirVar's as a dynamic array is represented with flat memory.
                let mut inner_elem_size_usize = 0;
                let mut flattened_elements = Vec::new();
                for elem in elements_to_insert {
                    let element = self.convert_value(*elem, dfg);
                    let elem_size = Self::flattened_value_size(&element);
                    inner_elem_size_usize += elem_size;
                    let mut flat_elem = element.flatten().into_iter().map(|(var, _)| var).collect();
                    flattened_elements.append(&mut flat_elem);
                }
                let inner_elem_size = self.acir_context.add_constant(inner_elem_size_usize);
                // Set the maximum flattened index at which a new element should be inserted.
                let max_flat_user_index =
                    self.acir_context.add_var(flat_user_index, inner_elem_size)?;

                // Go through the entire slice argument and determine what value should be written to the new slice.
                // 1. If we are below the starting insertion index we should insert the value that was already
                //    in the original slice.
                // 2. If we are above the starting insertion index but below the max insertion index we should insert
                //    the flattened element arguments.
                // 3. If we are above the max insertion index we should insert the previous value from the original slice,
                //    as during an insertion we want to shift all elements after the insertion up an index.
                let slice_result = Value::instruction_result(instruction_id, 1);
                let result_block_id = self.block_id(&slice_result);
                self.initialize_array(result_block_id, slice_size, None)?;
                let mut current_insert_index = 0;
                for i in 0..slice_size {
                    let current_index = self.acir_context.add_constant(i);

                    // Check that we are above the lower bound of the insertion index
                    let greater_eq_than_idx =
                        self.acir_context.more_than_eq_var(current_index, flat_user_index, 64)?;
                    // Check that we are below the upper bound of the insertion index
                    let less_than_idx =
                        self.acir_context.less_than_var(current_index, max_flat_user_index, 64)?;

                    // Read from the original slice the value we want to insert into our new slice.
                    // We need to make sure that we read the previous element when our current index is greater than insertion index.
                    // If the index for the previous element is out of the array bounds we can avoid the check for whether
                    // the current index is over the insertion index.
                    let shifted_index = if i < inner_elem_size_usize {
                        current_index
                    } else {
                        let index_minus_elem_size =
                            self.acir_context.add_constant(i - inner_elem_size_usize);

                        let use_shifted_index_pred = self
                            .acir_context
                            .mul_var(index_minus_elem_size, greater_eq_than_idx)?;

                        let not_pred = self.acir_context.sub_var(one, greater_eq_than_idx)?;
                        let use_current_index_pred =
                            self.acir_context.mul_var(not_pred, current_index)?;

                        self.acir_context.add_var(use_shifted_index_pred, use_current_index_pred)?
                    };

                    let value_shifted_index =
                        self.acir_context.read_from_memory(block_id, &shifted_index)?;

                    // Final predicate to determine whether we are within the insertion bounds
                    let should_insert_value_pred =
                        self.acir_context.mul_var(greater_eq_than_idx, less_than_idx)?;
                    let insert_value_pred = self.acir_context.mul_var(
                        flattened_elements[current_insert_index],
                        should_insert_value_pred,
                    )?;

                    let not_pred = self.acir_context.sub_var(one, should_insert_value_pred)?;
                    let shifted_value_pred =
                        self.acir_context.mul_var(not_pred, value_shifted_index)?;

                    let new_value =
                        self.acir_context.add_var(insert_value_pred, shifted_value_pred)?;

                    self.acir_context.write_to_memory(
                        result_block_id,
                        &current_index,
                        &new_value,
                    )?;

                    current_insert_index += 1;
                    if inner_elem_size_usize == current_insert_index {
                        current_insert_index = 0;
                    }
                }

                let element_type_sizes = if !can_omit_element_sizes_array(&slice_typ) {
                    Some(self.init_element_type_sizes_array(
                        &slice_typ,
                        slice_contents,
                        Some(&slice),
                        dfg,
                    )?)
                } else {
                    None
                };

                let value_types = slice.flat_numeric_types();
                assert_eq!(
                    value_types.len(),
                    slice_size,
                    "ICE: Value types array must match new slice size"
                );

                let result = AcirValue::DynamicArray(AcirDynamicArray {
                    block_id: result_block_id,
                    len: slice_size,
                    value_types,
                    element_type_sizes,
                });

                Ok(vec![AcirValue::Var(new_slice_length, AcirType::field()), result])
            }
            Intrinsic::SliceRemove => {
                // arguments = [slice_length, slice_contents, remove_index]
                let slice_length = self.convert_value(arguments[0], dfg).into_var()?;
                let slice_contents = arguments[1];

                let slice_typ = dfg.type_of_value(slice_contents);
                let block_id = self.ensure_array_is_initialized(slice_contents, dfg)?;

                assert!(!slice_typ.is_nested_slice(), "ICE: Nested slice used in ACIR generation");

                let slice = self.convert_value(slice_contents, dfg);
                let remove_index = self.convert_value(arguments[2], dfg).into_var()?;

                let one = self.acir_context.add_constant(FieldElement::one());
                let new_slice_length = self.acir_context.sub_var(slice_length, one)?;

                let slice_size = Self::flattened_value_size(&slice);

                let mut new_slice = im::Vector::new();
                self.slice_intrinsic_input(&mut new_slice, slice)?;

                // Compiler sanity check
                assert_eq!(
                    new_slice.len(),
                    slice_size,
                    "ICE: The read flattened slice should match the computed size"
                );

                // Fetch the flattened index from the user provided index argument.
                let element_size = slice_typ.element_size();
                let element_size_var = self.acir_context.add_constant(element_size);
                let flat_remove_index =
                    self.acir_context.mul_var(remove_index, element_size_var)?;
                let flat_user_index =
                    self.get_flattened_index(&slice_typ, slice_contents, flat_remove_index, dfg)?;

                // Fetch the values we are remove from the slice.
                // As we fetch the values we can determine the size of the removed values
                // which we will later use for writing the correct resulting slice.
                let mut popped_elements_size = 0;
                // Set a temp index just for fetching from the original slice as `array_get_value` mutates
                // the index internally.
                let mut temp_index = flat_user_index;

                let results = dfg.instruction_results(instruction_id);
                let mut popped_elements = try_vecmap(results.skip(2).take(element_size), |res| {
                    let element =
                        self.array_get_value(&dfg.type_of_value(res), block_id, &mut temp_index)?;
                    let elem_size = Self::flattened_value_size(&element);
                    popped_elements_size += elem_size;
                    Ok::<_, RuntimeError>(element)
                })?;

                // Go through the entire slice argument and determine what value should be written to the new slice.
                // 1. If the current index is greater than the removal index we must write the next value
                //    from the original slice to the current index
                // 2. At the end of the slice reading from the next value of the original slice
                //    can lead to a potential out of bounds error. In this case we just fetch from the original slice
                //    at the current index. As we are decreasing the slice in length, this is a safe operation.
                let result_block_id = self.block_id(&Value::instruction_result(instruction_id, 1));
                self.initialize_array(
                    result_block_id,
                    slice_size,
                    Some(AcirValue::Array(new_slice.clone())),
                )?;
                for i in 0..slice_size {
                    let current_index = self.acir_context.add_constant(i);

                    let value_current_index = &new_slice[i].borrow_var()?;

                    if slice_size > (i + popped_elements_size) {
                        let shifted_index =
                            self.acir_context.add_constant(i + popped_elements_size);

                        let value_shifted_index =
                            self.acir_context.read_from_memory(block_id, &shifted_index)?;

                        let use_shifted_value = self.acir_context.more_than_eq_var(
                            current_index,
                            flat_user_index,
                            64,
                        )?;

                        let shifted_value_pred =
                            self.acir_context.mul_var(value_shifted_index, use_shifted_value)?;
                        let not_pred = self.acir_context.sub_var(one, use_shifted_value)?;
                        let current_value_pred =
                            self.acir_context.mul_var(not_pred, *value_current_index)?;

                        let new_value =
                            self.acir_context.add_var(shifted_value_pred, current_value_pred)?;

                        self.acir_context.write_to_memory(
                            result_block_id,
                            &current_index,
                            &new_value,
                        )?;
                    };
                }

                let new_slice_val = AcirValue::Array(new_slice);
                let element_type_sizes = if !can_omit_element_sizes_array(&slice_typ) {
                    Some(self.init_element_type_sizes_array(
                        &slice_typ,
                        slice_contents,
                        Some(&new_slice_val),
                        dfg,
                    )?)
                } else {
                    None
                };

                let value_types = new_slice_val.flat_numeric_types();
                assert_eq!(
                    value_types.len(),
                    slice_size,
                    "ICE: Value types array must match new slice size"
                );

                let result = AcirValue::DynamicArray(AcirDynamicArray {
                    block_id: result_block_id,
                    len: slice_size,
                    value_types,
                    element_type_sizes,
                });

                let mut result = vec![AcirValue::Var(new_slice_length, AcirType::field()), result];
                result.append(&mut popped_elements);

                Ok(result)
            }

            Intrinsic::AsWitness => {
                let arg = arguments[0];
                let input = self.convert_value(arg, dfg).into_var()?;
                let results = dfg.instruction_results(instruction_id);
                Ok(self
                    .acir_context
                    .get_or_create_witness_var(input)
                    .map(|val| self.convert_vars_to_values(vec![val], dfg, results))?)
            }
            Intrinsic::ArrayAsStrUnchecked => Ok(vec![self.convert_value(arguments[0], dfg)]),
            Intrinsic::AssertConstant => {
                unreachable!("Expected assert_constant to be removed by this point")
            }
            Intrinsic::StaticAssert => {
                unreachable!("Expected static_assert to be removed by this point")
            }
            Intrinsic::StrAsBytes => unreachable!("Expected as_bytes to be removed by this point"),
            Intrinsic::IsUnconstrained => {
                unreachable!("Expected is_unconstrained to be removed by this point")
            }
            Intrinsic::DerivePedersenGenerators => {
                unreachable!("DerivePedersenGenerators can only be called with constants")
            }
            Intrinsic::FieldLessThan => {
                unreachable!("FieldLessThan can only be called in unconstrained")
            }
            Intrinsic::ArrayRefCount | Intrinsic::SliceRefCount => {
                let zero = self.acir_context.add_constant(FieldElement::zero());
                Ok(vec![AcirValue::Var(
                    zero,
                    AcirType::NumericType(NumericType::Unsigned { bit_size: 32 }),
                )])
            }
        }
    }

    fn slice_intrinsic_input(
        &mut self,
        old_slice: &mut im::Vector<AcirValue>,
        input: AcirValue,
    ) -> Result<(), RuntimeError> {
        match input {
            AcirValue::Var(_, _) => {
                old_slice.push_back(input);
            }
            AcirValue::Array(vars) => {
                for var in vars {
                    self.slice_intrinsic_input(old_slice, var)?;
                }
            }
            AcirValue::DynamicArray(AcirDynamicArray { block_id, len, .. }) => {
                for i in 0..len {
                    // We generate witnesses corresponding to the array values
                    let index_var = self.acir_context.add_constant(i);

                    let value_read_var =
                        self.acir_context.read_from_memory(block_id, &index_var)?;
                    let value_read = AcirValue::Var(value_read_var, AcirType::field());

                    old_slice.push_back(value_read);
                }
            }
        }
        Ok(())
    }

    /// Convert a Vec<AcirVar> into a Vec<AcirValue> using the given result ids.
    /// If the type of a result id is an array, several acir vars are collected into
    /// a single AcirValue::Array of the same length.
    /// If the type of a result id is a slice, the slice length must precede it and we can
    /// convert to an AcirValue::Array when the length is known (constant).
    fn convert_vars_to_values(
        &self,
        vars: Vec<AcirVar>,
        dfg: &DataFlowGraph,
        results: impl ExactSizeIterator<Item = Value>,
    ) -> Vec<AcirValue> {
        let mut vars = vars.into_iter();
        let mut values: Vec<AcirValue> = Vec::with_capacity(results.len());

        for result in results {
            let result_type = dfg.type_of_value(result);
            if let Type::Slice(elements_type) = result_type {
                let error = "ICE - cannot get slice length when converting slice to AcirValue";
                let len = values.last().expect(error).borrow_var().expect(error);
                let len = self.acir_context.constant(len).to_u128();
                let mut element_values = im::Vector::new();
                for _ in 0..len {
                    for element_type in elements_type.iter() {
                        let element = Self::convert_var_type_to_values(element_type, &mut vars);
                        element_values.push_back(element);
                    }
                }
                values.push(AcirValue::Array(element_values));
            } else {
                values.push(Self::convert_var_type_to_values(&result_type, &mut vars));
            }
        }
        values
    }

    /// Recursive helper for convert_vars_to_values.
    /// If the given result_type is an array of length N, this will create an AcirValue::Array with
    /// the first N elements of the given iterator. Otherwise, the result is a single
    /// AcirValue::Var wrapping the first element of the iterator.
    fn convert_var_type_to_values(
        result_type: &Type,
        vars: &mut impl Iterator<Item = AcirVar>,
    ) -> AcirValue {
        match result_type {
            Type::Array(elements, size) => {
                let mut element_values = im::Vector::new();
                for _ in 0..*size {
                    for element_type in elements.iter() {
                        let element = Self::convert_var_type_to_values(element_type, vars);
                        element_values.push_back(element);
                    }
                }
                AcirValue::Array(element_values)
            }
            typ => {
                let var = vars.next().unwrap();
                AcirValue::Var(var, typ.into())
            }
        }
    }
}

// We can omit the element size array for arrays which don't contain arrays or slices.
fn can_omit_element_sizes_array(array_typ: &Type) -> bool {
    let types = match array_typ {
        Type::Array(types, _) | Type::Slice(types) => types,
        _ => panic!("ICE: expected array or slice type"),
    };

    !types.iter().any(|typ| typ.contains_an_array())
}

#[cfg(test)]
mod test {

    use acvm::{
        acir::{
            circuit::{
                brillig::BrilligFunctionId, opcodes::AcirFunctionId, ExpressionWidth, Opcode,
                OpcodeLocation,
            },
            native_types::Witness,
        },
        FieldElement,
    };
    use noirc_errors::Location;
    use noirc_frontend::monomorphization::ast::InlineType;
    use std::collections::BTreeMap;

    use crate::{
        acir::BrilligStdlibFunc,
        brillig::Brillig,
        ssa::{
            function_builder::FunctionBuilder,
            ir::{
                function::FunctionId,
                instruction::BinaryOp,
                map::Id,
                types::{NumericType, Type},
                value::Value,
            },
        },
    };

    fn build_basic_foo_with_return(
        builder: &mut FunctionBuilder,
        foo_id: FunctionId,
        brillig: bool,
        inline_type: InlineType,
    ) {
        // fn foo f1 {
        // b0(v0: Field, v1: Field):
        //     v2 = eq v0, v1
        //     constrain v2 == u1 0
        //     return v0
        // }
        if brillig {
            builder.new_brillig_function("foo".into(), foo_id, inline_type);
        } else {
            builder.new_function("foo".into(), foo_id, inline_type);
        }
        // Set a call stack for testing whether `brillig_locations` in the `GeneratedAcir` was accurately set.
        let stack = vec![Location::dummy(), Location::dummy()];
        let call_stack =
            builder.current_function.dfg.call_stack_data.get_or_insert_locations(stack);
        builder.set_call_stack(call_stack);

        let foo_v0 = builder.add_parameter(Type::field());
        let foo_v1 = builder.add_parameter(Type::field());

        let foo_equality_check = builder.insert_binary(foo_v0, BinaryOp::Eq, foo_v1);
        let zero = builder.constant(0u128.into(), NumericType::unsigned(1));
        builder.insert_constrain(foo_equality_check, zero, None);
        builder.terminate_with_return(vec![foo_v0]);
    }

    /// Check that each `InlineType` which prevents inlining functions generates code in the same manner
    #[test]
    fn basic_calls_fold() {
        basic_call_with_outputs_assert(InlineType::Fold);
        call_output_as_next_call_input(InlineType::Fold);
        basic_nested_call(InlineType::Fold);
    }

    #[test]
    #[should_panic]
    fn basic_calls_no_predicates() {
        basic_call_with_outputs_assert(InlineType::NoPredicates);
        call_output_as_next_call_input(InlineType::NoPredicates);
        basic_nested_call(InlineType::NoPredicates);
    }

    #[test]
    #[should_panic]
    fn call_without_inline_attribute() {
        basic_call_with_outputs_assert(InlineType::Inline);
    }

    fn basic_call_with_outputs_assert(inline_type: InlineType) {
        // acir(inline) fn main f0 {
        //     b0(v0: Field, v1: Field):
        //       v2 = call f1(v0, v1)
        //       v3 = call f1(v0, v1)
        //       constrain v2 == v3
        //       return
        //     }
        // acir(fold) fn foo f1 {
        //     b0(v0: Field, v1: Field):
        //       v2 = eq v0, v1
        //       constrain v2 == u1 0
        //       return v0
        //     }
        let foo_id = Id::test_new(0);
        let mut builder = FunctionBuilder::new("main".into(), foo_id);
        let main_v0 = builder.add_parameter(Type::field());
        let main_v1 = builder.add_parameter(Type::field());

        let foo_id = Id::test_new(1);
        let foo = Value::Function(foo_id);
        let main_call1_result =
            builder.insert_call(foo, vec![main_v0, main_v1], vec![Type::field()]).next().unwrap();
        let main_call2_result =
            builder.insert_call(foo, vec![main_v0, main_v1], vec![Type::field()]).next().unwrap();

        builder.insert_constrain(main_call1_result, main_call2_result, None);
        builder.terminate_with_return(vec![]);

        build_basic_foo_with_return(&mut builder, foo_id, false, inline_type);

        let ssa = builder.finish().generate_entry_point_index();

        let (acir_functions, _, _, _) = ssa
            .into_acir(&Brillig::default(), ExpressionWidth::default())
            .expect("Should compile manually written SSA into ACIR");
        // Expected result:
        // main f0
        // GeneratedAcir {
        //     ...
        //     opcodes: [
        //         CALL func 1: inputs: [Witness(0), Witness(1)], outputs: [Witness(2)],
        //         CALL func 1: inputs: [Witness(0), Witness(1)], outputs: [Witness(3)],
        //         EXPR [ (1, _2) (-1, _3) 0 ],
        //     ],
        //     return_witnesses: [],
        //     input_witnesses: [
        //         Witness(
        //             0,
        //         ),
        //         Witness(
        //             1,
        //         ),
        //     ],
        //     ...
        // }
        // foo f1
        // GeneratedAcir {
        //     ...
        //     opcodes: [
        //         Same as opcodes as the expected result of `basic_call_codegen`
        //     ],
        //     return_witnesses: [
        //         Witness(
        //             0,
        //         ),
        //     ],
        //     input_witnesses: [
        //         Witness(
        //             0,
        //         ),
        //         Witness(
        //             1,
        //         ),
        //     ],
        //     ...
        // },

        let main_acir = &acir_functions[0];
        let main_opcodes = main_acir.opcodes();
        assert_eq!(main_opcodes.len(), 3, "Should have two calls to `foo`");

        check_call_opcode(
            &main_opcodes[0],
            AcirFunctionId(1),
            vec![Witness(0), Witness(1)],
            vec![Witness(2)],
        );
        check_call_opcode(
            &main_opcodes[1],
            AcirFunctionId(1),
            vec![Witness(0), Witness(1)],
            vec![Witness(3)],
        );

        if let Opcode::AssertZero(expr) = &main_opcodes[2] {
            assert_eq!(expr.linear_combinations[0].0, FieldElement::from(1u128));
            assert_eq!(expr.linear_combinations[0].1, Witness(2));

            assert_eq!(expr.linear_combinations[1].0, FieldElement::from(-1i128));
            assert_eq!(expr.linear_combinations[1].1, Witness(3));
            assert_eq!(expr.q_c, FieldElement::from(0u128));
        }
    }

    fn call_output_as_next_call_input(inline_type: InlineType) {
        // acir(inline) fn main f0 {
        //     b0(v0: Field, v1: Field):
        //       v3 = call f1(v0, v1)
        //       v4 = call f1(v3, v1)
        //       constrain v3 == v4
        //       return
        //     }
        // acir(fold) fn foo f1 {
        //     b0(v0: Field, v1: Field):
        //       v2 = eq v0, v1
        //       constrain v2 == u1 0
        //       return v0
        //     }
        let foo_id = Id::test_new(0);
        let mut builder = FunctionBuilder::new("main".into(), foo_id);
        let main_v0 = builder.add_parameter(Type::field());
        let main_v1 = builder.add_parameter(Type::field());

        let foo_id = Id::test_new(1);
        let foo = Value::Function(foo_id);
        let main_call1_result =
            builder.insert_call(foo, vec![main_v0, main_v1], vec![Type::field()]).next().unwrap();

        let main_call2_result = builder
            .insert_call(foo, vec![main_call1_result, main_v1], vec![Type::field()])
            .next()
            .unwrap();

        builder.insert_constrain(main_call1_result, main_call2_result, None);
        builder.terminate_with_return(vec![]);

        build_basic_foo_with_return(&mut builder, foo_id, false, inline_type);

        let ssa = builder.finish();

        let (acir_functions, _, _, _) = ssa
            .generate_entry_point_index()
            .into_acir(&Brillig::default(), ExpressionWidth::default())
            .expect("Should compile manually written SSA into ACIR");
        // The expected result should look very similar to the above test expect that the input witnesses of the `Call`
        // opcodes will be different. The changes can discerned from the checks below.

        let main_acir = &acir_functions[0];
        let main_opcodes = main_acir.opcodes();
        assert_eq!(main_opcodes.len(), 3, "Should have two calls to `foo` and an assert");

        check_call_opcode(
            &main_opcodes[0],
            AcirFunctionId(1),
            vec![Witness(0), Witness(1)],
            vec![Witness(2)],
        );
        // The output of the first call should be the input of the second call
        check_call_opcode(
            &main_opcodes[1],
            AcirFunctionId(1),
            vec![Witness(2), Witness(1)],
            vec![Witness(3)],
        );
    }

    fn basic_nested_call(inline_type: InlineType) {
        // SSA for the following Noir program:
        // fn main(x: Field, y: pub Field) {
        //     let z = func_with_nested_foo_call(x, y);
        //     let z2 = func_with_nested_foo_call(x, y);
        //     assert(z == z2);
        // }
        // #[fold]
        // fn func_with_nested_foo_call(x: Field, y: Field) -> Field {
        //     nested_call(x + 2, y)
        // }
        // #[fold]
        // fn foo(x: Field, y: Field) -> Field {
        //     assert(x != y);
        //     x
        // }
        //
        // SSA:
        // acir(inline) fn main f0 {
        //     b0(v0: Field, v1: Field):
        //       v3 = call f1(v0, v1)
        //       v4 = call f1(v0, v1)
        //       constrain v3 == v4
        //       return
        //     }
        // acir(fold) fn func_with_nested_foo_call f1 {
        //     b0(v0: Field, v1: Field):
        //       v3 = add v0, Field 2
        //       v5 = call f2(v3, v1)
        //       return v5
        //   }
        // acir(fold) fn foo f2 {
        //     b0(v0: Field, v1: Field):
        //       v2 = eq v0, v1
        //       constrain v2 == Field 0
        //       return v0
        //   }
        let foo_id = Id::test_new(0);
        let mut builder = FunctionBuilder::new("main".into(), foo_id);
        let main_v0 = builder.add_parameter(Type::field());
        let main_v1 = builder.add_parameter(Type::field());

        let func_with_nested_foo_call_id = Id::test_new(1);
        let func_with_nested_foo_call = Value::Function(func_with_nested_foo_call_id);
        let main_call1_result = builder
            .insert_call(func_with_nested_foo_call, vec![main_v0, main_v1], vec![Type::field()])
            .next()
            .unwrap();

        let main_call2_result = builder
            .insert_call(func_with_nested_foo_call, vec![main_v0, main_v1], vec![Type::field()])
            .next()
            .unwrap();

        builder.insert_constrain(main_call1_result, main_call2_result, None);
        builder.terminate_with_return(vec![]);

        builder.new_function(
            "func_with_nested_foo_call".into(),
            func_with_nested_foo_call_id,
            inline_type,
        );
        let func_with_nested_call_v0 = builder.add_parameter(Type::field());
        let func_with_nested_call_v1 = builder.add_parameter(Type::field());

        let two = builder.field_constant(2u128.into());
        let v0_plus_two = builder.insert_binary(func_with_nested_call_v0, BinaryOp::Add, two);

        let foo_id = Id::test_new(2);
        let foo_call = Value::Function(foo_id);
        let foo_call = builder
            .insert_call(foo_call, vec![v0_plus_two, func_with_nested_call_v1], vec![Type::field()])
            .collect();
        builder.terminate_with_return(foo_call);

        build_basic_foo_with_return(&mut builder, foo_id, false, inline_type);

        let ssa = builder.finish().generate_entry_point_index();

        let (acir_functions, _, _, _) = ssa
            .into_acir(&Brillig::default(), ExpressionWidth::default())
            .expect("Should compile manually written SSA into ACIR");

        assert_eq!(acir_functions.len(), 3, "Should have three ACIR functions");

        let main_acir = &acir_functions[0];
        let main_opcodes = main_acir.opcodes();
        assert_eq!(main_opcodes.len(), 3, "Should have two calls to `foo` and an assert");

        // Both of these should call func_with_nested_foo_call f1
        check_call_opcode(
            &main_opcodes[0],
            AcirFunctionId(1),
            vec![Witness(0), Witness(1)],
            vec![Witness(2)],
        );
        // The output of the first call should be the input of the second call
        check_call_opcode(
            &main_opcodes[1],
            AcirFunctionId(1),
            vec![Witness(0), Witness(1)],
            vec![Witness(3)],
        );

        let func_with_nested_call_acir = &acir_functions[1];
        let func_with_nested_call_opcodes = func_with_nested_call_acir.opcodes();

        assert_eq!(
            func_with_nested_call_opcodes.len(),
            3,
            "Should have an expression and a call to a nested `foo`"
        );
        // Should call foo f2
        check_call_opcode(
            &func_with_nested_call_opcodes[1],
            AcirFunctionId(2),
            vec![Witness(3), Witness(1)],
            vec![Witness(4)],
        );
    }

    fn check_call_opcode(
        opcode: &Opcode<FieldElement>,
        expected_id: AcirFunctionId,
        expected_inputs: Vec<Witness>,
        expected_outputs: Vec<Witness>,
    ) {
        match opcode {
            Opcode::Call { id, inputs, outputs, .. } => {
                assert_eq!(
                    *id, expected_id,
                    "Main was expected to call {expected_id} but got {}",
                    *id
                );
                for (expected_input, input) in expected_inputs.iter().zip(inputs) {
                    assert_eq!(
                        expected_input, input,
                        "Expected input witness {expected_input:?} but got {input:?}"
                    );
                }
                for (expected_output, output) in expected_outputs.iter().zip(outputs) {
                    assert_eq!(
                        expected_output, output,
                        "Expected output witness {expected_output:?} but got {output:?}"
                    );
                }
            }
            _ => panic!("Expected only Call opcode"),
        }
    }

    // Test that given multiple calls to the same brillig function we generate only one bytecode
    // and the appropriate Brillig call opcodes are generated
    #[test]
    fn multiple_brillig_calls_one_bytecode() {
        // acir(inline) fn main f0 {
        //     b0(v0: Field, v1: Field):
        //       v4 = call f1(v0, v1)
        //       v5 = call f1(v0, v1)
        //       v6 = call f1(v0, v1)
        //       v7 = call f2(v0, v1)
        //       v8 = call f1(v0, v1)
        //       v9 = call f2(v0, v1)
        //       return
        // }
        // brillig fn foo f1 {
        // b0(v0: Field, v1: Field):
        //     v2 = eq v0, v1
        //     constrain v2 == u1 0
        //     return v0
        // }
        // brillig fn foo f2 {
        //     b0(v0: Field, v1: Field):
        //       v2 = eq v0, v1
        //       constrain v2 == u1 0
        //       return v0
        // }
        let foo_id = Id::test_new(0);
        let mut builder = FunctionBuilder::new("main".into(), foo_id);
        let main_v0 = builder.add_parameter(Type::field());
        let main_v1 = builder.add_parameter(Type::field());

        let foo_id = Id::test_new(1);
        let foo = Value::Function(foo_id);
        let bar_id = Id::test_new(2);
        let bar = Value::Function(bar_id);

        // Insert multiple calls to the same Brillig function
        builder.insert_call(foo, vec![main_v0, main_v1], vec![Type::field()]);
        builder.insert_call(foo, vec![main_v0, main_v1], vec![Type::field()]);
        builder.insert_call(foo, vec![main_v0, main_v1], vec![Type::field()]);
        // Interleave a call to a separate Brillig function to make sure that we can call multiple separate Brillig functions
        builder.insert_call(bar, vec![main_v0, main_v1], vec![Type::field()]);
        builder.insert_call(foo, vec![main_v0, main_v1], vec![Type::field()]);
        builder.insert_call(bar, vec![main_v0, main_v1], vec![Type::field()]);
        builder.terminate_with_return(vec![]);

        build_basic_foo_with_return(&mut builder, foo_id, true, InlineType::default());
        build_basic_foo_with_return(&mut builder, bar_id, true, InlineType::default());

        let ssa = builder.finish();
        let brillig = ssa.to_brillig(false);

        let (acir_functions, brillig_functions, _, _) = ssa
            .generate_entry_point_index()
            .into_acir(&brillig, ExpressionWidth::default())
            .expect("Should compile manually written SSA into ACIR");

        assert_eq!(acir_functions.len(), 1, "Should only have a `main` ACIR function");
        assert_eq!(brillig_functions.len(), 2, "Should only have generated two Brillig functions");

        let main_acir = &acir_functions[0];
        let main_opcodes = main_acir.opcodes();
        assert_eq!(main_opcodes.len(), 6, "Should have four calls to f1 and two calls to f2");

        // We should only have `BrilligCall` opcodes in `main`
        for (i, opcode) in main_opcodes.iter().enumerate() {
            match opcode {
                Opcode::BrilligCall { id, .. } => {
                    let expected_id = if i == 3 || i == 5 { 1 } else { 0 };
                    let expected_id = BrilligFunctionId(expected_id);
                    assert_eq!(*id, expected_id, "Expected an id of {expected_id} but got {id}");
                }
                _ => panic!("Expected only Brillig call opcode"),
            }
        }

        // We have two normal Brillig functions that was called multiple times.
        // We should have a single locations map for each function's debug metadata.
        assert_eq!(main_acir.brillig_locations.len(), 2);
        assert!(main_acir.brillig_locations.contains_key(&BrilligFunctionId(0)));
        assert!(main_acir.brillig_locations.contains_key(&BrilligFunctionId(1)));
    }

    // Test that given multiple primitive operations that are represented by Brillig directives (e.g. invert/quotient),
    // we will only generate one bytecode and the appropriate Brillig call opcodes are generated.
    #[test]
    fn multiple_brillig_stdlib_calls() {
        // acir(inline) fn main f0 {
        //     b0(v0: u32, v1: u32, v2: u32):
        //       v3 = div v0, v1
        //       constrain v3 == v2
        //       v4 = div v1, v2
        //       constrain v4 == u32 1
        //       return
        // }
        let foo_id = Id::test_new(0);
        let mut builder = FunctionBuilder::new("main".into(), foo_id);
        let main_v0 = builder.add_parameter(Type::unsigned(32));
        let main_v1 = builder.add_parameter(Type::unsigned(32));
        let main_v2 = builder.add_parameter(Type::unsigned(32));

        // Call a primitive operation that uses Brillig
        let v0_div_v1 = builder.insert_binary(main_v0, BinaryOp::Div, main_v1);
        builder.insert_constrain(v0_div_v1, main_v2, None);

        // Call the same primitive operation again
        let v1_div_v2 = builder.insert_binary(main_v1, BinaryOp::Div, main_v2);
        let one = builder.constant(1u128.into(), NumericType::unsigned(32));
        builder.insert_constrain(v1_div_v2, one, None);

        builder.terminate_with_return(vec![]);

        let ssa = builder.finish();
        println!("{}", ssa);

        // The Brillig bytecode we insert for the stdlib is hardcoded so we do not need to provide any
        // Brillig artifacts to the ACIR gen pass.
        let (acir_functions, brillig_functions, _, _) = ssa
            .generate_entry_point_index()
            .into_acir(&Brillig::default(), ExpressionWidth::default())
            .expect("Should compile manually written SSA into ACIR");

        assert_eq!(acir_functions.len(), 1, "Should only have a `main` ACIR function");
        // We expect two brillig functions:
        //   - Quotient (shared between both divisions)
        //   - Inversion, caused by division-by-zero check (shared between both divisions)
        assert_eq!(brillig_functions.len(), 2, "Should only have generated two Brillig functions");

        let main_acir = &acir_functions[0];
        let main_opcodes = main_acir.opcodes();
        check_brillig_calls(
            &acir_functions[0].brillig_stdlib_func_locations,
            main_opcodes,
            0,
            4,
            0,
        );

        assert_eq!(main_acir.brillig_locations.len(), 0);
    }

    // Test that given both hardcoded Brillig directives and calls to normal Brillig functions,
    // we generate a single bytecode for the directives and a single bytecode for the normal Brillig calls.
    #[test]
    fn brillig_stdlib_calls_with_regular_brillig_call() {
        // acir(inline) fn main f0 {
        //     b0(v0: u32, v1: u32, v2: u32):
        //       v4 = div v0, v1
        //       constrain v4 == v2
        //       v5 = call f1(v0, v1)
        //       v6 = call f1(v0, v1)
        //       v7 = div v1, v2
        //       constrain v7 == u32 1
        //       return
        // }
        // brillig fn foo f1 {
        //   b0(v0: Field, v1: Field):
        //     v2 = eq v0, v1
        //     constrain v2 == u1 0
        //     return v0
        // }
        let foo_id = Id::test_new(0);
        let mut builder = FunctionBuilder::new("main".into(), foo_id);
        let main_v0 = builder.add_parameter(Type::unsigned(32));
        let main_v1 = builder.add_parameter(Type::unsigned(32));
        let main_v2 = builder.add_parameter(Type::unsigned(32));

        let foo_id = Id::test_new(1);
        let foo = Value::Function(foo_id);

        // Call a primitive operation that uses Brillig
        let v0_div_v1 = builder.insert_binary(main_v0, BinaryOp::Div, main_v1);
        builder.insert_constrain(v0_div_v1, main_v2, None);

        // Insert multiple calls to the same Brillig function
        builder.insert_call(foo, vec![main_v0, main_v1], vec![Type::field()]);
        builder.insert_call(foo, vec![main_v0, main_v1], vec![Type::field()]);

        // Call the same primitive operation again
        let v1_div_v2 = builder.insert_binary(main_v1, BinaryOp::Div, main_v2);
        let one = builder.constant(1u128.into(), NumericType::unsigned(32));
        builder.insert_constrain(v1_div_v2, one, None);

        builder.terminate_with_return(vec![]);

        build_basic_foo_with_return(&mut builder, foo_id, true, InlineType::default());

        let ssa = builder.finish();
        // We need to generate  Brillig artifacts for the regular Brillig function and pass them to the ACIR generation pass.
        let brillig = ssa.to_brillig(false);
        println!("{}", ssa);

        let (acir_functions, brillig_functions, _, _) = ssa
            .generate_entry_point_index()
            .into_acir(&brillig, ExpressionWidth::default())
            .expect("Should compile manually written SSA into ACIR");

        assert_eq!(acir_functions.len(), 1, "Should only have a `main` ACIR function");
        // We expect 3 brillig functions:
        //   - Quotient (shared between both divisions)
        //   - Inversion, caused by division-by-zero check (shared between both divisions)
        //   - Custom brillig function `foo`
        assert_eq!(
            brillig_functions.len(),
            3,
            "Should only have generated three Brillig functions"
        );

        let main_acir = &acir_functions[0];
        let main_opcodes = main_acir.opcodes();
        check_brillig_calls(&main_acir.brillig_stdlib_func_locations, main_opcodes, 1, 4, 2);

        // We have one normal Brillig functions that was called twice.
        // We should have a single locations map for each function's debug metadata.
        assert_eq!(main_acir.brillig_locations.len(), 1);
        assert!(main_acir.brillig_locations.contains_key(&BrilligFunctionId(0)));
    }

    // Test that given both normal Brillig calls, Brillig stdlib calls, and non-inlined ACIR calls, that we accurately generate ACIR.
    #[test]
    fn brillig_stdlib_calls_with_multiple_acir_calls() {
        // acir(inline) fn main f0 {
        //     b0(v0: u32, v1: u32, v2: u32):
        //       v4 = div v0, v1
        //       constrain v4 == v2
        //       v5 = call f1(v0, v1)
        //       v6 = call f2(v0, v1)
        //       v7 = div v1, v2
        //       constrain v7 == u32 1
        //       return
        // }
        // brillig fn foo f1 {
        //   b0(v0: Field, v1: Field):
        //     v2 = eq v0, v1
        //     constrain v2 == u1 0
        //     return v0
        // }
        // acir(fold) fn foo f2 {
        //     b0(v0: Field, v1: Field):
        //       v2 = eq v0, v1
        //       constrain v2 == u1 0
        //       return v0
        //   }
        // }
        let foo_id = Id::test_new(0);
        let mut builder = FunctionBuilder::new("main".into(), foo_id);
        let main_v0 = builder.add_parameter(Type::unsigned(32));
        let main_v1 = builder.add_parameter(Type::unsigned(32));
        let main_v2 = builder.add_parameter(Type::unsigned(32));

        let foo_id = Id::test_new(1);
        let foo = Value::Function(foo_id);
        let bar_id = Id::test_new(2);
        let bar = Value::Function(bar_id);

        // Call a primitive operation that uses Brillig
        let v0_div_v1 = builder.insert_binary(main_v0, BinaryOp::Div, main_v1);
        builder.insert_constrain(v0_div_v1, main_v2, None);

        // Insert multiple calls to the same Brillig function
        builder.insert_call(foo, vec![main_v0, main_v1], vec![Type::field()]);
        builder.insert_call(foo, vec![main_v0, main_v1], vec![Type::field()]);
        builder.insert_call(bar, vec![main_v0, main_v1], vec![Type::field()]);

        // Call the same primitive operation again
        let v1_div_v2 = builder.insert_binary(main_v1, BinaryOp::Div, main_v2);
        let one = builder.constant(1u128.into(), NumericType::unsigned(32));
        builder.insert_constrain(v1_div_v2, one, None);

        builder.terminate_with_return(vec![]);

        // Build a Brillig function
        build_basic_foo_with_return(&mut builder, foo_id, true, InlineType::default());
        // Build an ACIR function which has the same logic as the Brillig function above
        build_basic_foo_with_return(&mut builder, bar_id, false, InlineType::Fold);

        let ssa = builder.finish();
        // We need to generate  Brillig artifacts for the regular Brillig function and pass them to the ACIR generation pass.
        let brillig = ssa.to_brillig(false);
        println!("{}", ssa);

        let (acir_functions, brillig_functions, _, _) = ssa
            .generate_entry_point_index()
            .into_acir(&brillig, ExpressionWidth::default())
            .expect("Should compile manually written SSA into ACIR");

        assert_eq!(acir_functions.len(), 2, "Should only have two ACIR functions");
        // We expect 3 brillig functions:
        //   - Quotient (shared between both divisions)
        //   - Inversion, caused by division-by-zero check (shared between both divisions)
        //   - Custom brillig function `foo`
        assert_eq!(
            brillig_functions.len(),
            3,
            "Should only have generated three Brillig functions"
        );

        let main_acir = &acir_functions[0];
        let main_opcodes = main_acir.opcodes();
        check_brillig_calls(
            &acir_functions[0].brillig_stdlib_func_locations,
            main_opcodes,
            1,
            4,
            2,
        );

        assert_eq!(main_acir.brillig_locations.len(), 1);
        assert!(main_acir.brillig_locations.contains_key(&BrilligFunctionId(0)));

        let foo_acir = &acir_functions[1];
        let foo_opcodes = foo_acir.opcodes();
        check_brillig_calls(&acir_functions[1].brillig_stdlib_func_locations, foo_opcodes, 1, 1, 0);

        assert_eq!(foo_acir.brillig_locations.len(), 0);
    }

    fn check_brillig_calls(
        brillig_stdlib_function_locations: &BTreeMap<OpcodeLocation, BrilligStdlibFunc>,
        opcodes: &[Opcode<FieldElement>],
        num_normal_brillig_functions: u32,
        expected_num_stdlib_calls: u32,
        expected_num_normal_calls: u32,
    ) {
        // First we check calls to the Brillig stdlib
        let mut num_brillig_stdlib_calls = 0;
        for (i, (opcode_location, brillig_stdlib_func)) in
            brillig_stdlib_function_locations.iter().enumerate()
        {
            // We can take just modulo 2 to determine the expected ID as we only code generated two Brillig stdlib function
            let stdlib_func_index = (i % 2) as u32;
            if stdlib_func_index == 0 {
                assert!(matches!(brillig_stdlib_func, BrilligStdlibFunc::Inverse));
            } else {
                assert!(matches!(brillig_stdlib_func, BrilligStdlibFunc::Quotient));
            }

            match opcode_location {
                OpcodeLocation::Acir(acir_index) => {
                    match opcodes[*acir_index] {
                        Opcode::BrilligCall { id, .. } => {
                            // Brillig stdlib function calls are only resolved at the end of ACIR generation so their
                            // IDs are expected to always reference Brillig bytecode at the end of the Brillig functions list.
                            // We have one normal Brillig call so we add one here to the std lib function's index within the std lib.
                            let expected_id = stdlib_func_index + num_normal_brillig_functions;
                            let expected_id = BrilligFunctionId(expected_id);
                            assert_eq!(id, expected_id, "Expected {expected_id} but got {id}");
                            num_brillig_stdlib_calls += 1;
                        }
                        _ => panic!("Expected BrilligCall opcode"),
                    }
                }
                _ => panic!("Expected OpcodeLocation::Acir"),
            }
        }

        assert_eq!(
            num_brillig_stdlib_calls, expected_num_stdlib_calls,
            "Should have {expected_num_stdlib_calls} BrilligCall opcodes to stdlib functions but got {num_brillig_stdlib_calls}"
        );

        // Check the normal Brillig calls
        // This check right now expects to only call one Brillig function.
        let mut num_normal_brillig_calls = 0;
        for (i, opcode) in opcodes.iter().enumerate() {
            if let Opcode::BrilligCall { id, .. } = opcode {
                if brillig_stdlib_function_locations.get(&OpcodeLocation::Acir(i)).is_some() {
                    // We should have already checked Brillig stdlib functions and only want to check normal Brillig calls here
                    continue;
                }
                // We only generate one normal Brillig call so we should expect a function ID of `0`
                let expected_id = BrilligFunctionId(0);
                assert_eq!(*id, expected_id, "Expected an id of {expected_id} but got {id}");
                num_normal_brillig_calls += 1;
            }
        }

        assert_eq!(
            num_normal_brillig_calls, expected_num_normal_calls,
            "Should have {expected_num_normal_calls} BrilligCall opcodes to normal Brillig functions but got {num_normal_brillig_calls}"
        );
    }
}<|MERGE_RESOLUTION|>--- conflicted
+++ resolved
@@ -1119,12 +1119,7 @@
     fn handle_constant_index(
         &mut self,
         instruction: InstructionId,
-<<<<<<< HEAD
-        array: Vector<AcirValue>,
-=======
-        dfg: &DataFlowGraph,
         array: im::Vector<AcirValue>,
->>>>>>> 05586073
         index: FieldElement,
         store_value: Option<AcirValue>,
     ) -> Result<bool, RuntimeError> {
