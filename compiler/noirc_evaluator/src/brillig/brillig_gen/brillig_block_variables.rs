use acvm::FieldElement;
use fxhash::FxHashSet as HashSet;

use crate::{
    brillig::brillig_ir::{
        brillig_variable::{
            get_bit_size_from_ssa_type, BrilligArray, BrilligVariable, BrilligVector,
            SingleAddrVariable,
        },
        registers::{RegisterAllocator, Stack},
        BrilligContext,
    },
    ssa::ir::{
        dfg::DataFlowGraph,
        types::{CompositeType, Type},
        value::ValueId,
    },
};

use super::brillig_fn::FunctionContext;

#[derive(Debug, Default)]
pub(crate) struct BlockVariables {
    available_variables: HashSet<ValueId>,
}

impl BlockVariables {
    /// Creates a BlockVariables instance. It uses the variables that are live in to the block and the global available variables (block parameters)
    pub(crate) fn new(live_in: HashSet<ValueId>) -> Self {
        BlockVariables { available_variables: live_in }
    }

    /// Returns all variables that have not been removed at this point.
    pub(crate) fn get_available_variables(
        &self,
        function_context: &FunctionContext,
    ) -> Vec<BrilligVariable> {
        self.available_variables
            .iter()
            .map(|value_id| {
                function_context
                    .ssa_value_allocations
                    .get(value_id)
                    .unwrap_or_else(|| panic!("ICE: Value not found in cache {value_id}"))
            })
            .cloned()
            .collect()
    }

    /// For a given SSA value id, define the variable and return the corresponding cached allocation.
    pub(crate) fn define_variable(
        &mut self,
        function_context: &mut FunctionContext,
        brillig_context: &mut BrilligContext<FieldElement, Stack>,
        value_id: ValueId,
        dfg: &DataFlowGraph,
    ) -> BrilligVariable {
        let value_id = dfg.resolve(value_id);
        let variable = allocate_value(value_id, brillig_context, dfg);

        if function_context.ssa_value_allocations.insert(value_id, variable).is_some() {
            unreachable!("ICE: ValueId {value_id:?} was already in cache");
        }

        self.available_variables.insert(value_id);

        variable
    }

    /// Defines a variable that fits in a single register and returns the allocated register.
    pub(crate) fn define_single_addr_variable(
        &mut self,
        function_context: &mut FunctionContext,
        brillig_context: &mut BrilligContext<FieldElement, Stack>,
        value: ValueId,
        dfg: &DataFlowGraph,
    ) -> SingleAddrVariable {
        let variable = self.define_variable(function_context, brillig_context, value, dfg);
        variable.extract_single_addr()
    }

    /// Removes a variable so it's not used anymore within this block.
    pub(crate) fn remove_variable(
        &mut self,
        value_id: &ValueId,
        function_context: &mut FunctionContext,
        brillig_context: &mut BrilligContext<FieldElement, Stack>,
    ) {
        assert!(self.available_variables.remove(value_id), "ICE: Variable is not available");
        let variable = function_context
            .ssa_value_allocations
            .get(value_id)
            .expect("ICE: Variable allocation not found");
        brillig_context.deallocate_register(variable.extract_register());
    }

    /// Checks if a variable is allocated.
    pub(crate) fn is_allocated(&self, value_id: &ValueId) -> bool {
        self.available_variables.contains(value_id)
    }

    /// For a given SSA value id, return the corresponding cached allocation.
    pub(crate) fn get_allocation(
        &mut self,
        function_context: &FunctionContext,
        value_id: ValueId,
        dfg: &DataFlowGraph,
    ) -> BrilligVariable {
        let value_id = dfg.resolve(value_id);

        assert!(
            self.available_variables.contains(&value_id),
            "ICE: ValueId {value_id:?} is not available"
        );

        *function_context
            .ssa_value_allocations
            .get(&value_id)
            .unwrap_or_else(|| panic!("ICE: Value not found in cache {value_id}"))
    }
}

/// Computes the length of an array. This will match with the indexes that SSA will issue
pub(crate) fn compute_array_length(item_typ: &CompositeType, elem_count: usize) -> usize {
    item_typ.len() * elem_count
}

/// For a given value_id, allocates the necessary registers to hold it.
pub(crate) fn allocate_value<F, Registers: RegisterAllocator>(
    value_id: ValueId,
    brillig_context: &mut BrilligContext<F, Registers>,
    dfg: &DataFlowGraph,
) -> BrilligVariable {
    let typ = dfg.type_of_value(value_id);
    let flattened_size = typ.flattened_size();

    match typ {
        Type::Numeric(_) | Type::Reference(_) | Type::Function => {
            BrilligVariable::SingleAddr(SingleAddrVariable {
                address: brillig_context.allocate_register(),
                bit_size: get_bit_size_from_ssa_type(&typ),
            })
        }
<<<<<<< HEAD
        Type::Array(item_typ, elem_count) => {
            let size = compute_array_length(&item_typ, elem_count);
            dbg!(size);
            dbg!(flattened_size);
            BrilligVariable::BrilligArray(BrilligArray {
                pointer: brillig_context.allocate_register(),
                size: flattened_size,
            })
        }
=======
        Type::Array(item_typ, elem_count) => BrilligVariable::BrilligArray(BrilligArray {
            pointer: brillig_context.allocate_register(),
            size: compute_array_length(&item_typ, elem_count as usize),
        }),
>>>>>>> 1e64f8a7
        Type::Slice(_) => BrilligVariable::BrilligVector(BrilligVector {
            pointer: brillig_context.allocate_register(),
        }),
    }
}<|MERGE_RESOLUTION|>--- conflicted
+++ resolved
@@ -141,22 +141,10 @@
                 bit_size: get_bit_size_from_ssa_type(&typ),
             })
         }
-<<<<<<< HEAD
-        Type::Array(item_typ, elem_count) => {
-            let size = compute_array_length(&item_typ, elem_count);
-            dbg!(size);
-            dbg!(flattened_size);
-            BrilligVariable::BrilligArray(BrilligArray {
-                pointer: brillig_context.allocate_register(),
-                size: flattened_size,
-            })
-        }
-=======
         Type::Array(item_typ, elem_count) => BrilligVariable::BrilligArray(BrilligArray {
             pointer: brillig_context.allocate_register(),
             size: compute_array_length(&item_typ, elem_count as usize),
         }),
->>>>>>> 1e64f8a7
         Type::Slice(_) => BrilligVariable::BrilligVector(BrilligVector {
             pointer: brillig_context.allocate_register(),
         }),
