use std::{collections::BTreeMap, sync::Arc};

<<<<<<< HEAD
use crate::ssa::ir::{
    types::Type,
    value::{RawValueId, ValueId},
};
=======
use crate::ssa::ir::{function::RuntimeType, types::Type, value::ValueId};
>>>>>>> 4cd0c1e6
use acvm::FieldElement;
use fxhash::FxHashMap as HashMap;
use noirc_frontend::ast;
use noirc_frontend::hir_def::function::FunctionSignature;
use serde::{Deserialize, Serialize};

use super::FunctionBuilder;

#[derive(Clone, Copy, Debug, Eq, PartialEq)]
pub(crate) enum DatabusVisibility {
    None,
    CallData(u32),
    ReturnData,
}
/// Used to create a data bus, which is an array of private inputs
/// replacing public inputs
#[derive(Clone, Debug)]
pub(crate) struct DataBusBuilder {
    pub(crate) values: im::Vector<ValueId>,
    index: usize,
    pub(crate) map: HashMap<RawValueId, usize>,
    pub(crate) databus: Option<ValueId>,
    call_data_id: Option<u32>,
}

impl DataBusBuilder {
    pub(crate) fn new() -> DataBusBuilder {
        DataBusBuilder {
            index: 0,
            map: HashMap::default(),
            databus: None,
            values: im::Vector::new(),
            call_data_id: None,
        }
    }

    /// Generates a vector telling which flattened parameters from the given function signature
    /// are tagged with databus visibility
    pub(crate) fn is_databus(main_signature: &FunctionSignature) -> Vec<DatabusVisibility> {
        let mut params_is_databus = Vec::new();

        for param in &main_signature.0 {
            let is_databus = match param.2 {
                ast::Visibility::Public | ast::Visibility::Private => DatabusVisibility::None,
                ast::Visibility::CallData(id) => DatabusVisibility::CallData(id),
                ast::Visibility::ReturnData => DatabusVisibility::ReturnData,
            };
            let len = param.1.field_count(&param.0.location()) as usize;
            params_is_databus.extend(vec![is_databus; len]);
        }
        params_is_databus
    }
}

#[derive(Clone, Debug, Serialize, Deserialize)]
pub(crate) struct CallData {
    /// The id to this calldata assigned by the user
    pub(crate) call_data_id: u32,
    pub(crate) array_id: ValueId,
    pub(crate) index_map: HashMap<RawValueId, usize>,
}

#[derive(Clone, Default, Debug, Serialize, Deserialize)]
pub(crate) struct DataBus {
    pub(crate) call_data: Vec<CallData>,
    pub(crate) return_data: Option<ValueId>,
}

impl DataBus {
    /// Updates the databus values with the provided function
    pub(crate) fn map_values(&self, mut f: impl FnMut(ValueId) -> ValueId) -> DataBus {
        let call_data = self
            .call_data
            .iter()
            .map(|cd| {
                let mut call_data_map = HashMap::default();
                for (k, v) in cd.index_map.iter() {
                    call_data_map.insert(f(k.into()).raw(), *v);
                }
                CallData {
                    array_id: f(cd.array_id),
                    index_map: call_data_map,
                    call_data_id: cd.call_data_id,
                }
            })
            .collect();
        DataBus { call_data, return_data: self.return_data.map(f) }
    }

    pub(crate) fn call_data_array(&self) -> Vec<(u32, ValueId)> {
        self.call_data.iter().map(|cd| (cd.call_data_id, cd.array_id)).collect()
    }
    /// Construct a databus from call_data and return_data data bus builders
    pub(crate) fn get_data_bus(
        call_data: Vec<DataBusBuilder>,
        return_data: DataBusBuilder,
    ) -> DataBus {
        let mut call_data_args = Vec::new();
        for call_data_item in call_data {
            // databus can be None if `main` is a brillig function
            let Some(array_id) = call_data_item.databus else { continue };
            let call_data_id =
                call_data_item.call_data_id.expect("Call data should have a user id");
            call_data_args.push(CallData { array_id, call_data_id, index_map: call_data_item.map });
        }

        DataBus { call_data: call_data_args, return_data: return_data.databus }
    }
}

impl FunctionBuilder {
    /// Insert a value into a data bus builder
    fn add_to_data_bus(&mut self, value: ValueId, databus: &mut DataBusBuilder) {
        assert!(databus.databus.is_none(), "initializing finalized call data");
        let typ = self.current_function.dfg[value].get_type().clone();
        match typ {
            Type::Numeric(_) => {
                databus.values.push_back(value);
                databus.index += 1;
            }
            Type::Array(typ, len) => {
                databus.map.insert(value.raw(), databus.index);

                let mut index = 0;
                for _i in 0..len {
                    for subitem_typ in typ.iter() {
                        // load each element of the array, and add it to the databus
                        let index_var = self
                            .current_function
                            .dfg
                            .make_constant(FieldElement::from(index as i128), Type::length_type());
                        let element = self.insert_array_get(value, index_var, subitem_typ.clone());
                        index += match subitem_typ {
                            Type::Array(_, _) | Type::Slice(_) => subitem_typ.element_size(),
                            Type::Numeric(_) => 1,
                            _ => unreachable!("Unsupported type for databus"),
                        };
                        self.add_to_data_bus(element, databus);
                    }
                }
            }
            Type::Reference(_) => {
                unreachable!("Attempted to add invalid type (reference) to databus")
            }
            Type::Slice(_) => unreachable!("Attempted to add invalid type (slice) to databus"),
            Type::Function => unreachable!("Attempted to add invalid type (function) to databus"),
        }
    }

    /// Create a data bus builder from a list of values
    pub(crate) fn initialize_data_bus(
        &mut self,
        values: &[ValueId],
        mut databus: DataBusBuilder,
        call_data_id: Option<u32>,
    ) -> DataBusBuilder {
        for value in values {
            self.add_to_data_bus(*value, &mut databus);
        }
        let len = databus.values.len();

        let array = (len > 0 && matches!(self.current_function.runtime(), RuntimeType::Acir(_)))
            .then(|| {
                let array_type = Type::Array(Arc::new(vec![Type::field()]), len);
                self.insert_make_array(databus.values, array_type)
            });

        DataBusBuilder {
            index: 0,
            map: databus.map,
            databus: array,
            values: im::Vector::new(),
            call_data_id,
        }
    }

    /// Generate the data bus for call-data, based on the parameters of the entry block
    /// and a vector telling which ones are call-data
    pub(crate) fn call_data_bus(
        &mut self,
        flattened_databus_visibilities: Vec<DatabusVisibility>,
    ) -> Vec<DataBusBuilder> {
        //filter parameters of the first block that have call-data visibility
        let first_block = self.current_function.entry_block();
        let params = self.current_function.dfg[first_block].parameters();

        // Reshape the is_params_databus to map to the SSA-level parameters
        let is_params_databus =
            self.deflatten_databus_visibilities(params, flattened_databus_visibilities);

        let mut databus_param: BTreeMap<u32, Vec<ValueId>> = BTreeMap::new();
        for (param, databus_attribute) in params.iter().zip(is_params_databus) {
            match databus_attribute {
                DatabusVisibility::None | DatabusVisibility::ReturnData => continue,
                DatabusVisibility::CallData(call_data_id) => {
                    if let std::collections::btree_map::Entry::Vacant(e) =
                        databus_param.entry(call_data_id)
                    {
                        e.insert(vec![param.to_owned()]);
                    } else {
                        databus_param.get_mut(&call_data_id).unwrap().push(param.to_owned());
                    }
                }
            }
        }
        // create the call-data-bus from the filtered lists
        let mut result = Vec::new();
        for id in databus_param.keys() {
            let builder = DataBusBuilder::new();
            let call_databus = self.initialize_data_bus(&databus_param[id], builder, Some(*id));
            result.push(call_databus);
        }
        result
    }

    /// This function takes the flattened databus visibilities and generates the databus visibility for each ssa parameter
    /// asserting that an ssa parameter is not assigned two different databus visibilities
    fn deflatten_databus_visibilities(
        &self,
        ssa_params: &[ValueId],
        mut flattened_params_databus_visibility: Vec<DatabusVisibility>,
    ) -> Vec<DatabusVisibility> {
        let ssa_param_sizes: Vec<_> = ssa_params
            .iter()
            .map(|ssa_param| self.current_function.dfg[*ssa_param].get_type().flattened_size())
            .collect();

        let mut is_ssa_params_databus = Vec::with_capacity(ssa_params.len());
        for size in ssa_param_sizes {
            let visibilities: Vec<DatabusVisibility> =
                flattened_params_databus_visibility.drain(0..size).collect();
            let visibility = visibilities.get(0).copied().unwrap_or(DatabusVisibility::None);
            assert!(
                visibilities.iter().all(|v| *v == visibility),
                "inconsistent databus visibility for ssa param"
            );
            is_ssa_params_databus.push(visibility);
        }

        assert_eq!(is_ssa_params_databus.len(), ssa_params.len());

        is_ssa_params_databus
    }
}<|MERGE_RESOLUTION|>--- conflicted
+++ resolved
@@ -1,13 +1,10 @@
 use std::{collections::BTreeMap, sync::Arc};
 
-<<<<<<< HEAD
 use crate::ssa::ir::{
+    function::RuntimeType,
     types::Type,
     value::{RawValueId, ValueId},
 };
-=======
-use crate::ssa::ir::{function::RuntimeType, types::Type, value::ValueId};
->>>>>>> 4cd0c1e6
 use acvm::FieldElement;
 use fxhash::FxHashMap as HashMap;
 use noirc_frontend::ast;
