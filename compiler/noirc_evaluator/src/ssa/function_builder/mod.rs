pub(crate) mod data_bus;

use std::collections::BTreeMap;

use acvm::acir::circuit::ErrorSelector;
use noirc_errors::Location;
use noirc_frontend::hir_def::types::Type as HirType;
use noirc_frontend::monomorphization::ast::InlineType;

use crate::ssa::ir::{
    basic_block::BasicBlockId,
    function::{Function, FunctionId},
    instruction::{Binary, BinaryOp, Instruction, TerminatorInstruction},
    types::Type,
    value::Value,
};

use super::{
    ir::{
        basic_block::BasicBlock,
<<<<<<< HEAD
        dfg::CallStack,
=======
        call_stack::{CallStack, CallStackId},
        dfg::InsertInstructionResult,
>>>>>>> 73ccd455
        function::RuntimeType,
        instruction::insert_result::InsertInstructionResult,
        instruction::{
            insert_result::InsertInstructionResultIter, ConstrainError, InstructionId, Intrinsic,
        },
        types::NumericType,
    },
    ssa_gen::Ssa,
};

/// The per-function context for each ssa function being generated.
///
/// This is split from the global SsaBuilder context to allow each function
/// to be potentially built concurrently.
///
/// Contrary to the name, this struct has the capacity to build as many
/// functions as needed, although it is limited to one function at a time.
pub(crate) struct FunctionBuilder {
    pub(crate) current_function: Function,
    current_block: BasicBlockId,
    finished_functions: Vec<Function>,
    call_stack: CallStackId,
    error_types: BTreeMap<ErrorSelector, HirType>,
}

impl FunctionBuilder {
    /// Creates a new FunctionBuilder to build the function with the given FunctionId.
    ///
    /// This creates the new function internally so there is no need to call .new_function()
    /// right after constructing a new FunctionBuilder.
    pub(crate) fn new(function_name: String, function_id: FunctionId) -> Self {
        let new_function = Function::new(function_name, function_id);

        Self {
            current_block: new_function.entry_block(),
            current_function: new_function,
            finished_functions: Vec::new(),
            call_stack: CallStackId::root(),
            error_types: BTreeMap::default(),
        }
    }

    /// Set the runtime of the initial function that is created internally after constructing
    /// the FunctionBuilder. A function's default runtime type is `RuntimeType::Acir(InlineType::Inline)`.
    /// This should only be used immediately following construction of a FunctionBuilder
    /// and will panic if there are any already finished functions.
    pub(crate) fn set_runtime(&mut self, runtime: RuntimeType) {
        assert_eq!(self.finished_functions.len(), 0, "Attempted to set runtime on a FunctionBuilder with finished functions. A FunctionBuilder's runtime should only be set on its initial function");
        self.current_function.set_runtime(runtime);
    }

    /// Finish the current function and create a new function.
    ///
    /// A FunctionBuilder can always only work on one function at a time, so care
    /// should be taken not to finish a function that is still in progress by calling
    /// new_function before the current function is finished.
    fn new_function_with_type(
        &mut self,
        name: String,
        function_id: FunctionId,
        runtime_type: RuntimeType,
    ) {
        let call_stack = self.current_function.dfg.get_call_stack(self.call_stack);
        let mut new_function = Function::new(name, function_id);
        new_function.set_runtime(runtime_type);
        self.current_block = new_function.entry_block();
        let old_function = std::mem::replace(&mut self.current_function, new_function);
        // Copy the call stack to the new function
        self.call_stack =
            self.current_function.dfg.call_stack_data.get_or_insert_locations(call_stack);
        self.finished_functions.push(old_function);
    }

    /// Finish the current function and create a new ACIR function.
    pub(crate) fn new_function(
        &mut self,
        name: String,
        function_id: FunctionId,
        inline_type: InlineType,
    ) {
        self.new_function_with_type(name, function_id, RuntimeType::Acir(inline_type));
    }

    /// Finish the current function and create a new unconstrained function.
    pub(crate) fn new_brillig_function(
        &mut self,
        name: String,
        function_id: FunctionId,
        inline_type: InlineType,
    ) {
        self.new_function_with_type(name, function_id, RuntimeType::Brillig(inline_type));
    }

    /// Consume the FunctionBuilder returning all the functions it has generated.
    pub(crate) fn finish(mut self) -> Ssa {
        self.finished_functions.push(self.current_function);
        Ssa::new(self.finished_functions, self.error_types)
    }

    /// Add a parameter to the current function with the given parameter type.
    /// Returns the newly-added parameter.
    pub(crate) fn add_parameter(&mut self, typ: Type) -> Value {
        let entry = self.current_function.entry_block();
        self.current_function.dfg.add_block_parameter(entry, typ)
    }

    /// Returns the type of the given value.
    pub(crate) fn type_of_value(&self, value: Value) -> Type {
        self.current_function.dfg.type_of_value(value)
    }

    /// Insert a new block into the current function and return it.
    /// Note that this block is unreachable until another block is set to jump to it.
    pub(crate) fn insert_block(&mut self) -> BasicBlockId {
        self.current_function.dfg.make_block()
    }

    /// Adds a parameter with the given type to the given block.
    /// Returns the newly-added parameter.
    pub(crate) fn add_block_parameter(&mut self, block: BasicBlockId, typ: Type) -> Value {
        self.current_function.dfg.add_block_parameter(block, typ)
    }

    /// Returns the parameters of the given block in the current function.
    pub(crate) fn block_parameters(
        &self,
        block: BasicBlockId,
    ) -> impl ExactSizeIterator<Item = Value> {
        self.current_function.dfg.block_parameters(block)
    }

    /// Inserts a new instruction at the end of the current block and returns its results
    pub(crate) fn insert_instruction(
        &mut self,
        instruction: Instruction,
    ) -> InsertInstructionResult {
        let block = self.current_block();
        self.current_function.dfg.insert_instruction_and_results(
            instruction,
            block,
<<<<<<< HEAD
            self.call_stack.clone(),
=======
            ctrl_typevars,
            self.call_stack,
>>>>>>> 73ccd455
        )
    }

    /// Switch to inserting instructions in the given block.
    /// Expects the given block to be within the same function. If you want to insert
    /// instructions into a new function, call new_function instead.
    pub(crate) fn switch_to_block(&mut self, block: BasicBlockId) {
        self.current_block = block;
    }

    /// Returns the block currently being inserted into
    pub(crate) fn current_block(&mut self) -> BasicBlockId {
        self.current_block
    }

    /// Insert an allocate instruction at the end of the current block, allocating the
    /// given amount of field elements. Returns the result of the allocate instruction,
    /// which is always a Reference to the allocated data.
    pub(crate) fn insert_allocate(&mut self, element_type: Type) -> Value {
        self.insert_instruction(Instruction::Allocate { element_type }).first()
    }

    pub(crate) fn set_location(&mut self, location: Location) -> &mut FunctionBuilder {
        self.call_stack = self.current_function.dfg.call_stack_data.add_location_to_root(location);
        self
    }

    pub(crate) fn set_call_stack(&mut self, call_stack: CallStackId) -> &mut FunctionBuilder {
        self.call_stack = call_stack;
        self
    }

    pub(crate) fn get_call_stack(&self) -> CallStack {
        self.current_function.dfg.get_call_stack(self.call_stack)
    }

    /// Insert a Load instruction at the end of the current block, loading from the given address
    /// which should point to a previous Allocate instruction. Note that this is limited to loading
    /// a single value. Loading multiple values (such as a tuple) will require multiple loads.
    /// Returns the element that was loaded.
    pub(crate) fn insert_load(&mut self, address: Value, result_type: Type) -> Value {
        self.insert_instruction(Instruction::Load { address, result_type }).first()
    }

    /// Insert a Store instruction at the end of the current block, storing the given element
    /// at the given address. Expects that the address points somewhere
    /// within a previous Allocate instruction.
    pub(crate) fn insert_store(&mut self, address: Value, value: Value) {
        self.insert_instruction(Instruction::Store { address, value });
    }

    /// Insert a binary instruction at the end of the current block.
    /// Returns the result of the binary instruction.
    pub(crate) fn insert_binary(&mut self, lhs: Value, operator: BinaryOp, rhs: Value) -> Value {
        let lhs_type = self.type_of_value(lhs);
        let rhs_type = self.type_of_value(rhs);
        if operator != BinaryOp::Shl && operator != BinaryOp::Shr {
            assert_eq!(
                lhs_type, rhs_type,
                "ICE - Binary instruction operands must have the same type"
            );
        }
        let instruction = Instruction::Binary(Binary { lhs, rhs, operator });
        self.insert_instruction(instruction).first()
    }

    /// Insert a not instruction at the end of the current block.
    /// Returns the result of the instruction.
    pub(crate) fn insert_not(&mut self, rhs: Value) -> Value {
        self.insert_instruction(Instruction::Not(rhs)).first()
    }

    /// Insert a cast instruction at the end of the current block.
    /// Returns the result of the cast instruction.
    pub(crate) fn insert_cast(&mut self, value: Value, typ: NumericType) -> Value {
        self.insert_instruction(Instruction::Cast(value, typ)).first()
    }

    /// Insert a truncate instruction at the end of the current block.
    /// Returns the result of the truncate instruction.
    pub(crate) fn insert_truncate(
        &mut self,
        value: Value,
        bit_size: u32,
        max_bit_size: u32,
    ) -> Value {
        self.insert_instruction(Instruction::Truncate { value, bit_size, max_bit_size }).first()
    }

    /// Insert a constrain instruction at the end of the current block.
    pub(crate) fn insert_constrain(
        &mut self,
        lhs: Value,
        rhs: Value,
        assert_message: Option<ConstrainError>,
    ) {
        self.insert_instruction(Instruction::Constrain(lhs, rhs, assert_message));
    }

    /// Insert a [`Instruction::RangeCheck`] instruction at the end of the current block.
    pub(crate) fn insert_range_check(
        &mut self,
        value: Value,
        max_bit_size: u32,
        assert_message: Option<String>,
    ) {
        self.insert_instruction(Instruction::RangeCheck { value, max_bit_size, assert_message });
    }

    /// Insert a call instruction at the end of the current block and return
    /// the results of the call.
    pub(crate) fn insert_call(
        &mut self,
        func: Value,
        arguments: Vec<Value>,
        result_types: Vec<Type>,
    ) -> InsertInstructionResultIter {
        let call = Instruction::Call { func, arguments, result_types };
        self.insert_instruction(call).results()
    }

    /// Insert an instruction to extract an element from an array
    pub(crate) fn insert_array_get(
        &mut self,
        array: Value,
        index: Value,
        element_type: Type,
    ) -> Value {
        let get = Instruction::ArrayGet { array, index, result_type: element_type };
        self.insert_instruction(get).first()
    }

    /// Insert an instruction to create a new array with the given index replaced with a new value
    pub(crate) fn insert_array_set(&mut self, array: Value, index: Value, value: Value) -> Value {
        self.insert_instruction(Instruction::ArraySet { array, index, value, mutable: false })
            .first()
    }

    pub(crate) fn insert_mutable_array_set(
        &mut self,
        array: Value,
        index: Value,
        value: Value,
    ) -> Value {
        self.insert_instruction(Instruction::ArraySet { array, index, value, mutable: true })
            .first()
    }

    /// Insert an instruction to increment an array's reference count. This only has an effect
    /// in unconstrained code where arrays are reference counted and copy on write.
    pub(crate) fn insert_inc_rc(&mut self, value: Value) {
        self.insert_instruction(Instruction::IncrementRc { value });
    }

    /// Insert an instruction to decrement an array's reference count. This only has an effect
    /// in unconstrained code where arrays are reference counted and copy on write.
    pub(crate) fn insert_dec_rc(&mut self, value: Value) {
        self.insert_instruction(Instruction::DecrementRc { value });
    }

    /// Insert an enable_side_effects_if instruction. These are normally only automatically
    /// inserted during the flattening pass when branching is removed.
    pub(crate) fn insert_enable_side_effects_if(&mut self, condition: Value) {
        self.insert_instruction(Instruction::EnableSideEffectsIf { condition });
    }

    /// Insert a `make_array` instruction to create a new array or slice.
    /// Returns the new array value. Expects `typ` to be an array or slice type.
    pub(crate) fn insert_make_array(&mut self, elements: im::Vector<Value>, typ: Type) -> Value {
        assert!(matches!(typ, Type::Array(..) | Type::Slice(_)));
        self.insert_instruction(Instruction::MakeArray { elements, typ }).first()
    }

    /// Terminates the current block with the given terminator instruction
    /// if the current block does not already have a terminator instruction.
    fn terminate_block_with(&mut self, terminator: TerminatorInstruction) {
        if self.current_function.dfg[self.current_block].terminator().is_none() {
            self.current_function.dfg.set_block_terminator(self.current_block, terminator);
        }
    }

    /// Terminate the current block with a jmp instruction to jmp to the given
    /// block with the given arguments.
<<<<<<< HEAD
    pub(crate) fn terminate_with_jmp(&mut self, destination: BasicBlockId, arguments: Vec<Value>) {
        let call_stack = self.call_stack.clone();
=======
    pub(crate) fn terminate_with_jmp(
        &mut self,
        destination: BasicBlockId,
        arguments: Vec<ValueId>,
    ) {
        let call_stack = self.call_stack;
>>>>>>> 73ccd455
        self.terminate_block_with(TerminatorInstruction::Jmp {
            destination,
            arguments,
            call_stack,
        });
    }

    /// Terminate the current block with a jmpif instruction to jmp with the given arguments
    /// block with the given arguments.
    pub(crate) fn terminate_with_jmpif(
        &mut self,
        condition: Value,
        then_destination: BasicBlockId,
        else_destination: BasicBlockId,
    ) {
        let call_stack = self.call_stack;
        self.terminate_block_with(TerminatorInstruction::JmpIf {
            condition,
            then_destination,
            else_destination,
            call_stack,
        });
    }

    /// Terminate the current block with a return instruction
<<<<<<< HEAD
    pub(crate) fn terminate_with_return(&mut self, return_values: Vec<Value>) {
        let call_stack = self.call_stack.clone();
=======
    pub(crate) fn terminate_with_return(&mut self, return_values: Vec<ValueId>) {
        let call_stack = self.call_stack;
>>>>>>> 73ccd455
        self.terminate_block_with(TerminatorInstruction::Return { return_values, call_stack });
    }

    /// Returns a ValueId pointing to the given oracle/foreign function or imports the oracle
    /// into the current function if it was not already, and returns that ID.
    pub(crate) fn import_foreign_function(&mut self, function: &str) -> Value {
        self.current_function.dfg.import_foreign_function(function)
    }

    /// Retrieve a value reference to the given intrinsic operation.
    /// Returns None if there is no intrinsic matching the given name.
    pub(crate) fn import_intrinsic(&mut self, name: &str) -> Option<Value> {
        Intrinsic::lookup(name).map(Value::Intrinsic)
    }

    pub(crate) fn get_intrinsic_from_value(&mut self, value: Value) -> Option<Intrinsic> {
        match value {
            Value::Intrinsic(intrinsic) => Some(intrinsic),
            _ => None,
        }
    }

    /// Insert instructions to increment the reference count of any array(s) stored
    /// within the given value. If the given value is not an array and does not contain
    /// any arrays, this does nothing.
    ///
    /// Returns whether a reference count instruction was issued.
    pub(crate) fn increment_array_reference_count(&mut self, value: Value) -> bool {
        self.update_array_reference_count(value, true)
    }

    /// Insert instructions to decrement the reference count of any array(s) stored
    /// within the given value. If the given value is not an array and does not contain
    /// any arrays, this does nothing.
    ///
    /// Returns whether a reference count instruction was issued.
    pub(crate) fn decrement_array_reference_count(&mut self, value: Value) -> bool {
        self.update_array_reference_count(value, false)
    }

    /// Increment or decrement the given value's reference count if it is an array.
    /// If it is not an array, this does nothing. Note that inc_rc and dec_rc instructions
    /// are ignored outside of unconstrained code.
    ///
    /// Returns whether a reference count instruction was issued.
    fn update_array_reference_count(&mut self, value: Value, increment: bool) -> bool {
        match self.type_of_value(value) {
            Type::Numeric(_) => false,
            Type::Function => false,
            Type::Reference(element) => {
                if element.contains_an_array() {
                    let reference = value;
                    let value = self.insert_load(reference, element.as_ref().clone());
                    self.update_array_reference_count(value, increment);
                    true
                } else {
                    false
                }
            }
            Type::Array(..) | Type::Slice(..) => {
                // If there are nested arrays or slices, we wait until ArrayGet
                // is issued to increment the count of that array.
                if increment {
                    self.insert_inc_rc(value);
                } else {
                    self.insert_dec_rc(value);
                }
                true
            }
        }
    }

    pub(crate) fn record_error_type(&mut self, selector: ErrorSelector, typ: HirType) {
        self.error_types.insert(selector, typ);
    }
}

impl std::ops::Index<InstructionId> for FunctionBuilder {
    type Output = Instruction;

    fn index(&self, id: InstructionId) -> &Self::Output {
        &self.current_function.dfg[id]
    }
}

impl std::ops::Index<BasicBlockId> for FunctionBuilder {
    type Output = BasicBlock;

    fn index(&self, id: BasicBlockId) -> &Self::Output {
        &self.current_function.dfg[id]
    }
}

#[cfg(test)]
mod tests {
    use std::sync::Arc;

    use acvm::FieldElement;

    use crate::ssa::ir::{
        instruction::{Endian, Intrinsic},
        map::Id,
        types::Type,
        value::Value,
    };

    use super::FunctionBuilder;

    #[test]
    fn insert_constant_call() {
        // `bits` should be an array of constants [1, 1, 1, 0...] of length 8:
        // let x = 7;
        // let bits: [u1; 8] = x.to_le_bits();
        let func_id = Id::test_new(0);
        let mut builder = FunctionBuilder::new("func".into(), func_id);
        let one = Value::bool_constant(true);
        let zero = Value::bool_constant(false);

        let to_bits_id = Value::Intrinsic(Intrinsic::ToBits(Endian::Little));
        let input = Value::field_constant(FieldElement::from(7_u128));
        let length = Value::field_constant(FieldElement::from(8_u128));
        let result_types = vec![Type::Array(Arc::new(vec![Type::bool()]), 8)];
        let mut call_results = builder.insert_call(to_bits_id, vec![input, length], result_types);

        let first_result = call_results.next().unwrap();
        let slice = builder.current_function.dfg.get_array_constant(first_result).unwrap().0;
        assert_eq!(slice[0], one);
        assert_eq!(slice[1], one);
        assert_eq!(slice[2], one);
        assert_eq!(slice[3], zero);
    }
}<|MERGE_RESOLUTION|>--- conflicted
+++ resolved
@@ -18,12 +18,7 @@
 use super::{
     ir::{
         basic_block::BasicBlock,
-<<<<<<< HEAD
-        dfg::CallStack,
-=======
         call_stack::{CallStack, CallStackId},
-        dfg::InsertInstructionResult,
->>>>>>> 73ccd455
         function::RuntimeType,
         instruction::insert_result::InsertInstructionResult,
         instruction::{
@@ -164,12 +159,7 @@
         self.current_function.dfg.insert_instruction_and_results(
             instruction,
             block,
-<<<<<<< HEAD
-            self.call_stack.clone(),
-=======
-            ctrl_typevars,
             self.call_stack,
->>>>>>> 73ccd455
         )
     }
 
@@ -353,21 +343,11 @@
 
     /// Terminate the current block with a jmp instruction to jmp to the given
     /// block with the given arguments.
-<<<<<<< HEAD
     pub(crate) fn terminate_with_jmp(&mut self, destination: BasicBlockId, arguments: Vec<Value>) {
-        let call_stack = self.call_stack.clone();
-=======
-    pub(crate) fn terminate_with_jmp(
-        &mut self,
-        destination: BasicBlockId,
-        arguments: Vec<ValueId>,
-    ) {
-        let call_stack = self.call_stack;
->>>>>>> 73ccd455
         self.terminate_block_with(TerminatorInstruction::Jmp {
             destination,
             arguments,
-            call_stack,
+            call_stack: self.call_stack,
         });
     }
 
@@ -389,17 +369,12 @@
     }
 
     /// Terminate the current block with a return instruction
-<<<<<<< HEAD
     pub(crate) fn terminate_with_return(&mut self, return_values: Vec<Value>) {
-        let call_stack = self.call_stack.clone();
-=======
-    pub(crate) fn terminate_with_return(&mut self, return_values: Vec<ValueId>) {
         let call_stack = self.call_stack;
->>>>>>> 73ccd455
         self.terminate_block_with(TerminatorInstruction::Return { return_values, call_stack });
     }
 
-    /// Returns a ValueId pointing to the given oracle/foreign function or imports the oracle
+    /// Returns a Value pointing to the given oracle/foreign function or imports the oracle
     /// into the current function if it was not already, and returns that ID.
     pub(crate) fn import_foreign_function(&mut self, function: &str) -> Value {
         self.current_function.dfg.import_foreign_function(function)
