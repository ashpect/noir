--- conflicted
+++ resolved
@@ -116,8 +116,7 @@
 
     /// Track a value's last load across all blocks.
     /// If a value is not used in anymore loads we can remove the last store to that value.
-<<<<<<< HEAD
-    last_loads: HashMap<ValueId, InstructionId>,
+    last_loads: HashMap<ValueId, (InstructionId, BasicBlockId)>,
 
     /// Flag for tracking whether we had to perform a re-load as part of the Brillig CoW optimization.
     /// Stores made as part of this optimization should not be removed.
@@ -137,9 +136,6 @@
     /// it means we have performed a re-load.
     /// The field is reset to `None` on every instruction that is not a load, inc_rc, dec_rc, or function call.
     inside_rc_reload: Option<bool>,
-=======
-    last_loads: HashMap<ValueId, (InstructionId, BasicBlockId)>,
->>>>>>> 1737b656
 }
 
 impl<'f> PerFunctionContext<'f> {
@@ -304,15 +300,11 @@
                 } else {
                     references.mark_value_used(address, self.inserter.function);
 
-<<<<<<< HEAD
                     references.expressions.insert(result, Expression::Other(result));
                     references.aliases.insert(Expression::Other(result), AliasSet::known(result));
                     references.set_known_value(result, address);
 
-                    self.last_loads.insert(address, instruction);
-=======
                     self.last_loads.insert(address, (instruction, block_id));
->>>>>>> 1737b656
                 }
             }
             Instruction::Store { address, value } => {
