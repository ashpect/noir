--- conflicted
+++ resolved
@@ -204,16 +204,12 @@
     /// at the end of this block will be remembered in `self.blocks`.
     fn analyze_block(&mut self, block: BasicBlockId, mut references: Block) {
         let instructions = self.inserter.function.dfg[block].take_instructions();
-<<<<<<< HEAD
-        self.add_aliases_for_reference_parameters(block, &mut references);
-=======
 
         // If this is the entry block, take all the block parameters and assume they may
         // be aliased to each other
         if block == self.inserter.function.entry_block() {
             self.add_aliases_for_reference_parameters(block, &mut references);
         }
->>>>>>> 713df69a
 
         for instruction in instructions {
             self.analyze_instruction(block, &mut references, instruction);
@@ -234,57 +230,7 @@
         let mut aliases: HashMap<Type, AliasSet> = HashMap::default();
 
         for param in params {
-<<<<<<< HEAD
             references.fresh_reference(*param);
-=======
-            match dfg.type_of_value(*param) {
-                // If the type indirectly contains a reference we have to assume all references
-                // are unknown since we don't have any ValueIds to use.
-                Type::Reference(element) if element.contains_reference() => return,
-                Type::Reference(element) => {
-                    let empty_aliases = AliasSet::known_empty();
-                    let alias_set =
-                        aliases.entry(element.as_ref().clone()).or_insert(empty_aliases);
-                    alias_set.insert(*param);
-                }
-                typ if typ.contains_reference() => return,
-                _ => continue,
-            }
-        }
-
-        for aliases in aliases.into_values() {
-            let first = aliases.first();
-            let first = first.expect("All parameters alias at least themselves or we early return");
-
-            let expression = Expression::Other(first);
-            let previous = references.aliases.insert(expression.clone(), aliases.clone());
-            assert!(previous.is_none());
-
-            aliases.for_each(|alias| {
-                let previous = references.expressions.insert(alias, expression.clone());
-                assert!(previous.is_none());
-            });
-        }
-    }
-
-    /// Add all instructions in `last_stores` to `self.instructions_to_remove` which do not
-    /// possibly alias any parameters of the given function.
-    fn remove_stores_that_do_not_alias_parameters(&mut self, references: &Block) {
-        let reference_parameters = self.reference_parameters();
-
-        for (allocation, instruction) in &references.last_stores {
-            if let Some(expression) = references.expressions.get(allocation) {
-                if let Some(aliases) = references.aliases.get(expression) {
-                    let allocation_aliases_parameter =
-                        aliases.any(|alias| reference_parameters.contains(&alias));
-
-                    // If `allocation_aliases_parameter` is known to be false
-                    if allocation_aliases_parameter == Some(false) {
-                        self.instructions_to_remove.insert(*instruction);
-                    }
-                }
-            }
->>>>>>> 713df69a
         }
     }
 
@@ -332,7 +278,6 @@
                 //     self.instructions_to_remove.insert(*last_store);
                 // }
 
-<<<<<<< HEAD
                 // if self.inserter.function.dfg.value_is_reference(value) {
                 //     if let Some(expression) = references.expressions.get(&value) {
                 //         if let Some(aliases) = references.aliases.get(expression) {
@@ -350,19 +295,6 @@
                 let aliases = references.get_aliases_for_value(address);
                 if !aliases.is_unknown() {
                     self.store_instruction_aliases.insert(instruction, aliases.into_owned());
-=======
-                if self.inserter.function.dfg.value_is_reference(value) {
-                    if let Some(expression) = references.expressions.get(&value) {
-                        if let Some(aliases) = references.aliases.get(expression) {
-                            aliases.for_each(|alias| {
-                                self.aliased_references
-                                    .entry(alias)
-                                    .or_default()
-                                    .insert(instruction);
-                            });
-                        }
-                    }
->>>>>>> 713df69a
                 }
 
                 references.set_last_store(address, instruction, &mut self.instructions_to_remove);
@@ -415,36 +347,16 @@
             Instruction::Call { arguments, .. } => {
                 self.mark_all_unknown(arguments, references);
             }
-<<<<<<< HEAD
-            _ => (),
-        }
-    }
-
-    /// If `array` is an array constant that contains reference types, then insert each element
-    /// as a potential alias to the array itself.
-    fn check_array_aliasing(&self, references: &mut Block, array: ValueId) {
-        if let Some((elements, typ)) = self.inserter.function.dfg.get_array_constant(array) {
-            if Self::contains_references(&typ) {
-                // TODO: Check if type directly holds references or holds arrays that hold references
-                let expr = Expression::ArrayElement(Box::new(Expression::Other(array)));
-                let aliases = AliasSet::known_many(elements);
-                references.add_expression_with_aliases(array, expr, &aliases);
-=======
             Instruction::MakeArray { elements, typ } => {
                 // If `array` is an array constant that contains reference types, then insert each element
                 // as a potential alias to the array itself.
                 if Self::contains_references(typ) {
                     let array = self.inserter.function.dfg.instruction_results(instruction)[0];
+                    let aliases = AliasSet::known_many(elements);
 
                     let expr = Expression::ArrayElement(Box::new(Expression::Other(array)));
-                    references.expressions.insert(array, expr.clone());
-                    let aliases = references.aliases.entry(expr).or_default();
-
-                    for element in elements {
-                        aliases.insert(*element);
-                    }
+                    references.add_expression_with_aliases(array, expr, &aliases);
                 }
->>>>>>> 713df69a
             }
             _ => (),
         }
