//! The goal of the mem2reg SSA optimization pass is to replace any `Load` instructions to known
//! addresses with the value stored at that address, if it is also known. This pass will also remove
//! any `Store` instructions within a block that are no longer needed because no more loads occur in
//! between the Store in question and the next Store.
//!
//! The pass works as follows:
//! - Each block in each function is iterated in forward-order.
//! - The starting value of each reference in the block is the unification of the same references
//!   at the end of each direct predecessor block to the current block.
//! - At each step, the value of each reference is either Known(ValueId) or Unknown.
//! - Two reference values unify to each other if they are exactly equal, or to Unknown otherwise.
//! - If a block has no predecessors, the starting value of each reference is Unknown.
//! - Throughout this pass, aliases of each reference are also tracked.
//!   - References typically have 1 alias - themselves.
//!   - A reference with multiple aliases means we will not be able to optimize out loads if the
//!     reference is stored to. Note that this means we can still optimize out loads if these
//!     aliased references are never stored to, or the store occurs after a load.
//!   - A reference with 0 aliases means we were unable to find which reference this reference
//!     refers to. If such a reference is stored to, we must conservatively invalidate every
//!     reference in the current block.
//!
//! From there, to figure out the value of each reference at the end of block, iterate each instruction:
//! - On `Instruction::Allocate`:
//!   - Register a new reference was made with itself as its only alias
//! - On `Instruction::Load { address }`:
//!   - If `address` is known to only have a single alias (including itself) and if the value of
//!     that alias is known, replace the value of the load with the known value.
//!   - Furthermore, if the result of the load is a reference, mark the result as an alias
//!     of the reference it dereferences to (if known).
//!     - If which reference it dereferences to is not known, this load result has no aliases.
//! - On `Instruction::Store { address, value }`:
//!   - If the address of the store is known:
//!     - If the address has exactly 1 alias:
//!       - Set the value of the address to `Known(value)`.
//!     - If the address has more than 1 alias:
//!       - Set the value of every possible alias to `Unknown`.
//!     - If the address has 0 aliases:
//!       - Conservatively mark every alias in the block to `Unknown`.
//!   - If the address of the store is not known:
//!     - Conservatively mark every alias in the block to `Unknown`.
//!   - Additionally, if there were no Loads to any alias of the address between this Store and
//!     the previous Store to the same address, the previous store can be removed.
//! - On `Instruction::Call { arguments }`:
//!   - If any argument of the call is a reference, set the value of each alias of that
//!     reference to `Unknown`
//!   - Any builtin functions that may return aliases if their input also contains a
//!     reference should be tracked. Examples: `slice_push_back`, `slice_insert`, `slice_remove`, etc.
//!
//! On a terminator instruction:
//! - If the terminator is a `Jmp`:
//!   - For each reference argument of the jmp, mark the corresponding block parameter it is passed
//!     to as an alias for the jmp argument.
//!
//! Finally, if this is the only block in the function, we can remove any Stores that were not
//! referenced by the terminator instruction.
//!
//! Repeating this algorithm for each block in the function in program order should result in
//! optimizing out most known loads. However, identifying all aliases correctly has been proven
//! undecidable in general (Landi, 1992). So this pass will not always optimize out all loads
//! that could theoretically be optimized out. This pass can be performed at any time in the
//! SSA optimization pipeline, although it will be more successful the simpler the program's CFG is.
//! This pass is currently performed several times to enable other passes - most notably being
//! performed before loop unrolling to try to allow for mutable variables used for loop indices.
mod alias_set;
mod block;

use std::collections::{BTreeMap, BTreeSet};

use fxhash::{FxHashMap as HashMap, FxHashSet as HashSet};

use crate::ssa::{
    ir::{
        basic_block::BasicBlockId,
        cfg::ControlFlowGraph,
        function::Function,
        function_inserter::FunctionInserter,
        instruction::{Instruction, InstructionId, TerminatorInstruction},
        post_order::PostOrder,
        types::Type,
        value::{Value, ValueId},
    },
    ssa_gen::Ssa,
};

use self::alias_set::AliasSet;
use self::block::{Block, Expression};

impl Ssa {
    /// Attempts to remove any load instructions that recover values that are already available in
    /// scope, and attempts to remove stores that are subsequently redundant.
    #[tracing::instrument(level = "trace", skip(self))]
    pub(crate) fn mem2reg(mut self) -> Ssa {
        for function in self.functions.values_mut() {
            let mut context = PerFunctionContext::new(function);
            context.mem2reg();
            context.remove_instructions();
            context.update_data_bus();
        }
        self
    }
}

struct PerFunctionContext<'f> {
    cfg: ControlFlowGraph,
    post_order: PostOrder,

    blocks: BTreeMap<BasicBlockId, Block>,

    inserter: FunctionInserter<'f>,

    /// Load and Store instructions that should be removed at the end of the pass.
    ///
    /// We avoid removing individual instructions as we go since removing elements
    /// from the middle of Vecs many times will be slower than a single call to `retain`.
    instructions_to_remove: BTreeSet<InstructionId>,

    /// Track a value's last load across all blocks.
    /// If a value is not used in anymore loads we can remove the last store to that value.
    last_loads: HashMap<ValueId, (InstructionId, BasicBlockId)>,

    /// Track whether a load result was used across all blocks.
    load_results: HashMap<ValueId, (bool, InstructionId)>,
    
    /// Flag for tracking whether we had to perform a re-load as part of the Brillig CoW optimization.
    /// Stores made as part of this optimization should not be removed.
    /// We want to catch stores of this nature:
    /// ```text
    /// v3 = load v1
    //  inc_rc v3
    //  v4 = load v1
    //  inc_rc v4
    //  store v4 at v1
    //  store v3 at v2
    /// ```
    ///
    /// We keep track of an optional boolean flag as we go through instructions.
    /// If the flag exists it means we have hit a load instruction.
    /// If the flag is false it means we have processed a single load, while if the flag is true
    /// it means we have performed a re-load.
    /// The field is reset to `None` on every instruction that is not a load, inc_rc, dec_rc, or function call.
    inside_rc_reload: Option<bool>,
}

impl<'f> PerFunctionContext<'f> {
    fn new(function: &'f mut Function) -> Self {
        let cfg = ControlFlowGraph::with_function(function);
        let post_order = PostOrder::with_function(function);

        PerFunctionContext {
            cfg,
            post_order,
            inserter: FunctionInserter::new(function),
            blocks: BTreeMap::new(),
            instructions_to_remove: BTreeSet::new(),
            last_loads: HashMap::default(),
            load_results: HashMap::default(),
            inside_rc_reload: None,
        }
    }

    /// Apply the mem2reg pass to the given function.
    ///
    /// This function is expected to be the same one that the internal cfg, post_order, and
    /// dom_tree were created from.
    fn mem2reg(&mut self) {
        // Iterate each block in reverse post order = forward order
        let mut block_order = PostOrder::with_function(self.inserter.function).into_vec();
        block_order.reverse();

        for block in block_order {
            let references = self.find_starting_references(block);
            self.analyze_block(block, references);
        }

        let mut load_result_unused: HashSet<ValueId> = HashSet::default();
        let mut load_result_used: HashSet<ValueId> = HashSet::default();
        for (_, (not_used_flag, load_instruction)) in self.load_results.iter() {
            let Instruction::Load { address } = self.inserter.function.dfg[*load_instruction]
            else {
                panic!("Should only have a load instruction here");
            };

            if *not_used_flag {
                if !load_result_used.contains(&address) {
                    load_result_unused.insert(address);
                }

                self.instructions_to_remove.insert(*load_instruction);
            } else {
                load_result_unused.remove(&address);
                load_result_used.insert(address);
            }
        }

        // If we never load from an address within a function we can remove all stores to that address.
        // This rule does not apply to reference parameters, which we must also check for before removing these stores.
        for (block_id, block) in self.blocks.iter() {
            let block_params = self.inserter.function.dfg.block_parameters(*block_id);
<<<<<<< HEAD
            for (value, store_instruction) in block.last_stores.iter() {
                let is_reference_param = block_params.contains(value);
                let last_load_removed = load_result_unused.get(value).is_some();
                let last_load_nonexistent =
                    self.last_loads.get(value).is_none() || last_load_removed;
                if last_load_nonexistent && !is_reference_param {
=======
            for (store_address, store_instruction) in block.last_stores.iter() {
                let is_reference_param = block_params.contains(store_address);
                let terminator = self.inserter.function.dfg[*block_id].unwrap_terminator();

                let is_return = matches!(terminator, TerminatorInstruction::Return { .. });
                let remove_load = if is_return {
                    // Determine whether the last store is used in the return value
                    let mut is_return_value = false;
                    terminator.for_each_value(|return_value| {
                        is_return_value = return_value == *store_address || is_return_value;
                    });

                    // If the last load of a store is not part of the block with a return terminator,
                    // we can safely remove this store.
                    let last_load_not_in_return = self
                        .last_loads
                        .get(store_address)
                        .map(|(_, last_load_block)| *last_load_block != *block_id)
                        .unwrap_or(true);
                    !is_return_value && last_load_not_in_return
                } else {
                    self.last_loads.get(store_address).is_none()
                };

                if remove_load && !is_reference_param {
>>>>>>> 0db5610b
                    self.instructions_to_remove.insert(*store_instruction);
                }
            }
        }
    }

    /// The value of each reference at the start of the given block is the unification
    /// of the value of the same reference at the end of its predecessor blocks.
    fn find_starting_references(&mut self, block: BasicBlockId) -> Block {
        let mut predecessors = self.cfg.predecessors(block);

        if let Some(first_predecessor) = predecessors.next() {
            let mut first = self.blocks.get(&first_predecessor).cloned().unwrap_or_default();
            first.last_stores.clear();

            // Note that we have to start folding with the first block as the accumulator.
            // If we started with an empty block, an empty block union'd with any other block
            // is always also empty so we'd never be able to track any references across blocks.
            predecessors.fold(first, |block, predecessor| {
                let predecessor = self.blocks.entry(predecessor).or_default();
                block.unify(predecessor)
            })
        } else {
            Block::default()
        }
    }

    /// Analyze a block with the given starting reference values.
    ///
    /// This will remove any known loads in the block and track the value of references
    /// as they are stored to. When this function is finished, the value of each reference
    /// at the end of this block will be remembered in `self.blocks`.
    fn analyze_block(&mut self, block: BasicBlockId, mut references: Block) {
        let instructions = self.inserter.function.dfg[block].take_instructions();

        for instruction in instructions {
            self.analyze_instruction(block, &mut references, instruction);
        }

        self.handle_terminator(block, &mut references);

        // If there's only 1 block in the function total, we can remove any remaining last stores
        // as well. We can't do this if there are multiple blocks since subsequent blocks may
        // reference these stores.
        if self.post_order.as_slice().len() == 1 {
            self.remove_stores_that_do_not_alias_parameters(&references);
        }

        self.blocks.insert(block, references);
    }

    /// Add all instructions in `last_stores` to `self.instructions_to_remove` which do not
    /// possibly alias any parameters of the given function.
    fn remove_stores_that_do_not_alias_parameters(&mut self, references: &Block) {
        let parameters = self.inserter.function.parameters().iter();
        let reference_parameters = parameters
            .filter(|param| self.inserter.function.dfg.value_is_reference(**param))
            .collect::<BTreeSet<_>>();

        for (allocation, instruction) in &references.last_stores {
            if let Some(expression) = references.expressions.get(allocation) {
                if let Some(aliases) = references.aliases.get(expression) {
                    let allocation_aliases_parameter =
                        aliases.any(|alias| reference_parameters.contains(&alias));

                    // If `allocation_aliases_parameter` is known to be false
                    if allocation_aliases_parameter == Some(false) {
                        self.instructions_to_remove.insert(*instruction);
                    }
                }
            }
        }
    }

    fn analyze_instruction(
        &mut self,
        block_id: BasicBlockId,
        references: &mut Block,
        mut instruction: InstructionId,
    ) {
        // If the instruction was simplified and optimized out of the program we shouldn't analyze
        // it. Analyzing it could make tracking aliases less accurate if it is e.g. an ArrayGet
        // call that used to hold references but has since been optimized out to a known result.
        if let Some(new_id) = self.inserter.push_instruction(instruction, block_id) {
            instruction = new_id;
        } else {
            return;
        }

        self.inserter.function.dfg[instruction].for_each_value(|value| {
            if let Some((not_used_flag, _)) = self.load_results.get_mut(&value) {
                *not_used_flag = false;
            }
        });

        match &self.inserter.function.dfg[instruction] {
            Instruction::Load { address } => {
                let address = self.inserter.function.dfg.resolve(*address);

                let result = self.inserter.function.dfg.instruction_results(instruction)[0];
                references.remember_dereference(self.inserter.function, address, result);

                // If the load is known, replace it with the known value and remove the load
                if let Some(value) = references.get_known_value(address) {
                    self.inserter.map_value(result, value);
                    self.instructions_to_remove.insert(instruction);
                } else {
                    references.mark_value_used(address, self.inserter.function);

                    references.expressions.insert(result, Expression::Other(result));
                    references.aliases.insert(Expression::Other(result), AliasSet::known(result));
                    references.set_known_value(result, address);

<<<<<<< HEAD
                    self.last_loads.insert(address, instruction);
                    // Assume that the load result is unused
                    self.load_results.insert(result, (true, instruction));
=======
                    self.last_loads.insert(address, (instruction, block_id));
>>>>>>> 0db5610b
                }
            }
            Instruction::Store { address, value } => {
                let address = self.inserter.function.dfg.resolve(*address);
                let value = self.inserter.function.dfg.resolve(*value);

                self.check_array_aliasing(references, value);

                // If there was another store to this instruction without any (unremoved) loads or
                // function calls in-between, we can remove the previous store.
                if let Some(last_store) = references.last_stores.get(&address) {
                    self.instructions_to_remove.insert(*last_store);
                }

                let known_value = references.get_known_value(value);
                if let Some(known_value) = known_value {
                    let known_value_is_address = known_value == address;
                    if let Some(from_rc) = self.inside_rc_reload {
                        if known_value_is_address && !from_rc {
                            self.instructions_to_remove.insert(instruction);
                        }
                    } else if known_value_is_address {
                        self.instructions_to_remove.insert(instruction);
                    }
                }

                references.set_known_value(address, value);
                references.last_stores.insert(address, instruction);
            }
            Instruction::Allocate => {
                // Register the new reference
                let result = self.inserter.function.dfg.instruction_results(instruction)[0];
                references.expressions.insert(result, Expression::Other(result));
                references.aliases.insert(Expression::Other(result), AliasSet::known(result));
            }
            Instruction::ArrayGet { array, .. } => {
                let result = self.inserter.function.dfg.instruction_results(instruction)[0];
                references.mark_value_used(*array, self.inserter.function);

                if self.inserter.function.dfg.value_is_reference(result) {
                    let array = self.inserter.function.dfg.resolve(*array);
                    let expression = Expression::ArrayElement(Box::new(Expression::Other(array)));

                    if let Some(aliases) = references.aliases.get_mut(&expression) {
                        aliases.insert(result);
                    }
                }
            }
            Instruction::ArraySet { array, value, .. } => {
                references.mark_value_used(*array, self.inserter.function);
                let element_type = self.inserter.function.dfg.type_of_value(*value);

                if Self::contains_references(&element_type) {
                    let result = self.inserter.function.dfg.instruction_results(instruction)[0];
                    let array = self.inserter.function.dfg.resolve(*array);

                    let expression = Expression::ArrayElement(Box::new(Expression::Other(array)));

                    let mut aliases = if let Some(aliases) = references.aliases.get_mut(&expression)
                    {
                        aliases.clone()
                    } else if let Some((elements, _)) =
                        self.inserter.function.dfg.get_array_constant(array)
                    {
                        let aliases = references.collect_all_aliases(elements);
                        self.set_aliases(references, array, aliases.clone());
                        aliases
                    } else {
                        AliasSet::unknown()
                    };

                    aliases.unify(&references.get_aliases_for_value(*value));

                    references.expressions.insert(result, expression.clone());
                    references.aliases.insert(expression, aliases);
                }
            }
            Instruction::Call { arguments, .. } => self.mark_all_unknown(arguments, references),
            _ => (),
        }

        self.track_rc_reload_state(instruction);
    }

    /// Update the `inside_rc_reload` context variable.
    /// To maintain the same value ids, we must run this method inside `analyze_instruction` so that
    /// we operate on the newly pushed instruction id.
    /// This method should also always come after running analysis on the new instruction.
    fn track_rc_reload_state(&mut self, instruction: InstructionId) {
        match &self.inserter.function.dfg[instruction] {
            Instruction::Load { .. } => {
                if self.inside_rc_reload.is_some() {
                    self.inside_rc_reload = Some(true);
                } else {
                    self.inside_rc_reload = Some(false);
                }
            }
            Instruction::Call { arguments, .. } => {
                for arg in arguments {
                    if let Value::Instruction { instruction, .. } =
                        &self.inserter.function.dfg[*arg]
                    {
                        let instruction = &self.inserter.function.dfg[*instruction];
                        if let Instruction::Load { .. } = instruction {
                            if self.inside_rc_reload.is_some() {
                                self.inside_rc_reload = Some(true);
                            } else {
                                self.inside_rc_reload = Some(false);
                            }
                        }
                    }
                }
            }
            Instruction::IncrementRc { .. } | Instruction::DecrementRc { .. } => {
                // Do nothing. We want the reload state to remain the same.
            }
            _ => self.inside_rc_reload = None,
        }
    }

    fn check_array_aliasing(&self, references: &mut Block, array: ValueId) {
        if let Some((elements, typ)) = self.inserter.function.dfg.get_array_constant(array) {
            if Self::contains_references(&typ) {
                // TODO: Check if type directly holds references or holds arrays that hold references
                let expr = Expression::ArrayElement(Box::new(Expression::Other(array)));
                references.expressions.insert(array, expr.clone());
                let aliases = references.aliases.entry(expr).or_default();

                for element in elements {
                    aliases.insert(element);
                }
            }
        }
    }

    fn contains_references(typ: &Type) -> bool {
        match typ {
            Type::Numeric(_) => false,
            Type::Function => false,
            Type::Reference(_) => true,
            Type::Array(elements, _) | Type::Slice(elements) => {
                elements.iter().any(Self::contains_references)
            }
        }
    }

    fn set_aliases(&self, references: &mut Block, address: ValueId, new_aliases: AliasSet) {
        let expression =
            references.expressions.entry(address).or_insert(Expression::Other(address));
        let aliases = references.aliases.entry(expression.clone()).or_default();
        *aliases = new_aliases;
    }

    fn mark_all_unknown(&self, values: &[ValueId], references: &mut Block) {
        for value in values {
            if self.inserter.function.dfg.value_is_reference(*value) {
                let value = self.inserter.function.dfg.resolve(*value);
                references.set_unknown(value);
                references.mark_value_used(value, self.inserter.function);
            }
        }
    }

    /// Remove any instructions in `self.instructions_to_remove` from the current function.
    /// This is expected to contain any loads which were replaced and any stores which are
    /// no longer needed.
    fn remove_instructions(&mut self) {
        // The order we iterate blocks in is not important
        for block in self.post_order.as_slice() {
            self.inserter.function.dfg[*block]
                .instructions_mut()
                .retain(|instruction| !self.instructions_to_remove.contains(instruction));
        }
    }

    fn update_data_bus(&mut self) {
        let databus = self.inserter.function.dfg.data_bus.clone();
        self.inserter.function.dfg.data_bus = databus.map_values(|t| self.inserter.resolve(t));
    }

    fn handle_terminator(&mut self, block: BasicBlockId, references: &mut Block) {
        self.inserter.map_terminator_in_place(block);

        let terminator = self.inserter.function.dfg[block].unwrap_terminator();

        terminator.for_each_value(|value| {
            if let Some((not_used_flag, _)) = self.load_results.get_mut(&value) {
                *not_used_flag = false;
            }
        });

        match terminator {
            TerminatorInstruction::JmpIf { .. } => (), // Nothing to do
            TerminatorInstruction::Jmp { destination, arguments, .. } => {
                let destination_parameters = self.inserter.function.dfg[*destination].parameters();
                assert_eq!(destination_parameters.len(), arguments.len());

                // Add an alias for each reference parameter
                for (parameter, argument) in destination_parameters.iter().zip(arguments) {
                    if self.inserter.function.dfg.value_is_reference(*parameter) {
                        let argument = self.inserter.function.dfg.resolve(*argument);

                        if let Some(expression) = references.expressions.get(&argument) {
                            if let Some(aliases) = references.aliases.get_mut(expression) {
                                // The argument reference is possibly aliased by this block parameter
                                aliases.insert(*parameter);
                            }
                        }
                    }
                }
            }
            TerminatorInstruction::Return { return_values, .. } => {
                // Removing all `last_stores` for each returned reference is more important here
                // than setting them all to ReferenceValue::Unknown since no other block should
                // have a block with a Return terminator as a predecessor anyway.
                self.mark_all_unknown(return_values, references);
            }
        }
    }
}

#[cfg(test)]
mod tests {
    use std::sync::Arc;

    use acvm::{acir::AcirField, FieldElement};
    use im::vector;

    use crate::ssa::{
        function_builder::FunctionBuilder,
        ir::{
            basic_block::BasicBlockId,
            dfg::DataFlowGraph,
            instruction::{BinaryOp, Instruction, Intrinsic, TerminatorInstruction},
            map::Id,
            types::Type,
        },
    };

    #[test]
    fn test_simple() {
        // fn func() {
        //   b0():
        //     v0 = allocate
        //     store [Field 1, Field 2] in v0
        //     v1 = load v0
        //     v2 = array_get v1, index 1
        //     return v2
        // }

        let func_id = Id::test_new(0);
        let mut builder = FunctionBuilder::new("func".into(), func_id);
        let v0 = builder.insert_allocate(Type::Array(Arc::new(vec![Type::field()]), 2));
        let one = builder.field_constant(FieldElement::one());
        let two = builder.field_constant(FieldElement::one());

        let element_type = Arc::new(vec![Type::field()]);
        let array_type = Type::Array(element_type, 2);
        let array = builder.array_constant(vector![one, two], array_type.clone());

        builder.insert_store(v0, array);
        let v1 = builder.insert_load(v0, array_type);
        let v2 = builder.insert_array_get(v1, one, Type::field());
        builder.terminate_with_return(vec![v2]);

        let ssa = builder.finish().mem2reg().fold_constants();

        let func = ssa.main();
        let block_id = func.entry_block();

        assert_eq!(count_loads(block_id, &func.dfg), 0);
        assert_eq!(count_stores(block_id, &func.dfg), 0);

        let ret_val_id = match func.dfg[block_id].terminator().unwrap() {
            TerminatorInstruction::Return { return_values, .. } => return_values.first().unwrap(),
            _ => unreachable!(),
        };
        assert_eq!(func.dfg[*ret_val_id], func.dfg[two]);
    }

    #[test]
    fn test_simple_with_call() {
        // fn func {
        //   b0():
        //     v0 = allocate
        //     store v0, Field 1
        //     v1 = load v0
        //     call f0(v0)
        //     return v1
        // }

        let func_id = Id::test_new(0);
        let mut builder = FunctionBuilder::new("func".into(), func_id);
        let v0 = builder.insert_allocate(Type::field());
        let one = builder.field_constant(FieldElement::one());
        builder.insert_store(v0, one);
        let v1 = builder.insert_load(v0, Type::field());
        let f0 = builder.import_intrinsic_id(Intrinsic::AssertConstant);
        builder.insert_call(f0, vec![v0], vec![]);
        builder.terminate_with_return(vec![v1]);

        let ssa = builder.finish().mem2reg();

        let func = ssa.main();
        let block_id = func.entry_block();

        assert_eq!(count_loads(block_id, &func.dfg), 0);
        assert_eq!(count_stores(block_id, &func.dfg), 1);

        let ret_val_id = match func.dfg[block_id].terminator().unwrap() {
            TerminatorInstruction::Return { return_values, .. } => return_values.first().unwrap(),
            _ => unreachable!(),
        };
        assert_eq!(func.dfg[*ret_val_id], func.dfg[one]);
    }

    #[test]
    fn test_simple_with_return() {
        // fn func {
        //   b0():
        //     v0 = allocate
        //     store v0, Field 1
        //     return v0
        // }

        let func_id = Id::test_new(0);
        let mut builder = FunctionBuilder::new("func".into(), func_id);
        let v0 = builder.insert_allocate(Type::field());
        let const_one = builder.field_constant(FieldElement::one());
        builder.insert_store(v0, const_one);
        builder.terminate_with_return(vec![v0]);

        let ssa = builder.finish().mem2reg();

        let func = ssa.main();
        let block_id = func.entry_block();

        // Store is needed by the return value, and can't be removed
        assert_eq!(count_stores(block_id, &func.dfg), 1);
        let instructions = func.dfg[block_id].instructions();
        assert_eq!(instructions.len(), 2);

        let ret_val_id = match func.dfg[block_id].terminator().unwrap() {
            TerminatorInstruction::Return { return_values, .. } => *return_values.first().unwrap(),
            _ => unreachable!(),
        };

        // Since the mem2reg pass simplifies as it goes, the id of the allocate instruction result
        // is most likely no longer v0. We have to retrieve the new id here.
        let allocate_id = func.dfg.instruction_results(instructions[0])[0];
        assert_eq!(ret_val_id, allocate_id);
    }

    fn count_stores(block: BasicBlockId, dfg: &DataFlowGraph) -> usize {
        dfg[block]
            .instructions()
            .iter()
            .filter(|instruction_id| matches!(dfg[**instruction_id], Instruction::Store { .. }))
            .count()
    }

    fn count_loads(block: BasicBlockId, dfg: &DataFlowGraph) -> usize {
        dfg[block]
            .instructions()
            .iter()
            .filter(|instruction_id| matches!(dfg[**instruction_id], Instruction::Load { .. }))
            .count()
    }

    // Test that loads across multiple blocks are removed
    #[test]
    fn multiple_blocks() {
        // fn main {
        //   b0():
        //     v0 = allocate
        //     store Field 5 in v0
        //     v1 = load v0
        //     jmp b1(v1):
        //   b1(v2: Field):
        //     v3 = load v0
        //     store Field 6 in v0
        //     v4 = load v0
        //     return v2, v3, v4
        // }
        let main_id = Id::test_new(0);
        let mut builder = FunctionBuilder::new("main".into(), main_id);

        let v0 = builder.insert_allocate(Type::field());

        let five = builder.field_constant(5u128);
        builder.insert_store(v0, five);

        let v1 = builder.insert_load(v0, Type::field());
        let b1 = builder.insert_block();
        builder.terminate_with_jmp(b1, vec![v1]);

        builder.switch_to_block(b1);
        let v2 = builder.add_block_parameter(b1, Type::field());
        let v3 = builder.insert_load(v0, Type::field());

        let six = builder.field_constant(6u128);
        builder.insert_store(v0, six);
        let v4 = builder.insert_load(v0, Type::field());

        builder.terminate_with_return(vec![v2, v3, v4]);

        let ssa = builder.finish();
        assert_eq!(ssa.main().reachable_blocks().len(), 2);

        // Expected result:
        // acir fn main f0 {
        //   b0():
        //     v7 = allocate
        //     jmp b1(Field 5)
        //   b1(v3: Field):
        //     return v3, Field 5, Field 6
        // }
        let ssa = ssa.mem2reg();

        let main = ssa.main();
        assert_eq!(main.reachable_blocks().len(), 2);

        // The loads should be removed
        assert_eq!(count_loads(main.entry_block(), &main.dfg), 0);
        assert_eq!(count_loads(b1, &main.dfg), 0);

        // All stores are removed as there are no loads to the values being stored anywhere in the function.
        assert_eq!(count_stores(main.entry_block(), &main.dfg), 0);
        assert_eq!(count_stores(b1, &main.dfg), 0);

        // The jmp to b1 should also be a constant 5 now
        match main.dfg[main.entry_block()].terminator() {
            Some(TerminatorInstruction::Jmp { arguments, .. }) => {
                assert_eq!(arguments.len(), 1);
                let argument =
                    main.dfg.get_numeric_constant(arguments[0]).expect("Expected constant value");
                assert_eq!(argument.to_u128(), 5);
            }
            _ => unreachable!(),
        };
    }

    // Test that a load in a predecessor block has been removed if the value
    // is later stored in a successor block
    #[test]
    fn load_aliases_in_predecessor_block() {
        // fn main {
        //     b0():
        //       v0 = allocate
        //       store Field 0 at v0
        //       v2 = allocate
        //       store v0 at v2
        //       v3 = load v2
        //       v4 = load v2
        //       jmp b1()
        //     b1():
        //       store Field 1 at v3
        //       store Field 2 at v4
        //       v7 = load v3
        //       v8 = eq v7, Field 2
        //       return
        // }
        let main_id = Id::test_new(0);
        let mut builder = FunctionBuilder::new("main".into(), main_id);

        let v0 = builder.insert_allocate(Type::field());

        let zero = builder.field_constant(0u128);
        builder.insert_store(v0, zero);

        let v2 = builder.insert_allocate(Type::Reference(Arc::new(Type::field())));
        builder.insert_store(v2, v0);

        let v3 = builder.insert_load(v2, Type::field());
        let v4 = builder.insert_load(v2, Type::field());
        let b1 = builder.insert_block();
        builder.terminate_with_jmp(b1, vec![]);

        builder.switch_to_block(b1);

        let one = builder.field_constant(1u128);
        builder.insert_store(v3, one);

        let two = builder.field_constant(2u128);
        builder.insert_store(v4, two);

        let v8 = builder.insert_load(v3, Type::field());
        let _ = builder.insert_binary(v8, BinaryOp::Eq, two);

        builder.terminate_with_return(vec![]);

        let ssa = builder.finish();
        assert_eq!(ssa.main().reachable_blocks().len(), 2);

        // Expected result:
        // acir fn main f0 {
        //   b0():
        //     v9 = allocate
        //     v10 = allocate
        //     jmp b1()
        //   b1():
        //     return
        // }
        let ssa = ssa.mem2reg();

        let main = ssa.main();
        assert_eq!(main.reachable_blocks().len(), 2);

        // All loads should be removed
        assert_eq!(count_loads(main.entry_block(), &main.dfg), 0);
        assert_eq!(count_loads(b1, &main.dfg), 0);

        // All stores should be removed.
        // The first store in b1 is removed since there is another store to the same reference
        // in the same block, and the store is not needed before the later store.
        // The rest of the stores are also removed as no loads are done within any blocks
        // to the stored values.
        assert_eq!(count_stores(main.entry_block(), &main.dfg), 0);
        assert_eq!(count_stores(b1, &main.dfg), 0);

        let b1_instructions = main.dfg[b1].instructions();

        // We expect the last eq to be optimized out
        assert_eq!(b1_instructions.len(), 0);
    }
}<|MERGE_RESOLUTION|>--- conflicted
+++ resolved
@@ -196,14 +196,6 @@
         // This rule does not apply to reference parameters, which we must also check for before removing these stores.
         for (block_id, block) in self.blocks.iter() {
             let block_params = self.inserter.function.dfg.block_parameters(*block_id);
-<<<<<<< HEAD
-            for (value, store_instruction) in block.last_stores.iter() {
-                let is_reference_param = block_params.contains(value);
-                let last_load_removed = load_result_unused.get(value).is_some();
-                let last_load_nonexistent =
-                    self.last_loads.get(value).is_none() || last_load_removed;
-                if last_load_nonexistent && !is_reference_param {
-=======
             for (store_address, store_instruction) in block.last_stores.iter() {
                 let is_reference_param = block_params.contains(store_address);
                 let terminator = self.inserter.function.dfg[*block_id].unwrap_terminator();
@@ -229,7 +221,6 @@
                 };
 
                 if remove_load && !is_reference_param {
->>>>>>> 0db5610b
                     self.instructions_to_remove.insert(*store_instruction);
                 }
             }
@@ -343,13 +334,10 @@
                     references.aliases.insert(Expression::Other(result), AliasSet::known(result));
                     references.set_known_value(result, address);
 
-<<<<<<< HEAD
-                    self.last_loads.insert(address, instruction);
                     // Assume that the load result is unused
                     self.load_results.insert(result, (true, instruction));
-=======
+                    
                     self.last_loads.insert(address, (instruction, block_id));
->>>>>>> 0db5610b
                 }
             }
             Instruction::Store { address, value } => {
