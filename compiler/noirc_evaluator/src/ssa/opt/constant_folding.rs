--- conflicted
+++ resolved
@@ -733,15 +733,7 @@
         let array1 = builder.insert_make_array(array_contents.clone(), typ.clone());
         let array2 = builder.insert_make_array(array_contents, typ.clone());
 
-<<<<<<< HEAD
-        assert_eq!(
-            array1.resolved(),
-            array2.resolved(),
-            "arrays were assigned different value ids"
-        );
-=======
-        assert_ne!(array1, array2, "arrays were not assigned different value ids");
->>>>>>> 4cd0c1e6
+        assert_ne!(array1.raw(), array2.raw(), "arrays were not assigned different value ids");
 
         let keccakf1600 =
             builder.import_intrinsic("keccakf1600").expect("keccakf1600 intrinsic should exist");
