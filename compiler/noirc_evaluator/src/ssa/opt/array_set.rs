use std::mem;

use crate::ssa::{
    ir::{
        basic_block::BasicBlockId,
        dfg::DataFlowGraph,
        function::{Function, RuntimeType},
        instruction::{Instruction, InstructionId, TerminatorInstruction},
        types::Type::{Array, Slice},
        value::{RawValueId, ResolvedValueId, ValueId},
    },
    ssa_gen::Ssa,
};
use fxhash::{FxHashMap as HashMap, FxHashSet as HashSet};
use iter_extended::vecmap;

impl Ssa {
    /// Map arrays with the last instruction that uses it
    /// For this we simply process all the instructions in execution order
    /// and update the map whenever there is a match
    #[tracing::instrument(level = "trace", skip(self))]
    pub(crate) fn array_set_optimization(mut self) -> Self {
        for func in self.functions.values_mut() {
            func.array_set_optimization();
        }
        self
    }
}

impl Function {
    pub(crate) fn array_set_optimization(&mut self) {
        if matches!(self.runtime(), RuntimeType::Brillig(_)) {
            // Brillig is supposed to use refcounting to decide whether to mutate an array;
            // array mutation was only meant for ACIR. We could use it with Brillig as well,
            // but then some of the optimizations that we can do in ACIR around shared
            // references have to be skipped, which makes it more cumbersome.
            return;
        }

        let reachable_blocks = self.reachable_blocks();

        if !self.runtime().is_entry_point() {
            assert_eq!(reachable_blocks.len(), 1, "Expected there to be 1 block remaining in Acir function for array_set optimization");
        }

        let mut context = Context::new(&self.dfg);

        for block in reachable_blocks.iter() {
            context.analyze_last_uses(*block);
        }

        let instructions_to_update = mem::take(&mut context.instructions_that_can_be_made_mutable);
        for block in reachable_blocks {
            make_mutable(&mut self.dfg, block, &instructions_to_update);
        }
    }
}

struct Context<'f> {
    dfg: &'f DataFlowGraph,
<<<<<<< HEAD
    function_parameters: Vec<RawValueId>,
    is_brillig_runtime: bool,
    array_to_last_use: HashMap<ResolvedValueId, InstructionId>,
=======
    array_to_last_use: HashMap<ValueId, InstructionId>,
>>>>>>> 35408ab3
    instructions_that_can_be_made_mutable: HashSet<InstructionId>,
    // Mapping of an array that comes from a load and whether the address
    // it was loaded from is a reference parameter passed to the block.
    arrays_from_load: HashMap<RawValueId, bool>,
    inner_nested_arrays: HashMap<RawValueId, InstructionId>,
}

impl<'f> Context<'f> {
    fn new(dfg: &'f DataFlowGraph) -> Self {
        Context {
            dfg,
<<<<<<< HEAD
            function_parameters: vecmap(function_parameters, |v| v.raw()),
            is_brillig_runtime,
=======
>>>>>>> 35408ab3
            array_to_last_use: HashMap::default(),
            instructions_that_can_be_made_mutable: HashSet::default(),
            arrays_from_load: HashMap::default(),
            inner_nested_arrays: HashMap::default(),
        }
    }

    /// Builds the set of ArraySet instructions that can be made mutable
    /// because their input value is unused elsewhere afterward.
    fn analyze_last_uses(&mut self, block_id: BasicBlockId) {
        let block = &self.dfg[block_id];

        for instruction_id in block.instructions() {
            match &self.dfg[*instruction_id] {
                Instruction::ArrayGet { array, .. } => {
                    let array = self.dfg.resolve(*array);

                    if let Some(existing) = self.array_to_last_use.insert(array, *instruction_id) {
                        self.instructions_that_can_be_made_mutable.remove(&existing);
                    }
                }
                Instruction::ArraySet { array, .. } => {
                    let array = self.dfg.resolve(*array);

                    if let Some(existing) = self.array_to_last_use.insert(array, *instruction_id) {
                        self.instructions_that_can_be_made_mutable.remove(&existing);
                    }
<<<<<<< HEAD
                    if self.is_brillig_runtime {
                        let value = self.dfg.resolve(*value);

                        if let Some(existing) = self.inner_nested_arrays.get(&value.raw()) {
                            self.instructions_that_can_be_made_mutable.remove(existing);
                        }
                        let result = self.dfg.instruction_results(*instruction_id)[0];
                        self.inner_nested_arrays.insert(result.raw(), *instruction_id);
                    }
=======
>>>>>>> 35408ab3

                    // If the array we are setting does not come from a load we can safely mark it mutable.
                    // If the array comes from a load we may potentially being mutating an array at a reference
                    // that is loaded from by other values.
                    let terminator = self.dfg[block_id].unwrap_terminator();

                    // If we are in a return block we are not concerned about the array potentially being mutated again.
                    let is_return_block =
                        matches!(terminator, TerminatorInstruction::Return { .. });

                    // We also want to check that the array is not part of the terminator arguments, as this means it is used again.
                    let mut is_array_in_terminator = false;
                    terminator.for_each_value(|value| {
                        // The terminator can contain original IDs, while the SSA has replaced the array value IDs; we need to resolve to compare.
                        if !is_array_in_terminator && self.dfg.resolve(value) == array {
                            is_array_in_terminator = true;
                        }
                    });

<<<<<<< HEAD
                    // We cannot safely mutate slices that are inputs to the function, as they might be shared with the caller.
                    // NB checking the block parameters is not enough, as we might have jumped into a parameterless blocks inside the function.
                    let is_function_param = self.function_parameters.contains(&array.raw());

                    let can_mutate =
                        if let Some(is_from_param) = self.arrays_from_load.get(&array.raw()) {
                            // If the array was loaded from a reference parameter, we cannot
                            // safely mark that array mutable as it may be shared by another value.
                            !is_from_param && is_return_block
                        } else {
                            !is_array_in_terminator && !is_function_param
                        };
=======
                    let can_mutate = if let Some(is_from_param) = self.arrays_from_load.get(&array)
                    {
                        // If the array was loaded from a reference parameter, we cannot
                        // safely mark that array mutable as it may be shared by another value.
                        !is_from_param && is_return_block
                    } else {
                        !is_array_in_terminator
                    };
>>>>>>> 35408ab3

                    if can_mutate {
                        self.instructions_that_can_be_made_mutable.insert(*instruction_id);
                    }
                }
                Instruction::Call { arguments, .. } => {
                    for argument in arguments {
                        if matches!(self.dfg.type_of_value(*argument), Array { .. } | Slice { .. })
                        {
                            let argument = self.dfg.resolve(*argument);

                            if let Some(existing) =
                                self.array_to_last_use.insert(argument, *instruction_id)
                            {
                                self.instructions_that_can_be_made_mutable.remove(&existing);
                            }
                        }
                    }
                }
                Instruction::Load { address } => {
                    let result = self.dfg.instruction_results(*instruction_id)[0];
                    if matches!(self.dfg.type_of_value(result), Array { .. } | Slice { .. }) {
                        let is_reference_param = self
                            .dfg
                            .block_parameters(block_id)
                            .iter()
                            .any(|p| p.unresolved_eq(address));
                        self.arrays_from_load.insert(result.raw(), is_reference_param);
                    }
                }
                _ => (),
            }
        }
    }
}

/// Make each ArraySet instruction in `instructions_to_update` mutable.
fn make_mutable(
    dfg: &mut DataFlowGraph,
    block_id: BasicBlockId,
    instructions_to_update: &HashSet<InstructionId>,
) {
    if instructions_to_update.is_empty() {
        return;
    }

    // Take the instructions temporarily so we can mutate the DFG while we iterate through them
    let block = &mut dfg[block_id];
    let instructions = block.take_instructions();

    for instruction in &instructions {
        if instructions_to_update.contains(instruction) {
            let instruction = &mut dfg[*instruction];

            if let Instruction::ArraySet { mutable, .. } = instruction {
                *mutable = true;
            } else {
                unreachable!(
                    "Non-ArraySet instruction in instructions_to_update!\n{instruction:?}"
                );
            }
        }
    }

    *dfg[block_id].instructions_mut() = instructions;
}

#[cfg(test)]
mod tests {
    use crate::ssa::{opt::assert_normalized_ssa_equals, Ssa};

    #[test]
    fn array_set_in_loop_with_conditional_clone() {
        // We want to make sure that we do not mark a single array set mutable which is loaded
        // from and cloned in a loop. If the array is inadvertently marked mutable, and is cloned in a previous iteration
        // of the loop, its clone will also be altered.
        let src = "
            brillig(inline) fn main f0 {
              b0():
                v1 = allocate -> &mut [Field; 5]
                store [[Field 0, Field 0, Field 0, Field 0, Field 0] of Field, [Field 0, Field 0, Field 0, Field 0, Field 0] of Field] of [Field; 5] at v1
                v6 = allocate -> &mut [Field; 5]
                store [[Field 0, Field 0, Field 0, Field 0, Field 0] of Field, [Field 0, Field 0, Field 0, Field 0, Field 0] of Field] of [Field; 5] at v6
                jmp b1(u32 0)
              b1(v0: u32):
                v12 = lt v0, u32 5
                jmpif v12 then: b3, else: b2
              b3():
                v13 = eq v0, u32 5
                jmpif v13 then: b4, else: b5
              b4():
                v14 = load v1 -> [[Field; 5]; 2]
                store v14 at v6
                jmp b5()
              b5():
                v15 = load v1 -> [[Field; 5]; 2]
                v16 = array_get v15, index Field 0 -> [Field; 5]
                v18 = array_set v16, index v0, value Field 20
                v19 = array_set v15, index v0, value v18
                store v19 at v1
                v21 = add v0, u32 1
                jmp b1(v21)
              b2():
                return
            }
            ";
        let ssa = Ssa::from_str(src).unwrap();

        // We expect the same result as above
        let ssa = ssa.array_set_optimization();
        assert_normalized_ssa_equals(ssa, src);
    }
}<|MERGE_RESOLUTION|>--- conflicted
+++ resolved
@@ -7,12 +7,11 @@
         function::{Function, RuntimeType},
         instruction::{Instruction, InstructionId, TerminatorInstruction},
         types::Type::{Array, Slice},
-        value::{RawValueId, ResolvedValueId, ValueId},
+        value::{RawValueId, ResolvedValueId},
     },
     ssa_gen::Ssa,
 };
 use fxhash::{FxHashMap as HashMap, FxHashSet as HashSet};
-use iter_extended::vecmap;
 
 impl Ssa {
     /// Map arrays with the last instruction that uses it
@@ -58,13 +57,7 @@
 
 struct Context<'f> {
     dfg: &'f DataFlowGraph,
-<<<<<<< HEAD
-    function_parameters: Vec<RawValueId>,
-    is_brillig_runtime: bool,
     array_to_last_use: HashMap<ResolvedValueId, InstructionId>,
-=======
-    array_to_last_use: HashMap<ValueId, InstructionId>,
->>>>>>> 35408ab3
     instructions_that_can_be_made_mutable: HashSet<InstructionId>,
     // Mapping of an array that comes from a load and whether the address
     // it was loaded from is a reference parameter passed to the block.
@@ -76,11 +69,6 @@
     fn new(dfg: &'f DataFlowGraph) -> Self {
         Context {
             dfg,
-<<<<<<< HEAD
-            function_parameters: vecmap(function_parameters, |v| v.raw()),
-            is_brillig_runtime,
-=======
->>>>>>> 35408ab3
             array_to_last_use: HashMap::default(),
             instructions_that_can_be_made_mutable: HashSet::default(),
             arrays_from_load: HashMap::default(),
@@ -108,18 +96,6 @@
                     if let Some(existing) = self.array_to_last_use.insert(array, *instruction_id) {
                         self.instructions_that_can_be_made_mutable.remove(&existing);
                     }
-<<<<<<< HEAD
-                    if self.is_brillig_runtime {
-                        let value = self.dfg.resolve(*value);
-
-                        if let Some(existing) = self.inner_nested_arrays.get(&value.raw()) {
-                            self.instructions_that_can_be_made_mutable.remove(existing);
-                        }
-                        let result = self.dfg.instruction_results(*instruction_id)[0];
-                        self.inner_nested_arrays.insert(result.raw(), *instruction_id);
-                    }
-=======
->>>>>>> 35408ab3
 
                     // If the array we are setting does not come from a load we can safely mark it mutable.
                     // If the array comes from a load we may potentially being mutating an array at a reference
@@ -139,29 +115,14 @@
                         }
                     });
 
-<<<<<<< HEAD
-                    // We cannot safely mutate slices that are inputs to the function, as they might be shared with the caller.
-                    // NB checking the block parameters is not enough, as we might have jumped into a parameterless blocks inside the function.
-                    let is_function_param = self.function_parameters.contains(&array.raw());
-
                     let can_mutate =
                         if let Some(is_from_param) = self.arrays_from_load.get(&array.raw()) {
                             // If the array was loaded from a reference parameter, we cannot
                             // safely mark that array mutable as it may be shared by another value.
                             !is_from_param && is_return_block
                         } else {
-                            !is_array_in_terminator && !is_function_param
+                            !is_array_in_terminator
                         };
-=======
-                    let can_mutate = if let Some(is_from_param) = self.arrays_from_load.get(&array)
-                    {
-                        // If the array was loaded from a reference parameter, we cannot
-                        // safely mark that array mutable as it may be shared by another value.
-                        !is_from_param && is_return_block
-                    } else {
-                        !is_array_in_terminator
-                    };
->>>>>>> 35408ab3
 
                     if can_mutate {
                         self.instructions_that_can_be_made_mutable.insert(*instruction_id);
