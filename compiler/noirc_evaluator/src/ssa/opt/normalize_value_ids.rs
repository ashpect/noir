--- conflicted
+++ resolved
@@ -95,12 +95,7 @@
                 let new_results = new_function.dfg.insert_instruction_and_results(
                     instruction,
                     new_block_id,
-<<<<<<< HEAD
-                    call_stack,
-=======
-                    ctrl_typevars,
                     new_call_stack,
->>>>>>> 73ccd455
                 );
 
                 assert_eq!(old_results.len() as u32, new_results.len());
