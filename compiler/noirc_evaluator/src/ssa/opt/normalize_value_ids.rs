--- conflicted
+++ resolved
@@ -179,22 +179,6 @@
             Value::NumericConstant { constant, typ } => {
                 new_function.dfg.make_constant(*constant, typ.clone())
             }
-<<<<<<< HEAD
-            Value::Array { array, typ } => {
-                if let Some(value) = self.values.get(&old_value.raw()) {
-                    return *value;
-                }
-
-                let array = array
-                    .iter()
-                    .map(|value| self.map_value(new_function, old_function, *value))
-                    .collect();
-                let new_value = new_function.dfg.make_array(array, typ.clone());
-                self.values.insert(old_value.raw(), new_value);
-                new_value
-            }
-=======
->>>>>>> 4cd0c1e6
             Value::Intrinsic(intrinsic) => new_function.dfg.import_intrinsic(*intrinsic),
             Value::ForeignFunction(name) => new_function.dfg.import_foreign_function(name),
         }
