//! Dead Instruction Elimination (DIE) pass: Removes any instruction without side-effects for
//! which the results are unused.
use fxhash::{FxHashMap as HashMap, FxHashSet as HashSet};
use im::Vector;
use noirc_errors::Location;

use crate::ssa::{
    ir::{
        basic_block::{BasicBlock, BasicBlockId},
        dfg::DataFlowGraph,
        function::Function,
        instruction::{BinaryOp, Instruction, InstructionId, Intrinsic},
        post_order::PostOrder,
        types::Type,
        value::{RawValueId, Value, ValueId},
    },
    ssa_gen::{Ssa, SSA_WORD_SIZE},
};

use super::rc::{pop_rc_for, RcInstruction};

impl Ssa {
    /// Performs Dead Instruction Elimination (DIE) to remove any instructions with
    /// unused results.
    #[tracing::instrument(level = "trace", skip(self))]
    pub(crate) fn dead_instruction_elimination(mut self) -> Ssa {
        for function in self.functions.values_mut() {
            function.dead_instruction_elimination(true);
        }
        self
    }
}

impl Function {
    /// Removes any unused instructions in the reachable blocks of the given function.
    ///
    /// The blocks of the function are iterated in post order, such that any blocks containing
    /// instructions that reference results from an instruction in another block are evaluated first.
    /// If we did not iterate blocks in this order we could not safely say whether or not the results
    /// of its instructions are needed elsewhere.
    pub(crate) fn dead_instruction_elimination(&mut self, insert_out_of_bounds_checks: bool) {
        let mut context = Context::default();
        for call_data in &self.dfg.data_bus.call_data {
            context.mark_used_instruction_results(&self.dfg, call_data.array_id);
        }

        let mut inserted_out_of_bounds_checks = false;

        let blocks = PostOrder::with_function(self);
        for block in blocks.as_slice() {
            inserted_out_of_bounds_checks |= context.remove_unused_instructions_in_block(
                self,
                *block,
                insert_out_of_bounds_checks,
            );
        }

        // If we inserted out of bounds check, let's run the pass again with those new
        // instructions (we don't want to remove those checks, or instructions that are
        // dependencies of those checks)
        if inserted_out_of_bounds_checks {
            self.dead_instruction_elimination(false);
            return;
        }

        context.remove_rc_instructions(&mut self.dfg);
    }
}

/// Per function context for tracking unused values and which instructions to remove.
#[derive(Default)]
struct Context {
    used_values: HashSet<RawValueId>,
    instructions_to_remove: HashSet<InstructionId>,

    /// IncrementRc & DecrementRc instructions must be revisited after the main DIE pass since
    /// they technically contain side-effects but we still want to remove them if their
    /// `value` parameter is not used elsewhere.
    rc_instructions: Vec<(InstructionId, BasicBlockId)>,
}

impl Context {
    /// Steps backwards through the instruction of the given block, amassing a set of used values
    /// as it goes, and at the same time marking instructions for removal if they haven't appeared
    /// in the set thus far.
    ///
    /// It is not only safe to mark instructions for removal as we go because no instruction
    /// result value can be referenced before the occurrence of the instruction that produced it,
    /// and we are iterating backwards. It is also important to identify instructions that can be
    /// removed as we go, such that we know not to include its referenced values in the used
    /// values set. This allows DIE to identify whole chains of unused instructions. (If the
    /// values referenced by an unused instruction were considered to be used, only the head of
    /// such chains would be removed.)
    ///
    /// If `insert_out_of_bounds_checks` is true and there are unused ArrayGet/ArraySet that
    /// might be out of bounds, this method will insert out of bounds checks instead of
    /// removing unused instructions and return `true`. The idea then is to later call this
    /// function again with `insert_out_of_bounds_checks` set to false to effectively remove
    /// unused instructions but leave the out of bounds checks.
    fn remove_unused_instructions_in_block(
        &mut self,
        function: &mut Function,
        block_id: BasicBlockId,
        insert_out_of_bounds_checks: bool,
    ) -> bool {
        let block = &function.dfg[block_id];
        self.mark_terminator_values_as_used(function, block);

        let instructions_len = block.instructions().len();

        let mut rc_tracker = RcTracker::default();

        // Indexes of instructions that might be out of bounds.
        // We'll remove those, but before that we'll insert bounds checks for them.
        let mut possible_index_out_of_bounds_indexes = Vec::new();

        for (instruction_index, instruction_id) in block.instructions().iter().rev().enumerate() {
            let instruction = &function.dfg[*instruction_id];

            if self.is_unused(*instruction_id, function) {
                self.instructions_to_remove.insert(*instruction_id);

                if insert_out_of_bounds_checks
                    && instruction_might_result_in_out_of_bounds(function, instruction)
                {
                    possible_index_out_of_bounds_indexes
                        .push(instructions_len - instruction_index - 1);
                }
            } else {
                use Instruction::*;
                if matches!(instruction, IncrementRc { .. } | DecrementRc { .. }) {
                    self.rc_instructions.push((*instruction_id, block_id));
                } else {
                    instruction.for_each_value(|value| {
                        self.mark_used_instruction_results(&function.dfg, value);
                    });
                }
            }

            rc_tracker.track_inc_rcs_to_remove(*instruction_id, function);
        }

        self.instructions_to_remove.extend(rc_tracker.get_non_mutated_arrays());
        self.instructions_to_remove.extend(rc_tracker.rc_pairs_to_remove);

        // If there are some instructions that might trigger an out of bounds error,
        // first add constrain checks. Then run the DIE pass again, which will remove those
        // but leave the constrains (any any value needed by those constrains)
        if !possible_index_out_of_bounds_indexes.is_empty() {
            let inserted_check = self.replace_array_instructions_with_out_of_bounds_checks(
                function,
                block_id,
                &mut possible_index_out_of_bounds_indexes,
            );
            // There's a slight chance we didn't insert any checks, so we could proceed with DIE.
            if inserted_check {
                return true;
            }
        }

        function.dfg[block_id]
            .instructions_mut()
            .retain(|instruction| !self.instructions_to_remove.contains(instruction));

        false
    }

    /// Returns true if an instruction can be removed.
    ///
    /// An instruction can be removed as long as it has no side-effects, and none of its result
    /// values have been referenced.
    fn is_unused(&self, instruction_id: InstructionId, function: &Function) -> bool {
        let instruction = &function.dfg[instruction_id];

        if instruction.can_eliminate_if_unused(function) {
            let results = function.dfg.instruction_results(instruction_id);
            results.iter().all(|result| !self.used_values.contains(&result.raw()))
        } else if let Instruction::Call { func, arguments } = instruction {
            // TODO: make this more general for instructions which don't have results but have side effects "sometimes" like `Intrinsic::AsWitness`
            if let Some(as_witness_id) = function.dfg.get_intrinsic(Intrinsic::AsWitness) {
                as_witness_id.unresolved_eq(func) && !self.used_values.contains(&arguments[0].raw())
            } else {
                false
            }
        } else {
            // If the instruction has side effects we should never remove it.
            false
        }
    }

    /// Adds values referenced by the terminator to the set of used values.
    fn mark_terminator_values_as_used(&mut self, function: &Function, block: &BasicBlock) {
        block.unwrap_terminator().for_each_value(|value| {
            self.mark_used_instruction_results(&function.dfg, value);
        });
    }

    /// Inspects a value and marks all instruction results as used.
    fn mark_used_instruction_results(&mut self, dfg: &DataFlowGraph, value_id: ValueId) {
        let value_id = dfg.resolve(value_id);
<<<<<<< HEAD
        match &dfg[value_id] {
            Value::Instruction { .. } => {
                self.used_values.insert(value_id.raw());
            }
            Value::Array { array, .. } => {
                self.used_values.insert(value_id.raw());
                for elem in array {
                    self.mark_used_instruction_results(dfg, *elem);
                }
            }
            Value::Param { .. } => {
                self.used_values.insert(value_id.raw());
            }
            Value::NumericConstant { .. } => {
                self.used_values.insert(value_id.raw());
            }
            _ => {
                // Does not comprise of any instruction results
            }
=======
        if matches!(&dfg[value_id], Value::Instruction { .. } | Value::Param { .. }) {
            self.used_values.insert(value_id);
>>>>>>> 4cd0c1e6
        }
    }

    fn remove_rc_instructions(self, dfg: &mut DataFlowGraph) {
        for (rc, block) in self.rc_instructions {
            let value = match &dfg[rc] {
                Instruction::IncrementRc { value } => *value,
                Instruction::DecrementRc { value } => *value,
                other => {
                    unreachable!("Expected IncrementRc or DecrementRc instruction, found {other:?}")
                }
            };

            // This could be more efficient if we have to remove multiple instructions in a single block
            if !self.used_values.contains(value.as_ref()) {
                dfg[block].instructions_mut().retain(|instruction| *instruction != rc);
            }
        }
    }

    /// Replaces unused ArrayGet/ArraySet instructions with out of bounds checks.
    /// Returns `true` if at least one check was inserted.
    /// Because some ArrayGet might happen in groups (for composite types), if just
    /// some of the instructions in a group are used but not all of them, no check
    /// is inserted, so this method might return `false`.
    fn replace_array_instructions_with_out_of_bounds_checks(
        &mut self,
        function: &mut Function,
        block_id: BasicBlockId,
        possible_index_out_of_bounds_indexes: &mut Vec<usize>,
    ) -> bool {
        let mut inserted_check = false;

        // Keep track of the current side effects condition
        let mut side_effects_condition = None;

        // Keep track of the next index we need to handle
        let mut next_out_of_bounds_index = possible_index_out_of_bounds_indexes.pop();

        let instructions = function.dfg[block_id].take_instructions();
        for (index, instruction_id) in instructions.iter().enumerate() {
            let instruction_id = *instruction_id;
            let instruction = &function.dfg[instruction_id];

            if let Instruction::EnableSideEffectsIf { condition } = instruction {
                side_effects_condition = Some(*condition);

                // We still need to keep the EnableSideEffects instruction
                function.dfg[block_id].instructions_mut().push(instruction_id);
                continue;
            };

            // If it's an ArrayGet we'll deal with groups of it in case the array type is a composite type,
            // and adjust `next_out_of_bounds_index` and `possible_index_out_of_bounds_indexes` accordingly
            if let Instruction::ArrayGet { array, .. } = instruction {
                handle_array_get_group(
                    function,
                    array,
                    index,
                    &mut next_out_of_bounds_index,
                    possible_index_out_of_bounds_indexes,
                );
            }

            let Some(out_of_bounds_index) = next_out_of_bounds_index else {
                // No more out of bounds instructions to insert, just push the current instruction
                function.dfg[block_id].instructions_mut().push(instruction_id);
                continue;
            };

            if index != out_of_bounds_index {
                // This instruction is not out of bounds: let's just push it
                function.dfg[block_id].instructions_mut().push(instruction_id);
                continue;
            }

            // This is an instruction that might be out of bounds: let's add a constrain.
            let (array, index) = match instruction {
                Instruction::ArrayGet { array, index }
                | Instruction::ArraySet { array, index, .. } => (array, index),
                _ => panic!("Expected an ArrayGet or ArraySet instruction here"),
            };

            let call_stack = function.dfg.get_call_stack(instruction_id);

            let (lhs, rhs) = if function.dfg.get_numeric_constant(*index).is_some() {
                // If we are here it means the index is known but out of bounds. That's always an error!
                let false_const = function.dfg.make_constant(false.into(), Type::bool());
                let true_const = function.dfg.make_constant(true.into(), Type::bool());
                (false_const, true_const)
            } else {
                // `index` will be relative to the flattened array length, so we need to take that into account
                let array_length = function.dfg.type_of_value(*array).flattened_size();

                // If we are here it means the index is dynamic, so let's add a check that it's less than length
                let index = function.dfg.insert_instruction_and_results(
                    Instruction::Cast(*index, Type::unsigned(SSA_WORD_SIZE)),
                    block_id,
                    None,
                    call_stack.clone(),
                );
                let index = index.first();

                let array_typ = Type::unsigned(SSA_WORD_SIZE);
                let array_length =
                    function.dfg.make_constant((array_length as u128).into(), array_typ);
                let is_index_out_of_bounds = function.dfg.insert_instruction_and_results(
                    Instruction::binary(BinaryOp::Lt, index, array_length),
                    block_id,
                    None,
                    call_stack.clone(),
                );
                let is_index_out_of_bounds = is_index_out_of_bounds.first();
                let true_const = function.dfg.make_constant(true.into(), Type::bool());
                (is_index_out_of_bounds, true_const)
            };

            let (lhs, rhs) = apply_side_effects(
                side_effects_condition,
                lhs,
                rhs,
                function,
                block_id,
                call_stack.clone(),
            );

            let message = Some("Index out of bounds".to_owned().into());
            function.dfg.insert_instruction_and_results(
                Instruction::Constrain(lhs, rhs, message),
                block_id,
                None,
                call_stack,
            );
            inserted_check = true;

            next_out_of_bounds_index = possible_index_out_of_bounds_indexes.pop();
        }

        inserted_check
    }
}

fn instruction_might_result_in_out_of_bounds(
    function: &Function,
    instruction: &Instruction,
) -> bool {
    use Instruction::*;
    match instruction {
        ArrayGet { array, index } | ArraySet { array, index, .. } => {
            if function.dfg.try_get_array_length(*array).is_some() {
                if let Some(known_index) = function.dfg.get_numeric_constant(*index) {
                    // `index` will be relative to the flattened array length, so we need to take that into account
                    let typ = function.dfg.type_of_value(*array);
                    let array_length = typ.flattened_size();
                    known_index >= array_length.into()
                } else {
                    // A dynamic index might always be out of bounds
                    true
                }
            } else {
                // Slice operations might be out of bounds, but there's no way we
                // can insert a check because we don't know a slice's length
                false
            }
        }
        _ => false,
    }
}

fn handle_array_get_group(
    function: &Function,
    array: &ValueId,
    index: usize,
    next_out_of_bounds_index: &mut Option<usize>,
    possible_index_out_of_bounds_indexes: &mut Vec<usize>,
) {
    if function.dfg.try_get_array_length(*array).is_none() {
        // Nothing to do for slices
        return;
    };

    let element_size = function.dfg.type_of_value(*array).element_size();
    if element_size <= 1 {
        // Not a composite type
        return;
    };

    // It's a composite type.
    // When doing ArrayGet on a composite type, this **always** results in instructions like these
    // (assuming element_size == 3):
    //
    // 1.    v27 = array_get v1, index v26
    // 2.    v28 = add v26, u32 1
    // 3.    v29 = array_get v1, index v28
    // 4.    v30 = add v26, u32 2
    // 5.    v31 = array_get v1, index v30
    //
    // That means that after this instructions, (element_size - 1) instructions will be
    // part of this composite array get, and they'll be two instructions apart.
    //
    // Now three things can happen:
    // a) none of the array_get instructions are unused: in this case they won't be in
    //    `possible_index_out_of_bounds_indexes` and they won't be removed, nothing to do here
    // b) all of the array_get instructions are unused: in this case we can replace **all**
    //    of them with just one constrain: no need to do one per array_get
    // c) some of the array_get instructions are unused, but not all: in this case
    //    we don't need to insert any constrain, because on a later stage array bound checks
    //    will be performed anyway. We'll let DIE remove the unused ones, without replacing
    //    them with bounds checks, and leave the used ones.
    //
    // To check in which scenario we are we can get from `possible_index_out_of_bounds_indexes`
    // (starting from `next_out_of_bounds_index`) while we are in the group ranges
    // (1..=5 in the example above)

    let Some(out_of_bounds_index) = *next_out_of_bounds_index else {
        // No next unused instruction, so this is case a) and nothing needs to be done here
        return;
    };

    if index != out_of_bounds_index {
        // The next index is not the one for the current instructions,
        // so we are in case a), and nothing needs to be done here
        return;
    }

    // What's the last instruction that's part of the group? (5 in the example above)
    let last_instruction_index = index + 2 * (element_size - 1);
    // How many unused instructions are in this group?
    let mut unused_count = 1;
    loop {
        *next_out_of_bounds_index = possible_index_out_of_bounds_indexes.pop();
        if let Some(out_of_bounds_index) = *next_out_of_bounds_index {
            if out_of_bounds_index <= last_instruction_index {
                unused_count += 1;
                if unused_count == element_size {
                    // We are in case b): we need to insert just one constrain.
                    // Since we popped all of the group indexes, and given that we
                    // are analyzing the first instruction in the group, we can
                    // set `next_out_of_bounds_index` to the current index:
                    // then a check will be inserted, and no other check will be
                    // inserted for the rest of the group.
                    *next_out_of_bounds_index = Some(index);
                    break;
                } else {
                    continue;
                }
            }
        }

        // We are in case c): some of the instructions are unused.
        // We don't need to insert any checks, and given that we already popped
        // all of the indexes in the group, there's nothing else to do here.
        break;
    }
}

// Given `lhs` and `rhs` values, if there's a side effects condition this will
// return (`lhs * condition`, `rhs * condition`), otherwise just (`lhs`, `rhs`)
fn apply_side_effects(
    side_effects_condition: Option<ValueId>,
    lhs: ValueId,
    rhs: ValueId,
    function: &mut Function,
    block_id: BasicBlockId,
    call_stack: Vector<Location>,
) -> (ValueId, ValueId) {
    // See if there's an active "enable side effects" condition
    let Some(condition) = side_effects_condition else {
        return (lhs, rhs);
    };

    let dfg = &mut function.dfg;

    // Condition needs to be cast to argument type in order to multiply them together.
    // In our case, lhs is always a boolean.
    let casted_condition = dfg.insert_instruction_and_results(
        Instruction::Cast(condition, Type::bool()),
        block_id,
        None,
        call_stack.clone(),
    );
    let casted_condition = casted_condition.first();

    let lhs = dfg.insert_instruction_and_results(
        Instruction::binary(BinaryOp::Mul, lhs, casted_condition),
        block_id,
        None,
        call_stack.clone(),
    );
    let lhs = lhs.first();

    let rhs = dfg.insert_instruction_and_results(
        Instruction::binary(BinaryOp::Mul, rhs, casted_condition),
        block_id,
        None,
        call_stack,
    );
    let rhs = rhs.first();

    (lhs, rhs)
}

#[derive(Default)]
struct RcTracker {
    // We can track IncrementRc instructions per block to determine whether they are useless.
    // IncrementRc and DecrementRc instructions are normally side effectual instructions, but we remove
    // them if their value is not used anywhere in the function. However, even when their value is used, their existence
    // is pointless logic if there is no array set between the increment and the decrement of the reference counter.
    // We track per block whether an IncrementRc instruction has a paired DecrementRc instruction
    // with the same value but no array set in between.
    // If we see an inc/dec RC pair within a block we can safely remove both instructions.
    rcs_with_possible_pairs: HashMap<Type, Vec<RcInstruction>>,
    rc_pairs_to_remove: HashSet<InstructionId>,
    // We also separately track all IncrementRc instructions and all arrays which have been mutably borrowed.
    // If an array has not been mutably borrowed we can then safely remove all IncrementRc instructions on that array.
    inc_rcs: HashMap<RawValueId, HashSet<InstructionId>>,
    mut_borrowed_arrays: HashSet<RawValueId>,
    // The SSA often creates patterns where after simplifications we end up with repeat
    // IncrementRc instructions on the same value. We track whether the previous instruction was an IncrementRc,
    // and if the current instruction is also an IncrementRc on the same value we remove the current instruction.
    // `None` if the previous instruction was anything other than an IncrementRc
    previous_inc_rc: Option<ValueId>,
}

impl RcTracker {
    fn track_inc_rcs_to_remove(&mut self, instruction_id: InstructionId, function: &Function) {
        let instruction = &function.dfg[instruction_id];

        if let Instruction::IncrementRc { value } = instruction {
            if let Some(previous_value) = self.previous_inc_rc {
                if previous_value.unresolved_eq(value) {
                    self.rc_pairs_to_remove.insert(instruction_id);
                }
            }
            self.previous_inc_rc = Some(*value);
        } else {
            self.previous_inc_rc = None;
        }

        // DIE loops over a block in reverse order, so we insert an RC instruction for possible removal
        // when we see a DecrementRc and check whether it was possibly mutated when we see an IncrementRc.
        match instruction {
            Instruction::IncrementRc { value } => {
                if let Some(inc_rc) =
                    pop_rc_for(*value, function, &mut self.rcs_with_possible_pairs)
                {
                    if !inc_rc.possibly_mutated {
                        self.rc_pairs_to_remove.insert(inc_rc.id);
                        self.rc_pairs_to_remove.insert(instruction_id);
                    }
                }

                self.inc_rcs.entry(value.raw()).or_default().insert(instruction_id);
            }
            Instruction::DecrementRc { value } => {
                let typ = function.dfg.type_of_value(*value);

                // We assume arrays aren't mutated until we find an array_set
                let dec_rc =
                    RcInstruction { id: instruction_id, array: *value, possibly_mutated: false };
                self.rcs_with_possible_pairs.entry(typ).or_default().push(dec_rc);
            }
            Instruction::ArraySet { array, .. } => {
                let typ = function.dfg.type_of_value(*array);
                if let Some(dec_rcs) = self.rcs_with_possible_pairs.get_mut(&typ) {
                    for dec_rc in dec_rcs {
                        dec_rc.possibly_mutated = true;
                    }
                }

                self.mut_borrowed_arrays.insert(array.raw());
            }
            Instruction::Store { value, .. } => {
                // We are very conservative and say that any store of an array value means it has the potential
                // to be mutated. This is done due to the tracking of mutable borrows still being per block.
                let typ = function.dfg.type_of_value(*value);
                if matches!(&typ, Type::Array(..) | Type::Slice(..)) {
                    self.mut_borrowed_arrays.insert(value.raw());
                }
            }
            _ => {}
        }
    }

    fn get_non_mutated_arrays(&self) -> HashSet<InstructionId> {
        self.inc_rcs
            .keys()
            .filter_map(|value| {
                if !self.mut_borrowed_arrays.contains(value) {
                    Some(&self.inc_rcs[value])
                } else {
                    None
                }
            })
            .flatten()
            .copied()
            .collect()
    }
}
#[cfg(test)]
mod test {
    use std::sync::Arc;

    use im::vector;

    use crate::ssa::{
        function_builder::FunctionBuilder,
        ir::{instruction::Instruction, map::Id, types::Type},
        opt::assert_normalized_ssa_equals,
        Ssa,
    };

    #[test]
    fn dead_instruction_elimination() {
        let src = "
            acir(inline) fn main f0 {
              b0(v0: Field):
                v3 = add v0, Field 1
                v5 = add v0, Field 2
                jmp b1(v5)
              b1(v1: Field):
                v6 = allocate -> &mut Field
                v7 = load v6 -> Field
                v8 = allocate -> &mut Field
                store Field 1 at v8
                v9 = load v8 -> Field
                v10 = add v9, Field 1
                v11 = add v9, Field 2
                v13 = add v9, Field 3
                v14 = add v13, v13
                call assert_constant(v10)
                return v11
            }
            ";
        let ssa = Ssa::from_str(src).unwrap();

        let expected = "
            acir(inline) fn main f0 {
              b0(v0: Field):
                v3 = add v0, Field 2
                jmp b1(v3)
              b1(v1: Field):
                v4 = allocate -> &mut Field
                store Field 1 at v4
                v6 = load v4 -> Field
                v7 = add v6, Field 1
                v8 = add v6, Field 2
                call assert_constant(v7)
                return v8
            }
            ";
        let ssa = ssa.dead_instruction_elimination();
        assert_normalized_ssa_equals(ssa, expected);
    }

    #[test]
    fn as_witness_die() {
        let src = "
            acir(inline) fn main f0 {
              b0(v0: Field):
                v2 = add v0, Field 1
                v4 = add v0, Field 2
                call as_witness(v4)
                return v2
            }
            ";
        let ssa = Ssa::from_str(src).unwrap();

        let expected = "
            acir(inline) fn main f0 {
              b0(v0: Field):
                v2 = add v0, Field 1
                return v2
            }
            ";
        let ssa = ssa.dead_instruction_elimination();
        assert_normalized_ssa_equals(ssa, expected);
    }

    #[test]
    fn remove_useless_paired_rcs_even_when_used() {
        let src = "
            acir(inline) fn main f0 {
              b0(v0: [Field; 2]):
                inc_rc v0
                v2 = array_get v0, index u32 0 -> Field
                dec_rc v0
                return v2
            }
            ";
        let ssa = Ssa::from_str(src).unwrap();

        let expected = "
            acir(inline) fn main f0 {
              b0(v0: [Field; 2]):
                v2 = array_get v0, index u32 0 -> Field
                return v2
            }
            ";
        let ssa = ssa.dead_instruction_elimination();
        assert_normalized_ssa_equals(ssa, expected);
    }

    #[test]
    fn keep_paired_rcs_with_array_set() {
        let src = "
            acir(inline) fn main f0 {
              b0(v0: [Field; 2]):
                inc_rc v0
                v2 = array_set v0, index u32 0, value u32 0
                dec_rc v0
                return v2
            }
            ";
        let ssa = Ssa::from_str(src).unwrap();

        // We expect the output to be unchanged
        let ssa = ssa.dead_instruction_elimination();
        assert_normalized_ssa_equals(ssa, src);
    }

    #[test]
    fn keep_inc_rc_on_borrowed_array_store() {
        // acir(inline) fn main f0 {
        //     b0():
        //       v1 = make_array [u32 0, u32 0]
        //       v2 = allocate
        //       inc_rc v1
        //       store v1 at v2
        //       inc_rc v1
        //       jmp b1()
        //     b1():
        //       v3 = load v2
        //       v5 = array_set v3, index u32 0, value u32 1
        //       return v5
        //   }
        let main_id = Id::test_new(0);

        // Compiling main
        let mut builder = FunctionBuilder::new("main".into(), main_id);
        let zero = builder.numeric_constant(0u128, Type::unsigned(32));
        let array_type = Type::Array(Arc::new(vec![Type::unsigned(32)]), 2);
        let v1 = builder.insert_make_array(vector![zero, zero], array_type.clone());
        let v2 = builder.insert_allocate(array_type.clone());
        builder.increment_array_reference_count(v1);
        builder.insert_store(v2, v1);
        builder.increment_array_reference_count(v1);

        let b1 = builder.insert_block();
        builder.terminate_with_jmp(b1, vec![]);
        builder.switch_to_block(b1);

        let v3 = builder.insert_load(v2, array_type);
        let one = builder.numeric_constant(1u128, Type::unsigned(32));
        let v5 = builder.insert_array_set(v3, zero, one);
        builder.terminate_with_return(vec![v5]);

        let ssa = builder.finish();
        let main = ssa.main();

        // The instruction count never includes the terminator instruction
        assert_eq!(main.dfg[main.entry_block()].instructions().len(), 5);
        assert_eq!(main.dfg[b1].instructions().len(), 2);

        // We expect the output to be unchanged
        let ssa = ssa.dead_instruction_elimination();
        let main = ssa.main();

        assert_eq!(main.dfg[main.entry_block()].instructions().len(), 5);
        assert_eq!(main.dfg[b1].instructions().len(), 2);
    }

    #[test]
    fn keep_inc_rc_on_borrowed_array_set() {
        // acir(inline) fn main f0 {
        //     b0(v0: [u32; 2]):
        //       inc_rc v0
        //       v3 = array_set v0, index u32 0, value u32 1
        //       inc_rc v0
        //       inc_rc v0
        //       inc_rc v0
        //       v4 = array_get v3, index u32 1
        //       return v4
        //   }
        let main_id = Id::test_new(0);

        // Compiling main
        let mut builder = FunctionBuilder::new("main".into(), main_id);
        let array_type = Type::Array(Arc::new(vec![Type::unsigned(32)]), 2);
        let v0 = builder.add_parameter(array_type.clone());
        builder.increment_array_reference_count(v0);
        let zero = builder.numeric_constant(0u128, Type::unsigned(32));
        let one = builder.numeric_constant(1u128, Type::unsigned(32));
        let v3 = builder.insert_array_set(v0, zero, one);
        builder.increment_array_reference_count(v0);
        builder.increment_array_reference_count(v0);
        builder.increment_array_reference_count(v0);

        let v4 = builder.insert_array_get(v3, one, Type::unsigned(32));

        builder.terminate_with_return(vec![v4]);

        let ssa = builder.finish();
        let main = ssa.main();

        // The instruction count never includes the terminator instruction
        assert_eq!(main.dfg[main.entry_block()].instructions().len(), 6);

        // We expect the output to be unchanged
        // Expected output:
        //
        // acir(inline) fn main f0 {
        //     b0(v0: [u32; 2]):
        //       inc_rc v0
        //       v3 = array_set v0, index u32 0, value u32 1
        //       inc_rc v0
        //       v4 = array_get v3, index u32 1
        //       return v4
        //   }
        let ssa = ssa.dead_instruction_elimination();
        let main = ssa.main();

        let instructions = main.dfg[main.entry_block()].instructions();
        // We expect only the repeated inc_rc instructions to be collapsed into a single inc_rc.
        assert_eq!(instructions.len(), 4);

        assert!(matches!(&main.dfg[instructions[0]], Instruction::IncrementRc { .. }));
        assert!(matches!(&main.dfg[instructions[1]], Instruction::ArraySet { .. }));
        assert!(matches!(&main.dfg[instructions[2]], Instruction::IncrementRc { .. }));
        assert!(matches!(&main.dfg[instructions[3]], Instruction::ArrayGet { .. }));
    }

    #[test]
    fn remove_inc_rcs_that_are_never_mutably_borrowed() {
        let src = "
            acir(inline) fn main f0 {
              b0(v0: [Field; 2]):
                inc_rc v0
                inc_rc v0
                inc_rc v0
                v2 = array_get v0, index u32 0 -> Field
                inc_rc v0
                return v2
            }
            ";
        let ssa = Ssa::from_str(src).unwrap();
        let main = ssa.main();

        // The instruction count never includes the terminator instruction
        assert_eq!(main.dfg[main.entry_block()].instructions().len(), 5);

        let expected = "
            acir(inline) fn main f0 {
              b0(v0: [Field; 2]):
                v2 = array_get v0, index u32 0 -> Field
                return v2
            }
            ";
        let ssa = ssa.dead_instruction_elimination();
        assert_normalized_ssa_equals(ssa, expected);
    }
}<|MERGE_RESOLUTION|>--- conflicted
+++ resolved
@@ -198,30 +198,8 @@
     /// Inspects a value and marks all instruction results as used.
     fn mark_used_instruction_results(&mut self, dfg: &DataFlowGraph, value_id: ValueId) {
         let value_id = dfg.resolve(value_id);
-<<<<<<< HEAD
-        match &dfg[value_id] {
-            Value::Instruction { .. } => {
-                self.used_values.insert(value_id.raw());
-            }
-            Value::Array { array, .. } => {
-                self.used_values.insert(value_id.raw());
-                for elem in array {
-                    self.mark_used_instruction_results(dfg, *elem);
-                }
-            }
-            Value::Param { .. } => {
-                self.used_values.insert(value_id.raw());
-            }
-            Value::NumericConstant { .. } => {
-                self.used_values.insert(value_id.raw());
-            }
-            _ => {
-                // Does not comprise of any instruction results
-            }
-=======
         if matches!(&dfg[value_id], Value::Instruction { .. } | Value::Param { .. }) {
-            self.used_values.insert(value_id);
->>>>>>> 4cd0c1e6
+            self.used_values.insert(value_id.raw());
         }
     }
 
