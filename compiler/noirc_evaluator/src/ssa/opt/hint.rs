#[cfg(test)]
mod tests {
    use acvm::acir::circuit::ExpressionWidth;

    use crate::{
        errors::RuntimeError,
        ssa::{
            opt::assert_normalized_ssa_equals, optimize_all, Ssa, SsaBuilder, SsaEvaluatorOptions,
            SsaLogging,
        },
    };

    fn run_all_passes(ssa: Ssa) -> Result<Ssa, RuntimeError> {
        let options = &SsaEvaluatorOptions {
            ssa_logging: SsaLogging::None,
            enable_brillig_logging: false,
            print_codegen_timings: false,
            expression_width: ExpressionWidth::default(),
            emit_ssa: None,
            skip_underconstrained_check: true,
<<<<<<< HEAD
            skip_brillig_constraints_check: true,
            enable_brillig_constraints_check_lookback: false,
=======
            enable_brillig_constraints_check: false,
>>>>>>> 130d9912
            inliner_aggressiveness: 0,
            max_bytecode_increase_percent: None,
        };

        let builder = SsaBuilder {
            ssa,
            ssa_logging: options.ssa_logging.clone(),
            print_codegen_timings: false,
        };

        optimize_all(builder, options)
    }

    /// Test that the `std::hint::black_box` function prevents some of the optimizations.
    #[test]
    fn test_black_box_hint() {
        // fn main(sum: u32) {
        //     // This version simplifies into a single `constraint 50 == sum`
        //     assert_eq(loop(5, 10), sum);
        //     // This should preserve additions because `k` is opaque, as if it came from an input.
        //     assert_eq(loop(5, std::hint::black_box(10)), sum);
        // }
        // fn loop(n: u32, k: u32) -> u32 {
        //     let mut sum = 0;
        //     for _ in 0..n {
        //         sum = sum + k;
        //     }
        //     sum
        // }

        // Initial SSA:
        let src = "
          acir(inline) fn main f0 {
            b0(v0: u32):
              v4 = call f1(u32 5, u32 10) -> u32
              v5 = eq v4, v0
              constrain v4 == v0
              v7 = call black_box(u32 10) -> u32
              v9 = call f1(u32 5, v7) -> u32
              v10 = eq v9, v0
              constrain v9 == v0
              return
          }
          acir(inline) fn loop f1 {
            b0(v0: u32, v1: u32):
              v3 = allocate -> &mut u32
              store u32 0 at v3
              jmp b1(u32 0)
            b1(v2: u32):
              v5 = lt v2, v0
              jmpif v5 then: b3, else: b2
            b3():
              v7 = load v3 -> u32
              v8 = add v7, v1
              store v8 at v3
              v10 = add v2, u32 1
              jmp b1(v10)
            b2():
              v6 = load v3 -> u32
              return v6
          }
        ";

        // After Array Set Optimizations:
        let expected = "
          acir(inline) impure fn main f0 {
            b0(v0: u32):
              constrain u32 50 == v0
              v4 = call black_box(u32 10) -> u32
              v5 = add v4, v4
              v6 = add v5, v4
              v7 = add v6, v4
              v8 = add v7, v4
              constrain v8 == u32 50
              return
          }
        ";

        let ssa = Ssa::from_str(src).unwrap();
        let ssa = run_all_passes(ssa).unwrap();
        assert_normalized_ssa_equals(ssa, expected);
    }
}<|MERGE_RESOLUTION|>--- conflicted
+++ resolved
@@ -18,12 +18,8 @@
             expression_width: ExpressionWidth::default(),
             emit_ssa: None,
             skip_underconstrained_check: true,
-<<<<<<< HEAD
-            skip_brillig_constraints_check: true,
             enable_brillig_constraints_check_lookback: false,
-=======
             enable_brillig_constraints_check: false,
->>>>>>> 130d9912
             inliner_aggressiveness: 0,
             max_bytecode_increase_percent: None,
         };
