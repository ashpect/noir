--- conflicted
+++ resolved
@@ -43,24 +43,12 @@
             }
         }
 
-<<<<<<< HEAD
+        let is_unconstrained = matches!(self.runtime(), RuntimeType::Brillig(_)).into();
+        let is_within_unconstrained = Value::constant(is_unconstrained, NumericType::bool());
+
         for instruction_id in &is_unconstrained_calls {
+            // Replace all uses of the original return value with the constant
             let original_return_id = Value::instruction_result(*instruction_id, 0);
-
-            let is_unconstrained = matches!(self.runtime(), RuntimeType::Brillig(_)).into();
-            let is_within_unconstrained = Value::constant(is_unconstrained, NumericType::bool());
-=======
-        let is_unconstrained = matches!(self.runtime(), RuntimeType::Brillig(_)).into();
-        let is_within_unconstrained = self.dfg.make_constant(is_unconstrained, NumericType::bool());
-        for instruction_id in is_unconstrained_calls {
-            let call_returns = self.dfg.instruction_results(instruction_id);
-            let original_return_id = call_returns[0];
-
-            // We replace the result with a fresh id. This will be unused, so the DIE pass will remove the leftover intrinsic call.
-            self.dfg.replace_result(instruction_id, original_return_id);
-
->>>>>>> 73ccd455
-            // Replace all uses of the original return value with the constant
             self.dfg.replace_value(original_return_id, is_within_unconstrained);
         }
 
