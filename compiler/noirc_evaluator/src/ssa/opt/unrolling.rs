//! This file contains the loop unrolling pass for the new SSA IR.
//!
//! This pass is divided into a few steps:
//! 1. Find all loops in the program (`find_all_loops`)
//! 2. For each loop:
//!    a. If the loop is in our list of loops that previously failed to unroll, skip it.
//!    b. If we have previously modified any of the blocks in the loop,
//!       restart from step 1 to refresh the context.
//!    c. If not, try to unroll the loop. If successful, remember the modified
//!       blocks. If unsuccessful either error if the abort_on_error flag is set,
//!       or otherwise remember that the loop failed to unroll and leave it unmodified.
//!
//! Note that this pass also often creates superfluous jmp instructions in the
//! program that will need to be removed by a later simplify CFG pass.
//!
//! Note also that unrolling is skipped for Brillig runtime, unless the loops are deemed
//! sufficiently small that inlining can be done without increasing the bytecode.
//!
//! When unrolling ACIR code, we remove reference count instructions because they are
//! only used by Brillig bytecode.
use acvm::{acir::AcirField, FieldElement};
use im::HashSet;

use crate::{
    brillig::brillig_gen::convert_ssa_function,
    errors::RuntimeError,
    ssa::{
        ir::{
            basic_block::BasicBlockId,
            cfg::ControlFlowGraph,
            dfg::{CallStack, DataFlowGraph},
            dom::DominatorTree,
            function::Function,
            function_inserter::{ArrayCache, FunctionInserter},
            instruction::{Binary, BinaryOp, Instruction, InstructionId, TerminatorInstruction},
            post_order::PostOrder,
            value::Value,
        },
        ssa_gen::Ssa,
    },
};
use fxhash::FxHashMap as HashMap;

impl Ssa {
    /// Loop unrolling can return errors, since ACIR functions need to be fully unrolled.
    /// This meta-pass will keep trying to unroll loops and simplifying the SSA until no more errors are found.
    ///
    /// The `max_bytecode_incr_pct`, when given, is used to limit the growth of the Brillig bytecode size
    /// after unrolling small loops to some percentage of the original loop. For example a value of 150 would
    /// mean the new loop can be 150% (ie. 2.5 times) larger than the original loop. It will still contain
    /// fewer SSA instructions, but that can still result in more Brillig opcodes.
    #[tracing::instrument(level = "trace", skip(self))]
    pub(crate) fn unroll_loops_iteratively(
        mut self: Ssa,
        max_bytecode_increase_percent: Option<i32>,
    ) -> Result<Ssa, RuntimeError> {
        for (_, function) in self.functions.iter_mut() {
            // Take a snapshot of the function to compare byte size increase,
            // but only if the setting indicates we have to, otherwise skip it.
            let orig_func_and_max_incr_pct = max_bytecode_increase_percent
                .filter(|_| function.runtime().is_brillig())
                .map(|max_incr_pct| (function.clone(), max_incr_pct));

            // Try to unroll loops first:
            let (mut has_unrolled, mut unroll_errors) = function.try_unroll_loops();

            // Keep unrolling until no more errors are found
            while !unroll_errors.is_empty() {
                let prev_unroll_err_count = unroll_errors.len();

                // Simplify the SSA before retrying
                simplify_between_unrolls(function);

                // Unroll again
                let (new_unrolled, new_errors) = function.try_unroll_loops();
                unroll_errors = new_errors;
                has_unrolled |= new_unrolled;

                // If we didn't manage to unroll any more loops, exit
                if unroll_errors.len() >= prev_unroll_err_count {
                    return Err(unroll_errors.swap_remove(0));
                }
            }

            if has_unrolled {
                if let Some((orig_function, max_incr_pct)) = orig_func_and_max_incr_pct {
                    let new_size = brillig_bytecode_size(function);
                    let orig_size = brillig_bytecode_size(&orig_function);
                    if !is_new_size_ok(orig_size, new_size, max_incr_pct) {
                        *function = orig_function;
                    }
                }
            }
        }
        Ok(self)
    }
}

impl Function {
    // Loop unrolling in brillig can lead to a code explosion currently.
    // This can also be true for ACIR, but we have no alternative to unrolling in ACIR.
    // Brillig also generally prefers smaller code rather than faster code,
    // so we only attempt to unroll small loops, which we decide on a case-by-case basis.
    fn try_unroll_loops(&mut self) -> (bool, Vec<RuntimeError>) {
        Loops::find_all(self).unroll_each(self)
    }
}

pub(super) struct Loop {
    /// The header block of a loop is the block which dominates all the
    /// other blocks in the loop.
    pub(super) header: BasicBlockId,

    /// The start of the back_edge n -> d is the block n at the end of
    /// the loop that jumps back to the header block d which restarts the loop.
    back_edge_start: BasicBlockId,

    /// All the blocks contained within the loop, including `header` and `back_edge_start`.
    pub(super) blocks: HashSet<BasicBlockId>,
}

pub(super) struct Loops {
    /// The loops that failed to be unrolled so that we do not try to unroll them again.
    /// Each loop is identified by its header block id.
    failed_to_unroll: HashSet<BasicBlockId>,

    pub(super) yet_to_unroll: Vec<Loop>,
    modified_blocks: HashSet<BasicBlockId>,
    pub(super) cfg: ControlFlowGraph,
}

impl Loops {
    /// Find a loop in the program by finding a node that dominates any predecessor node.
    /// The edge where this happens will be the back-edge of the loop.
    ///
    /// For example consider the following SSA of a basic loop:
    /// ```text
    /// main():
    ///   v0 = ... start ...
    ///   v1 = ... end ...
    ///   jmp loop_entry(v0)
    /// loop_entry(i: Field):
    ///   v2 = lt i v1
    ///   jmpif v2, then: loop_body, else: loop_end
    /// loop_body():
    ///   v3 = ... body ...
    ///   v4 = add 1, i
    ///   jmp loop_entry(v4)
    /// loop_end():
    /// ```
    ///
    /// The CFG will look something like this:
    /// ```text
    /// main
    ///   ↓
    /// loop_entry ←---↰
    ///   ↓        ↘   |
    /// loop_end    loop_body
    /// ```
    /// `loop_entry` has two predecessors: `main` and `loop_body`, and it dominates `loop_body`.
    pub(super) fn find_all(function: &Function) -> Self {
        let cfg = ControlFlowGraph::with_function(function);
        let post_order = PostOrder::with_function(function);
        let mut dom_tree = DominatorTree::with_cfg_and_post_order(&cfg, &post_order);

        let mut loops = vec![];

        for (block, _) in function.dfg.basic_blocks_iter() {
            // These reachable checks wouldn't be needed if we only iterated over reachable blocks
            if dom_tree.is_reachable(block) {
                for predecessor in cfg.predecessors(block) {
                    // In the above example, we're looking for when `block` is `loop_entry` and `predecessor` is `loop_body`.
                    if dom_tree.is_reachable(predecessor) && dom_tree.dominates(block, predecessor)
                    {
                        // predecessor -> block is the back-edge of a loop
                        loops.push(Loop::find_blocks_in_loop(block, predecessor, &cfg));
                    }
                }
            }
        }

        // Sort loops by block size so that we unroll the larger, outer loops of nested loops first.
        // This is needed because inner loops may use the induction variable from their outer loops in
        // their loop range. We will start popping loops from the back.
        loops.sort_by_key(|loop_| loop_.blocks.len());

        Self {
            failed_to_unroll: HashSet::default(),
            yet_to_unroll: loops,
            modified_blocks: HashSet::default(),
            cfg,
        }
    }

    /// Unroll all loops within a given function.
    /// Any loops which fail to be unrolled (due to using non-constant indices) will be unmodified.
    /// Returns whether any blocks have been modified
    fn unroll_each(mut self, function: &mut Function) -> (bool, Vec<RuntimeError>) {
        let mut unroll_errors = vec![];
        let mut has_unrolled = false;
        while let Some(next_loop) = self.yet_to_unroll.pop() {
            if function.runtime().is_brillig() && !next_loop.is_small_loop(function, &self.cfg) {
                continue;
            }
            // If we've previously modified a block in this loop we need to refresh the context.
            // This happens any time we have nested loops.
            if next_loop.blocks.iter().any(|block| self.modified_blocks.contains(block)) {
                let mut new_loops = Self::find_all(function);
                new_loops.failed_to_unroll = self.failed_to_unroll;
                let (new_unrolled, new_errors) = new_loops.unroll_each(function);
                return (has_unrolled || new_unrolled, [unroll_errors, new_errors].concat());
            }

            // Don't try to unroll the loop again if it is known to fail
            if !self.failed_to_unroll.contains(&next_loop.header) {
                match next_loop.unroll(function, &self.cfg) {
                    Ok(_) => {
                        has_unrolled = true;
                        self.modified_blocks.extend(next_loop.blocks);
                    }
                    Err(call_stack) => {
                        self.failed_to_unroll.insert(next_loop.header);
                        unroll_errors.push(RuntimeError::UnknownLoopBound { call_stack });
                    }
                }
            }
        }
        (has_unrolled, unroll_errors)
    }
}

impl Loop {
    /// Return each block that is in a loop starting in the given header block.
    /// Expects back_edge_start -> header to be the back edge of the loop.
    fn find_blocks_in_loop(
        header: BasicBlockId,
        back_edge_start: BasicBlockId,
        cfg: &ControlFlowGraph,
    ) -> Self {
        let mut blocks = HashSet::default();
        blocks.insert(header);

        let mut insert = |block, stack: &mut Vec<BasicBlockId>| {
            if !blocks.contains(&block) {
                blocks.insert(block);
                stack.push(block);
            }
        };

        // Starting from the back edge of the loop, each predecessor of this block until
        // the header is within the loop.
        let mut stack = vec![];
        insert(back_edge_start, &mut stack);

        while let Some(block) = stack.pop() {
            for predecessor in cfg.predecessors(block) {
                insert(predecessor, &mut stack);
            }
        }

        Self { header, back_edge_start, blocks }
    }

    /// Find the lower bound of the loop in the pre-header and return it
    /// if it's a numeric constant, which it will be if the previous SSA
    /// steps managed to inline it.
    ///
    /// Consider the following example of a `for i in 0..4` loop:
    /// ```text
    /// brillig(inline) fn main f0 {
    ///   b0(v0: u32):                  // Pre-header
    ///     ...
    ///     jmp b1(u32 0)               // Lower-bound
    ///   b1(v1: u32):                  // Induction variable
    ///     v5 = lt v1, u32 4
    ///     jmpif v5 then: b3, else: b2
    /// ```
    fn get_const_lower_bound(
        &self,
        function: &Function,
        cfg: &ControlFlowGraph,
    ) -> Option<FieldElement> {
        let pre_header = self.get_pre_header(function, cfg).ok()?;
        let jump_value = get_induction_variable(function, pre_header).ok()?;
        function.dfg.get_numeric_constant(jump_value)
    }

    /// Find the upper bound of the loop in the loop header and return it
    /// if it's a numeric constant, which it will be if the previous SSA
    /// steps managed to inline it.
    ///
    /// Consider the following example of a `for i in 0..4` loop:
    /// ```text
    /// brillig(inline) fn main f0 {
    ///   b0(v0: u32):
    ///     ...
    ///     jmp b1(u32 0)
    ///   b1(v1: u32):                  // Loop header
    ///     v5 = lt v1, u32 4           // Upper bound
    ///     jmpif v5 then: b3, else: b2
    /// ```
    pub(super) fn get_const_upper_bound(&self, function: &Function) -> Option<FieldElement> {
        let block = &function.dfg[self.header];
        let instructions = block.instructions();
        if instructions.is_empty() {
            // If the loop condition is constant time, the loop header will be
            // simplified to a simple jump.
            return None;
        }
        assert_eq!(
            instructions.len(),
            1,
            "The header should just compare the induction variable and jump"
        );
        match &function.dfg[instructions[0]] {
            Instruction::Binary(Binary { lhs: _, operator: BinaryOp::Lt, rhs }) => {
                function.dfg.get_numeric_constant(*rhs)
            }
            Instruction::Binary(Binary { lhs: _, operator: BinaryOp::Eq, rhs }) => {
                // `for i in 0..1` is turned into:
                // b1(v0: u32):
                //   v12 = eq v0, u32 0
                //   jmpif v12 then: b3, else: b2
                function.dfg.get_numeric_constant(*rhs).map(|c| c + FieldElement::one())
            }
            other => panic!("Unexpected instruction in header: {other:?}"),
        }
    }

    /// Get the lower and upper bounds of the loop if both are constant numeric values.
    fn get_const_bounds(
        &self,
        function: &Function,
        cfg: &ControlFlowGraph,
    ) -> Option<(FieldElement, FieldElement)> {
        let lower = self.get_const_lower_bound(function, cfg)?;
        let upper = self.get_const_upper_bound(function)?;
        Some((lower, upper))
    }

    /// Unroll a single loop in the function.
    /// Returns Ok(()) if it succeeded, Err(callstack) if it failed,
    /// where the callstack indicates the location of the instruction
    /// that could not be processed, or empty if such information was
    /// not available.
    ///
    /// Consider this example:
    /// ```text
    /// main():
    ///   v0 = 0
    ///   v1 = 2
    ///   jmp loop_entry(v0)
    /// loop_entry(i: Field):
    ///   v2 = lt i v1
    ///   jmpif v2, then: loop_body, else: loop_end
    /// ```
    ///
    /// The first step is to unroll the header by recognizing that jump condition
    /// is a constant, which means it will go to `loop_body`:
    /// ```text
    /// main():
    ///   v0 = 0
    ///   v1 = 2
    ///   v2 = lt v0 v1
    ///   // jmpif v2, then: loop_body, else: loop_end
    ///   jmp dest: loop_body
    /// ```
    ///
    /// Following that we unroll the loop body, which is the next source, replace
    /// the induction variable with the new value created in the body, and have
    /// another go at the header.
    /// ```text
    /// main():
    ///   v0 = 0
    ///   v1 = 2
    ///   v2 = lt v0 v1
    ///   v3 = ... body ...
    ///   v4 = add 1, 0
    ///   jmp loop_entry(v4)
    /// ```
    ///
    /// At the end we reach a point where the condition evaluates to 0 and we jump to the end.
    /// ```text
    /// main():
    ///   v0 = 0
    ///   v1 = 2
    ///   v2 = lt 0
    ///   v3 = ... body ...
    ///   v4 = add 1, v0
    ///   v5 = lt v4 v1
    ///   v6 = ... body ...
    ///   v7 = add v4, 1
    ///   v8 = lt v5 v1
    ///   jmp loop_end
    /// ```
    ///
    /// When e.g. `v8 = lt v5 v1` cannot be evaluated to a constant, the loop signals by returning `Err`
    /// that a few SSA passes are required to evaluate and simplify these values.
    fn unroll(&self, function: &mut Function, cfg: &ControlFlowGraph) -> Result<(), CallStack> {
        let mut unroll_into = self.get_pre_header(function, cfg)?;
        let mut jump_value = get_induction_variable(function, unroll_into)?;
        let mut array_cache = Some(ArrayCache::default());

        while let Some(mut context) = self.unroll_header(function, unroll_into, jump_value)? {
            // The inserter's array cache must be explicitly enabled. This is to
            // confirm that we're inserting in insertion order. This is true here since:
            // 1. We have a fresh inserter for each loop
            // 2. Each loop is unrolled in iteration order
            //
            // Within a loop we do not insert in insertion order. This is fine however since the
            // array cache is buffered with a separate fresh_array_cache which collects arrays
            // but does not deduplicate. When we later call `into_array_cache`, that will merge
            // the fresh cache in with the old one so that each iteration of the loop can cache
            // from previous iterations but not the current iteration.
            context.inserter.set_array_cache(array_cache, unroll_into);
            (unroll_into, jump_value, array_cache) = context.unroll_loop_iteration();
        }

        Ok(())
    }

    /// The loop pre-header is the block that comes before the loop begins. Generally a header block
    /// is expected to have 2 predecessors: the pre-header and the final block of the loop which jumps
    /// back to the beginning. Other predecessors can come from `break` or `continue`.
    pub(super) fn get_pre_header(
        &self,
        function: &Function,
        cfg: &ControlFlowGraph,
    ) -> Result<BasicBlockId, CallStack> {
        let mut pre_header = cfg
            .predecessors(self.header)
            .filter(|predecessor| *predecessor != self.back_edge_start)
            .collect::<Vec<_>>();

        if function.runtime().is_acir() {
            assert_eq!(pre_header.len(), 1);
            Ok(pre_header.remove(0))
        } else if pre_header.len() == 1 {
            Ok(pre_header.remove(0))
        } else {
            // We can come back into the header from multiple blocks, so we can't unroll this.
            Err(CallStack::new())
        }
    }

    /// Unrolls the header block of the loop. This is the block that dominates all other blocks in the
    /// loop and contains the jmpif instruction that lets us know if we should continue looping.
    /// Returns Some(iteration context) if we should perform another iteration.
    fn unroll_header<'a>(
        &'a self,
        function: &'a mut Function,
        unroll_into: BasicBlockId,
        induction_value: Value,
    ) -> Result<Option<LoopIteration<'a>>, CallStack> {
        // We insert into a fresh block first and move instructions into the unroll_into block later
        // only once we verify the jmpif instruction has a constant condition. If it does not, we can
        // just discard this fresh block and leave the loop unmodified.
        let fresh_block = function.dfg.make_block();

        let mut context = LoopIteration::new(function, self, fresh_block, self.header);
        let source_block = &context.dfg()[context.source_block];
        assert_eq!(source_block.parameters().len(), 1, "Expected only 1 argument in loop header");

        // Insert the current value of the loop induction variable into our context.
        let first_param = source_block.parameters()[0];
        context.inserter.try_map_value(first_param, induction_value);
        // Copy over all instructions and a fresh terminator.
        context.inline_instructions_from_block();
        // Mutate the terminator if possible so that it points at the iteration block.
        match context.dfg()[fresh_block].unwrap_terminator() {
            TerminatorInstruction::JmpIf { condition, then_destination, else_destination, call_stack } => {
                let condition = *condition;
                let next_blocks = context.handle_jmpif(condition, *then_destination, *else_destination, call_stack.clone());

                // If there is only 1 next block the jmpif evaluated to a single known block.
                // This is the expected case and lets us know if we should loop again or not.
                if next_blocks.len() == 1 {
                    context.dfg_mut().inline_block(fresh_block, unroll_into);

                    // The fresh block is gone now so we're committing to insert into the original
                    // unroll_into block from now on.
                    context.insert_block = unroll_into;

                    // In the last iteration, `handle_jmpif` will have replaced `context.source_block`
                    // with the `else_destination`, that is, the `loop_end`, which signals that we
                    // have no more loops to unroll, because that block was not part of the loop itself,
                    // ie. it wasn't between `loop_header` and `loop_body`. Otherwise we have the `loop_body`
                    // in `source_block` and can unroll that into the destination.
                    Ok(self.blocks.contains(&context.source_block).then_some(context))
                } else {
                    // If this case is reached the loop either uses non-constant indices or we need
                    // another pass, such as mem2reg to resolve them to constants.
                    Err(context.inserter.function.dfg.get_value_call_stack(condition))
                }
            }
            other => unreachable!("Expected loop header to terminate in a JmpIf to the loop body, but found {other:?} instead"),
        }
    }

    /// Find all reference values which were allocated before the pre-header.
    ///
    /// These are accessible inside the loop body, and they can be involved
    /// in load/store operations that could be eliminated if we unrolled the
    /// body into the pre-header.
    ///
    /// Consider this loop:
    /// ```text
    /// let mut sum = 0;
    /// let mut arr = &[];
    /// for i in 0..3 {
    ///     sum = sum + i;
    ///     arr.push_back(sum)
    /// }
    /// sum
    /// ```
    ///
    /// The SSA has a load+store for the `sum` and a load+push for the `arr`:
    /// ```text
    /// b0(v0: u32):
    ///   v2 = allocate -> &mut u32     // reference allocated for `sum`
    ///   store u32 0 at v2             // initial value for `sum`
    ///   v4 = allocate -> &mut u32     // reference allocated for the length of `arr`
    ///   store u32 0 at v4             // initial length of `arr`
    ///   inc_rc [] of u32              // storage for `arr`
    ///   v6 = allocate -> &mut [u32]   // reference allocated to point at the storage of `arr`
    ///   store [] of u32 at v6         // initial value for the storage of `arr`
    ///   jmp b1(u32 0)                 // start looping from 0
    /// b1(v1: u32):                    // `i` induction variable
    ///   v8 = lt v1, u32 3             // loop until 3
    ///   jmpif v8 then: b3, else: b2
    /// b3():
    ///   v11 = load v2 -> u32          // load `sum`
    ///   v12 = add v11, v1             // add `i` to `sum`
    ///   store v12 at v2               // store updated `sum`
    ///   v13 = load v4 -> u32          // load length of `arr`
    ///   v14 = load v6 -> [u32]        // load storage of `arr`
    ///   v16, v17 = call slice_push_back(v13, v14, v12) -> (u32, [u32]) // builtin to push, will store to storage and length references
    ///   v19 = add v1, u32 1           // increase `arr`
    ///   jmp b1(v19)                   // back-edge of the loop
    /// b2():                           // after the loop
    ///   v9 = load v2 -> u32           // read final value of `sum`
    /// ```
    ///
    /// We won't always find load _and_ store ops (e.g. the push above doesn't come with a store),
    /// but it's likely that mem2reg could eliminate a lot of the loads we can find, so we can
    /// use this as an approximation of the gains we would see.
    fn find_pre_header_reference_values(
        &self,
        function: &Function,
        cfg: &ControlFlowGraph,
    ) -> Option<HashSet<Value>> {
        // We need to traverse blocks from the pre-header up to the block entry point.
        let pre_header = self.get_pre_header(function, cfg).ok()?;
        let function_entry = function.entry_block();

        // The algorithm in `find_blocks_in_loop` expects to collect the blocks between the header and the back-edge of the loop,
        // but technically works the same if we go from the pre-header up to the function entry as well.
        let blocks = Self::find_blocks_in_loop(function_entry, pre_header, cfg).blocks;

        // Collect allocations in all blocks above the header.
        let allocations = blocks.iter().flat_map(|block| {
            let instructions = function.dfg[*block].instructions().iter();
            instructions
                .filter(|i| matches!(&function.dfg[**i], Instruction::Allocate { .. }))
                // Get the value into which the allocation was stored.
                .map(|i| function.dfg.instruction_results(*i)[0])
        });

        // Collect reference parameters of the function itself.
        let params =
            function.parameters().iter().filter(|p| function.dfg.value_is_reference(**p)).copied();

        Some(params.chain(allocations).collect())
    }

    /// Count the number of load and store instructions of specific variables in the loop.
    ///
    /// Returns `(loads, stores)` in case we want to differentiate in the estimates.
    fn count_loads_and_stores(
        &self,
        function: &Function,
        refs: &HashSet<Value>,
    ) -> (usize, usize) {
        let mut loads = 0;
        let mut stores = 0;
        for block in &self.blocks {
            for instruction in function.dfg[*block].instructions() {
                match &function.dfg[*instruction] {
                    Instruction::Load { address, .. } if refs.contains(address) => {
                        loads += 1;
                    }
                    Instruction::Store { address, .. } if refs.contains(address) => {
                        stores += 1;
                    }
                    _ => {}
                }
            }
        }
        (loads, stores)
    }

    /// Count the number of instructions in the loop, including the terminating jumps.
    fn count_all_instructions(&self, function: &Function) -> usize {
        let iter = self.blocks.iter().map(|block| {
            let block = &function.dfg[*block];
            block.instructions().len() + block.terminator().is_some() as usize
        });
        iter.sum()
    }

    /// Count the number of increments to the induction variable.
    /// It should be one, but it can be duplicated.
    /// The increment should be in the block where the back-edge was found.
    fn count_induction_increments(&self, function: &Function) -> usize {
        let back = &function.dfg[self.back_edge_start];
        let header = &function.dfg[self.header];
        let induction_var = header.parameters()[0];

        back.instructions().iter().filter(|instruction|  {
            let instruction = &function.dfg[**instruction];
            matches!(instruction, Instruction::Binary(Binary { lhs, operator: BinaryOp::Add, rhs: _ }) if *lhs == induction_var)
        }).count()
    }

    /// Decide if this loop is small enough that it can be inlined in a way that the number
    /// of unrolled instructions times the number of iterations would result in smaller bytecode
    /// than if we keep the loops with their overheads.
    fn is_small_loop(&self, function: &Function, cfg: &ControlFlowGraph) -> bool {
        self.boilerplate_stats(function, cfg).map(|s| s.is_small()).unwrap_or_default()
    }

    /// Collect boilerplate stats if we can figure out the upper and lower bounds of the loop,
    /// and the loop doesn't have multiple back-edges from breaks and continues.
    fn boilerplate_stats(
        &self,
        function: &Function,
        cfg: &ControlFlowGraph,
    ) -> Option<BoilerplateStats> {
        let (lower, upper) = self.get_const_bounds(function, cfg)?;
        let lower = lower.try_to_u64()?;
        let upper = upper.try_to_u64()?;
        let refs = self.find_pre_header_reference_values(function, cfg)?;

        let (loads, stores) = self.count_loads_and_stores(function, &refs);
        let increments = self.count_induction_increments(function);
        let all_instructions = self.count_all_instructions(function);

        Some(BoilerplateStats {
            iterations: (upper - lower) as usize,
            loads,
            stores,
            increments,
            all_instructions,
        })
    }
}

/// All the instructions in the following example are boilerplate:
/// ```text
/// brillig(inline) fn main f0 {
///   b0(v0: u32):
///     ...
///     jmp b1(u32 0)
///   b1(v1: u32):
///     v5 = lt v1, u32 4
///     jmpif v5 then: b3, else: b2
///   b3():
///     ...
///     v11 = add v1, u32 1
///     jmp b1(v11)
///   b2():
///     ...
/// }
/// ```
#[derive(Debug)]
struct BoilerplateStats {
    /// Number of iterations in the loop.
    iterations: usize,
    /// Number of loads  pre-header references in the loop.
    loads: usize,
    /// Number of stores into pre-header references in the loop.
    stores: usize,
    /// Number of increments to the induction variable (might be duplicated).
    increments: usize,
    /// Number of instructions in the loop, including boilerplate,
    /// but excluding the boilerplate which is outside the loop.
    all_instructions: usize,
}

impl BoilerplateStats {
    /// Instruction count if we leave the loop as-is.
    /// It's the instructions in the loop, plus the one to kick it off in the pre-header.
    fn baseline_instructions(&self) -> usize {
        self.all_instructions + 1
    }

    /// Estimated number of _useful_ instructions, which is the ones in the loop
    /// minus all in-loop boilerplate.
    fn useful_instructions(&self) -> usize {
        // Two jumps + plus the comparison with the upper bound
        let boilerplate = 3;
        // Be conservative and only assume that mem2reg gets rid of load followed by store.
        // NB we have not checked that these are actual pairs.
        let load_and_store = self.loads.min(self.stores) * 2;
        self.all_instructions - self.increments - load_and_store - boilerplate
    }

    /// Estimated number of instructions if we unroll the loop.
    fn unrolled_instructions(&self) -> usize {
        self.useful_instructions() * self.iterations
    }

    /// A small loop is where if we unroll it into the pre-header then considering the
    /// number of iterations we still end up with a smaller bytecode than if we leave
    /// the blocks in tact with all the boilerplate involved in jumping, and the extra
    /// reference access instructions.
    fn is_small(&self) -> bool {
        self.unrolled_instructions() < self.baseline_instructions()
    }
}

/// Return the induction value of the current iteration of the loop, from the given block's jmp arguments.
///
/// Expects the current block to terminate in `jmp h(N)` where h is the loop header and N is
/// a Field value. Returns an `Err` if this isn't the case.
///
/// Consider the following example:
/// ```text
/// main():
///   v0 = ... start ...
///   v1 = ... end ...
///   jmp loop_entry(v0)
/// loop_entry(i: Field):
///   ...
/// ```
/// We're looking for the terminating jump of the `main` predecessor of `loop_entry`.
fn get_induction_variable(function: &Function, block: BasicBlockId) -> Result<Value, CallStack> {
    match function.dfg[block].terminator() {
        Some(TerminatorInstruction::Jmp { arguments, call_stack: location, .. }) => {
            // This assumption will no longer be valid if e.g. mutable variables are represented as
            // block parameters. If that becomes the case we'll need to figure out which variable
            // is generally constant and increasing to guess which parameter is the induction
            // variable.
            assert_eq!(arguments.len(), 1, "It is expected that a loop's induction variable is the only block parameter of the loop header");
            let value = arguments[0];
            if function.dfg.get_numeric_constant(value).is_some() {
                Ok(value)
            } else {
                Err(location.clone())
            }
        }
        Some(terminator) => Err(terminator.call_stack()),
        None => Err(CallStack::new()),
    }
}

/// The context object for each loop iteration.
/// Notably each loop iteration maps each loop block to a fresh, unrolled block.
struct LoopIteration<'f> {
    inserter: FunctionInserter<'f>,
    loop_: &'f Loop,

    /// Maps pre-unrolled block ids from within the loop to new block ids of each loop
    /// block for each loop iteration.
    blocks: HashMap<BasicBlockId, BasicBlockId>,

    /// Maps unrolled block ids back to the original source block ids
    original_blocks: HashMap<BasicBlockId, BasicBlockId>,
    visited_blocks: HashSet<BasicBlockId>,

    insert_block: BasicBlockId,
    source_block: BasicBlockId,

    /// The induction value (and the block it was found in) is the new value for
    /// the variable traditionally called `i` on each iteration of the loop.
    /// This is None until we visit the block which jumps back to the start of the
    /// loop, at which point we record its value and the block it was found in.
    induction_value: Option<(BasicBlockId, Value)>,
}

impl<'f> LoopIteration<'f> {
    fn new(
        function: &'f mut Function,
        loop_: &'f Loop,
        insert_block: BasicBlockId,
        source_block: BasicBlockId,
    ) -> Self {
        Self {
            inserter: FunctionInserter::new(function),
            loop_,
            insert_block,
            source_block,
            blocks: HashMap::default(),
            original_blocks: HashMap::default(),
            visited_blocks: HashSet::default(),
            induction_value: None,
        }
    }

    /// Unroll a single iteration of the loop.
    ///
    /// Note that after unrolling a single iteration, the loop is _not_ in a valid state.
    /// It is expected the terminator instructions are set up to branch into an empty block
    /// for further unrolling. When the loop is finished this will need to be mutated to
    /// jump to the end of the loop instead.
    fn unroll_loop_iteration(mut self) -> (BasicBlockId, Value, Option<ArrayCache>) {
        let mut next_blocks = self.unroll_loop_block();

        while let Some(block) = next_blocks.pop() {
            self.insert_block = block;
            self.source_block = self.get_original_block(block);

            if !self.visited_blocks.contains(&self.source_block) {
                let mut blocks = self.unroll_loop_block();
                next_blocks.append(&mut blocks);
            }
        }
        // After having unrolled all blocks in the loop body, we must know how to get back to the header;
        // this is also the block into which we have to unroll into next.
        let (end_block, induction_value) = self
            .induction_value
            .expect("Expected to find the induction variable by end of loop iteration");

        (end_block, induction_value, self.inserter.into_array_cache())
    }

    /// Unroll a single block in the current iteration of the loop
    fn unroll_loop_block(&mut self) -> Vec<BasicBlockId> {
        let mut next_blocks = self.unroll_loop_block_helper();
        // Guarantee that the next blocks we set up to be unrolled, are actually part of the loop,
        // which we recorded while inlining the instructions of the blocks already processed.
        next_blocks.retain(|block| {
            let b = self.get_original_block(*block);
            self.loop_.blocks.contains(&b)
        });
        next_blocks
    }

    /// Unroll a single block in the current iteration of the loop
    fn unroll_loop_block_helper(&mut self) -> Vec<BasicBlockId> {
        // Copy instructions from the loop body to the unroll destination, replacing the terminator.
        self.inline_instructions_from_block();
        self.visited_blocks.insert(self.source_block);

        match self.inserter.function.dfg[self.insert_block].unwrap_terminator() {
            TerminatorInstruction::JmpIf {
                condition,
                then_destination,
                else_destination,
                call_stack,
            } => self.handle_jmpif(
                *condition,
                *then_destination,
                *else_destination,
                call_stack.clone(),
            ),
            TerminatorInstruction::Jmp { destination, arguments, call_stack: _ } => {
                if self.get_original_block(*destination) == self.loop_.header {
                    // We found the back-edge of the loop.
                    assert_eq!(arguments.len(), 1);
                    self.induction_value = Some((self.insert_block, arguments[0]));
                }
                vec![*destination]
            }
            TerminatorInstruction::Return { .. } => vec![],
        }
    }

    /// Find the next branch(es) to take from a jmpif terminator and return them.
    /// If only one block is returned, it means the jmpif condition evaluated to a known
    /// constant and we can safely take only the given branch. In this case the method
    /// also replaces the terminator of the insert block (a.k.a fresh block) to be a `Jmp`,
    /// and changes the source block in the context for the next iteration to be the
    /// destination indicated by the constant condition (ie. the `then` or the `else`).
    fn handle_jmpif(
        &mut self,
        condition: Value,
        then_destination: BasicBlockId,
        else_destination: BasicBlockId,
        call_stack: CallStack,
    ) -> Vec<BasicBlockId> {
        let condition = self.inserter.resolve(condition);

        match self.dfg().get_numeric_constant(condition) {
            Some(constant) => {
                let destination =
                    if constant.is_zero() { else_destination } else { then_destination };

                self.source_block = self.get_original_block(destination);

                let arguments = Vec::new();
                let jmp = TerminatorInstruction::Jmp { destination, arguments, call_stack };
                self.inserter.function.dfg.set_block_terminator(self.insert_block, jmp);
                vec![destination]
            }
            None => vec![then_destination, else_destination],
        }
    }

    /// Translate a block id to a block id in the unrolled loop. If the given
    /// block id is not within the loop, it is returned as-is.
    fn get_or_insert_block(&mut self, block: BasicBlockId) -> BasicBlockId {
        if let Some(new_block) = self.blocks.get(&block) {
            return *new_block;
        }

        // If the block is in the loop we create a fresh block for each iteration
        if self.loop_.blocks.contains(&block) {
            let new_block = self.dfg_mut().make_block_with_parameters_from_block(block);
            self.inserter.remember_block_params_from_block(block, new_block);

            self.blocks.insert(block, new_block);
            self.original_blocks.insert(new_block, block);
            new_block
        } else {
            block
        }
    }

    /// Find the original ID of a block that replaced it.
    fn get_original_block(&self, block: BasicBlockId) -> BasicBlockId {
        self.original_blocks.get(&block).copied().unwrap_or(block)
    }

    /// Copy over instructions from the source into the insert block,
    /// while simplifying instructions and keeping track of original block IDs.
    fn inline_instructions_from_block(&mut self) {
        let source_block = &self.dfg()[self.source_block];
        let instructions = source_block.instructions().to_vec();

        // We cannot directly append each instruction since we need to substitute any
        // instances of the induction variable or any values that were changed as a result
        // of the new induction variable value.
        for instruction in instructions {
            // Reference counting is only used by Brillig, ACIR doesn't need them.
            if self.inserter.function.runtime().is_acir() && self.is_refcount(instruction) {
                continue;
            }
            self.inserter.push_instruction(instruction, self.insert_block);
        }
        let mut terminator = self.dfg()[self.source_block]
            .unwrap_terminator()
            .clone()
            .map_values(|value| self.inserter.resolve(value));

        // Replace the blocks in the terminator with fresh one with the same parameters,
        // while remembering which were the original block IDs.
        terminator.mutate_blocks(|block| self.get_or_insert_block(block));
        self.inserter.function.dfg.set_block_terminator(self.insert_block, terminator);
    }

    /// Is the instruction an `Rc`?
    fn is_refcount(&self, instruction: InstructionId) -> bool {
        matches!(
            self.dfg()[instruction],
            Instruction::IncrementRc { .. } | Instruction::DecrementRc { .. }
        )
    }

    fn dfg(&self) -> &DataFlowGraph {
        &self.inserter.function.dfg
    }

    fn dfg_mut(&mut self) -> &mut DataFlowGraph {
        &mut self.inserter.function.dfg
    }
}

/// Unrolling leaves some duplicate instructions which can potentially be removed.
fn simplify_between_unrolls(function: &mut Function) {
    // Do a mem2reg after the last unroll to aid simplify_cfg
    function.mem2reg();
    function.simplify_function();
    // Do another mem2reg after simplify_cfg to aid the next unroll
    function.mem2reg();
}

/// Convert the function to Brillig bytecode and return the resulting size.
fn brillig_bytecode_size(function: &Function) -> usize {
    // We need to do some SSA passes in order for the conversion to be able to go ahead,
    // otherwise we can hit `unreachable!()` instructions in `convert_ssa_instruction`.
    // Creating a clone so as not to modify the originals.
    let mut temp = function.clone();

    // Might as well give it the best chance.
    simplify_between_unrolls(&mut temp);

    // This is to try to prevent hitting ICE.
    temp.dead_instruction_elimination(false);

    convert_ssa_function(&temp, false).byte_code.len()
}

/// Decide if the new bytecode size is acceptable, compared to the original.
///
/// The maximum increase can be expressed as a negative value if we demand a decrease.
/// (Values -100 and under mean the new size should be 0).
fn is_new_size_ok(orig_size: usize, new_size: usize, max_incr_pct: i32) -> bool {
    let max_size_pct = 100i32.saturating_add(max_incr_pct).max(0) as usize;
    let max_size = orig_size.saturating_mul(max_size_pct);
    new_size.saturating_mul(100) <= max_size
}

#[cfg(test)]
mod tests {
    use acvm::FieldElement;
    use test_case::test_case;

    use crate::errors::RuntimeError;
    use crate::ssa::{ir::value::Value, opt::assert_normalized_ssa_equals, Ssa};

    use super::{is_new_size_ok, BoilerplateStats, Loops};

    /// Tries to unroll all loops in each SSA function once, calling the `Function` directly,
    /// bypassing the iterative loop done by the SSA which does further optimisations.
    ///
    /// If any loop cannot be unrolled, it is left as-is or in a partially unrolled state.
    fn try_unroll_loops(mut ssa: Ssa) -> (Ssa, Vec<RuntimeError>) {
        let mut errors = vec![];
        for function in ssa.functions.values_mut() {
            errors.extend(function.try_unroll_loops().1);
        }
        (ssa, errors)
    }

    #[test]
    fn unroll_nested_loops() {
        // fn main() {
        //     for i in 0..3 {
        //         for j in 0..4 {
        //             assert(i + j > 10);
        //         }
        //     }
        // }
        let src = "
            acir(inline) fn main f0 {
                b0():
                    jmp b1(Field 0)
                b1(v0: Field):  // header of outer loop
                    v1 = lt v0, Field 3
                    jmpif v1 then: b2, else: b3
                b2():
                    jmp b4(Field 0)
                b4(v2: Field):  // header of inner loop
                    v3 = lt v2, Field 4
                    jmpif v3 then: b5, else: b6
                b5():
                    v4 = add v0, v2
                    v5 = lt Field 10, v4
                    constrain v5 == Field 1
                    v6 = add v2, Field 1
                    jmp b4(v6)
                b6(): // end of inner loop
                    v7 = add v0, Field 1
                    jmp b1(v7)
                b3(): // end of outer loop
                    return Field 0
            }
        ";
        let ssa = Ssa::from_str(src).unwrap();

        let expected = "
            acir(inline) fn main f0 {
              b0():
                constrain u1 0 == Field 1
                constrain u1 0 == Field 1
                constrain u1 0 == Field 1
                constrain u1 0 == Field 1
                jmp b1()
              b1():
                constrain u1 0 == Field 1
                constrain u1 0 == Field 1
                constrain u1 0 == Field 1
                constrain u1 0 == Field 1
                jmp b2()
              b2():
                constrain u1 0 == Field 1
                constrain u1 0 == Field 1
                constrain u1 0 == Field 1
                constrain u1 0 == Field 1
                jmp b3()
              b3():
                jmp b4()
              b4():
                return Field 0
            }
        ";

        // The final block count is not 1 because unrolling creates some unnecessary jmps.
        // If a simplify cfg pass is ran afterward, the expected block count will be 1.
        let (ssa, errors) = try_unroll_loops(ssa);
        assert_eq!(errors.len(), 0, "All loops should be unrolled");
        assert_eq!(ssa.main().reachable_blocks().len(), 5);

        assert_normalized_ssa_equals(ssa, expected);
    }

    // Test that the pass can still be run on loops which fail to unroll properly
    #[test]
    fn fail_to_unroll_loop() {
        let src = "
        acir(inline) fn main f0 {
          b0(v0: Field):
            jmp b1(v0)
          b1(v1: Field):
            v2 = lt v1, Field 5
            jmpif v2 then: b2, else: b3
          b2():
            v3 = add v1, Field 1
            jmp b1(v3)
          b3():
            return Field 0
        }
        ";
        let ssa = Ssa::from_str(src).unwrap();

        // Sanity check
        assert_eq!(ssa.main().reachable_blocks().len(), 4);

        // Expected that we failed to unroll the loop
        let (_, errors) = try_unroll_loops(ssa);
        assert_eq!(errors.len(), 1, "Expected to fail to unroll loop");
    }

    #[test]
    fn test_get_const_bounds() {
        let ssa = brillig_unroll_test_case();
        let function = ssa.main();
        let loops = Loops::find_all(function);
        assert_eq!(loops.yet_to_unroll.len(), 1);

        let (lower, upper) = loops.yet_to_unroll[0]
            .get_const_bounds(function, &loops.cfg)
            .expect("bounds are numeric const");

        assert_eq!(lower, FieldElement::from(0u32));
        assert_eq!(upper, FieldElement::from(4u32));
    }

    #[test]
    fn test_find_pre_header_reference_values() {
        let ssa = brillig_unroll_test_case();
        let function = ssa.main();
        let mut loops = Loops::find_all(function);
        let loop0 = loops.yet_to_unroll.pop().unwrap();

        let refs = loop0.find_pre_header_reference_values(function, &loops.cfg).unwrap();
        assert_eq!(refs.len(), 1);
<<<<<<< HEAD
        assert!(refs.contains(&Value::new(2)));
=======
        assert!(refs.contains(&ValueId::test_new(2)));
>>>>>>> eb975ab2

        let (loads, stores) = loop0.count_loads_and_stores(function, &refs);
        assert_eq!(loads, 1);
        assert_eq!(stores, 1);

        let all = loop0.count_all_instructions(function);
        assert_eq!(all, 7);
    }

    #[test]
    fn test_boilerplate_stats() {
        let ssa = brillig_unroll_test_case();
        let stats = loop0_stats(&ssa);
        assert_eq!(stats.iterations, 4);
        assert_eq!(stats.all_instructions, 2 + 5); // Instructions in b1 and b3
        assert_eq!(stats.increments, 1);
        assert_eq!(stats.loads, 1);
        assert_eq!(stats.stores, 1);
        assert_eq!(stats.useful_instructions(), 1); // Adding to sum
        assert_eq!(stats.baseline_instructions(), 8);
        assert!(stats.is_small());
    }

    #[test]
    fn test_boilerplate_stats_6470() {
        let ssa = brillig_unroll_test_case_6470(3);
        let stats = loop0_stats(&ssa);
        assert_eq!(stats.iterations, 3);
        assert_eq!(stats.all_instructions, 2 + 8); // Instructions in b1 and b3
        assert_eq!(stats.increments, 2);
        assert_eq!(stats.loads, 1);
        assert_eq!(stats.stores, 1);
        assert_eq!(stats.useful_instructions(), 3); // array get, add, array set
        assert_eq!(stats.baseline_instructions(), 11);
        assert!(stats.is_small());
    }

    /// Test that we can unroll a small loop.
    #[test]
    fn test_brillig_unroll_small_loop() {
        let ssa = brillig_unroll_test_case();

        // Expectation taken by compiling the Noir program as ACIR,
        // ie. by removing the `unconstrained` from `main`.
        let expected = "
        brillig(inline) fn main f0 {
          b0(v0: u32):
            v1 = allocate -> &mut u32
            store u32 0 at v1
            v3 = load v1 -> u32
            store v3 at v1
            v4 = load v1 -> u32
            v6 = add v4, u32 1
            store v6 at v1
            v7 = load v1 -> u32
            v9 = add v7, u32 2
            store v9 at v1
            v10 = load v1 -> u32
            v12 = add v10, u32 3
            store v12 at v1
            jmp b1()
          b1():
            v13 = load v1 -> u32
            v14 = eq v13, v0
            constrain v13 == v0
            return
        }
        ";

        let (ssa, errors) = try_unroll_loops(ssa);
        assert_eq!(errors.len(), 0, "Unroll should have no errors");
        assert_eq!(ssa.main().reachable_blocks().len(), 2, "The loop should be unrolled");

        assert_normalized_ssa_equals(ssa, expected);
    }

    /// Test that we can unroll the loop in the ticket if we don't have too many iterations.
    #[test]
    fn test_brillig_unroll_6470_small() {
        // Few enough iterations so that we can perform the unroll.
        let ssa = brillig_unroll_test_case_6470(3);
        let (ssa, errors) = try_unroll_loops(ssa);
        assert_eq!(errors.len(), 0, "Unroll should have no errors");
        assert_eq!(ssa.main().reachable_blocks().len(), 2, "The loop should be unrolled");

        // The IDs are shifted by one compared to what the ACIR version printed.
        let expected = "
        brillig(inline) fn main f0 {
          b0(v0: [u64; 6]):
            inc_rc v0
            v2 = make_array [u64 0, u64 0, u64 0, u64 0, u64 0, u64 0] : [u64; 6]
            inc_rc v2
            v3 = allocate -> &mut [u64; 6]
            store v2 at v3
            v4 = load v3 -> [u64; 6]
            v6 = array_get v0, index u32 0 -> u64
            v8 = add v6, u64 1
            v9 = array_set v4, index u32 0, value v8
            store v9 at v3
            v10 = load v3 -> [u64; 6]
            v12 = array_get v0, index u32 1 -> u64
            v13 = add v12, u64 1
            v14 = array_set v10, index u32 1, value v13
            store v14 at v3
            v15 = load v3 -> [u64; 6]
            v17 = array_get v0, index u32 2 -> u64
            v18 = add v17, u64 1
            v19 = array_set v15, index u32 2, value v18
            store v19 at v3
            jmp b1()
          b1():
            v20 = load v3 -> [u64; 6]
            dec_rc v0
            return v20
        }
        ";
        assert_normalized_ssa_equals(ssa, expected);
    }

    /// Test that with more iterations it's not unrolled.
    #[test]
    fn test_brillig_unroll_6470_large() {
        // More iterations than it can unroll
        let parse_ssa = || brillig_unroll_test_case_6470(6);
        let ssa = parse_ssa();
        let stats = loop0_stats(&ssa);
        assert!(!stats.is_small(), "the loop should be considered large");

        let (ssa, errors) = try_unroll_loops(ssa);
        assert_eq!(errors.len(), 0, "Unroll should have no errors");
        // Check that it's still the original
        assert_normalized_ssa_equals(ssa, parse_ssa().to_string().as_str());
    }

    #[test]
    fn test_brillig_unroll_iteratively_respects_max_increase() {
        let ssa = brillig_unroll_test_case();
        let ssa = ssa.unroll_loops_iteratively(Some(-90)).unwrap();
        // Check that it's still the original
        assert_normalized_ssa_equals(ssa, brillig_unroll_test_case().to_string().as_str());
    }

    #[test]
    fn test_brillig_unroll_iteratively_with_large_max_increase() {
        let ssa = brillig_unroll_test_case();
        let ssa = ssa.unroll_loops_iteratively(Some(50)).unwrap();
        // Check that it did the unroll
        assert_eq!(ssa.main().reachable_blocks().len(), 2, "The loop should be unrolled");
    }

    /// Test that `break` and `continue` stop unrolling without any panic.
    #[test]
    fn test_brillig_unroll_break_and_continue() {
        // unconstrained fn main() {
        //     let mut count = 0;
        //     for i in 0..10 {
        //         if i == 2 {
        //             continue;
        //         }
        //         if i == 5 {
        //             break;
        //         }
        //         count += 1;
        //     }
        //     assert(count == 4);
        // }
        let src = "
        brillig(inline) fn main f0 {
          b0():
            v1 = allocate -> &mut Field
            store Field 0 at v1
            jmp b1(u32 0)
          b1(v0: u32):
            v5 = lt v0, u32 10
            jmpif v5 then: b2, else: b6
          b2():
            v7 = eq v0, u32 2
            jmpif v7 then: b7, else: b3
          b3():
            v9 = eq v0, u32 5
            jmpif v9 then: b5, else: b4
          b4():
            v10 = load v1 -> Field
            v12 = add v10, Field 1
            store v12 at v1
            v14 = add v0, u32 1
            jmp b1(v14)
          b5():
            jmp b6()
          b6():
            v15 = load v1 -> Field
            v17 = eq v15, Field 4
            constrain v15 == Field 4
            return
          b7():
            v18 = add v0, u32 1
            jmp b1(v18)
        }
        ";
        let ssa = Ssa::from_str(src).unwrap();
        let (ssa, errors) = try_unroll_loops(ssa);
        assert_eq!(errors.len(), 0, "Unroll should have no errors");
        assert_normalized_ssa_equals(ssa, src);
    }

    /// Simple test loop:
    /// ```text
    /// unconstrained fn main(sum: u32) {
    ///     assert(loop(0, 4) == sum);
    /// }
    ///
    /// fn loop(from: u32, to: u32) -> u32 {
    ///      let mut sum = 0;
    ///      for i in from..to {
    ///          sum = sum + i;
    ///      }
    ///      sum
    ///  }
    /// ```
    /// We can check what the ACIR unrolling behavior would be by
    /// removing the `unconstrained` from the `main` function and
    /// compiling the program with `nargo --test-program . compile --show-ssa`.
    fn brillig_unroll_test_case() -> Ssa {
        let src = "
        // After `static_assert` and `assert_constant`:
        brillig(inline) fn main f0 {
          b0(v0: u32):
            v2 = allocate -> &mut u32
            store u32 0 at v2
            jmp b1(u32 0)
          b1(v1: u32):
            v5 = lt v1, u32 4
            jmpif v5 then: b3, else: b2
          b3():
            v8 = load v2 -> u32
            v9 = add v8, v1
            store v9 at v2
            v11 = add v1, u32 1
            jmp b1(v11)
          b2():
            v6 = load v2 -> u32
            v7 = eq v6, v0
            constrain v6 == v0
            return
        }
        ";
        Ssa::from_str(src).unwrap()
    }

    /// Test case from #6470:
    /// ```text
    /// unconstrained fn __validate_gt_remainder(a_u60: [u64; 6]) -> [u64; 6] {
    ///     let mut result_u60: [u64; 6] = [0; 6];
    ///
    ///     for i in 0..6 {
    ///         result_u60[i] = a_u60[i] + 1;
    ///     }
    ///
    ///     result_u60
    /// }
    /// ```
    /// The `num_iterations` parameter can be used to make it more costly to inline.
    fn brillig_unroll_test_case_6470(num_iterations: usize) -> Ssa {
        let src = format!(
            "
        // After `static_assert` and `assert_constant`:
        brillig(inline) fn main f0 {{
          b0(v0: [u64; 6]):
            inc_rc v0
            v3 = make_array [u64 0, u64 0, u64 0, u64 0, u64 0, u64 0] : [u64; 6]
            inc_rc v3
            v4 = allocate -> &mut [u64; 6]
            store v3 at v4
            jmp b1(u32 0)
          b1(v1: u32):
            v7 = lt v1, u32 {num_iterations}
            jmpif v7 then: b3, else: b2
          b3():
            v9 = load v4 -> [u64; 6]
            v10 = array_get v0, index v1 -> u64
            v12 = add v10, u64 1
            v13 = array_set v9, index v1, value v12
            v15 = add v1, u32 1
            store v13 at v4
            v16 = add v1, u32 1 // duplicate
            jmp b1(v16)
          b2():
            v8 = load v4 -> [u64; 6]
            dec_rc v0
            return v8
        }}
        "
        );
        Ssa::from_str(&src).unwrap()
    }

    // Boilerplate stats of the first loop in the SSA.
    fn loop0_stats(ssa: &Ssa) -> BoilerplateStats {
        let function = ssa.main();
        let mut loops = Loops::find_all(function);
        let loop0 = loops.yet_to_unroll.pop().expect("there should be a loop");
        loop0.boilerplate_stats(function, &loops.cfg).expect("there should be stats")
    }

    #[test_case(1000, 700, 50, true; "size decreased")]
    #[test_case(1000, 1500, 50, true; "size increased just by the max")]
    #[test_case(1000, 1501, 50, false; "size increased over the max")]
    #[test_case(1000, 700, -50, false; "size decreased but not enough")]
    #[test_case(1000, 250, -50, true; "size decreased over expectations")]
    #[test_case(1000, 250, -1250, false; "demanding more than minus 100 is handled")]
    fn test_is_new_size_ok(old: usize, new: usize, max: i32, ok: bool) {
        assert_eq!(is_new_size_ok(old, new, max), ok);
    }
}<|MERGE_RESOLUTION|>--- conflicted
+++ resolved
@@ -1146,11 +1146,7 @@
 
         let refs = loop0.find_pre_header_reference_values(function, &loops.cfg).unwrap();
         assert_eq!(refs.len(), 1);
-<<<<<<< HEAD
-        assert!(refs.contains(&Value::new(2)));
-=======
-        assert!(refs.contains(&ValueId::test_new(2)));
->>>>>>> eb975ab2
+        assert!(refs.contains(&Value::test_new(2)));
 
         let (loads, stores) = loop0.count_loads_and_stores(function, &refs);
         assert_eq!(loads, 1);
