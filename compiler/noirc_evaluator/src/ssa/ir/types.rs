--- conflicted
+++ resolved
@@ -107,24 +107,11 @@
     }
 
     pub(crate) fn is_nested_slice(&self) -> bool {
-<<<<<<< HEAD
-        let mut has_internal_slices = false;
-        if let Type::Slice(element_types) = self {
-            for typ in element_types.as_ref() {
-                if typ.contains_slice_element() {
-                    has_internal_slices = true;
-                    break;
-                }
-            }
-        }
-        has_internal_slices
-=======
         if let Type::Slice(element_types) = self {
             element_types.as_ref().iter().any(|typ| typ.contains_slice_element())
         } else {
             false
         }
->>>>>>> 8da40b75
     }
 
     /// True if this type is an array (or slice) or internally contains an array (or slice)
