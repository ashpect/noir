--- conflicted
+++ resolved
@@ -38,12 +38,7 @@
     return_types: &[Type],
     dfg: &mut DataFlowGraph,
     block: BasicBlockId,
-<<<<<<< HEAD
-    call_stack: &CallStack,
-=======
-    ctrl_typevars: Option<Vec<Type>>,
     call_stack: CallStackId,
->>>>>>> 73ccd455
 ) -> SimplifyResult {
     let intrinsic = match func {
         Value::Intrinsic(intrinsic) => intrinsic,
@@ -346,19 +341,8 @@
                 bit_size: target_type.bit_size(),
                 max_bit_size: incoming_type.bit_size(),
             };
-<<<<<<< HEAD
             let truncated_value =
-                dfg.insert_instruction_and_results(truncate, block, call_stack.clone()).first();
-=======
-            let truncated_value = dfg
-                .insert_instruction_and_results(
-                    truncate,
-                    block,
-                    Some(vec![incoming_type]),
-                    call_stack,
-                )
-                .first();
->>>>>>> 73ccd455
+                dfg.insert_instruction_and_results(truncate, block, call_stack).first();
 
             let instruction = Instruction::Cast(truncated_value, target_type.unwrap_numeric());
             SimplifyResult::SimplifiedToInstruction(instruction)
@@ -414,13 +398,8 @@
 ) -> Value {
     let one = Value::length_constant(FieldElement::one());
     let instruction = Instruction::Binary(Binary { lhs: slice_len, operator, rhs: one });
-<<<<<<< HEAD
-    let call_stack = dfg.get_value_call_stack(slice_len);
+    let call_stack = dfg.get_value_call_stack_id(slice_len);
     dfg.insert_instruction_and_results(instruction, block, call_stack).first()
-=======
-    let call_stack = dfg.get_value_call_stack_id(slice_len);
-    dfg.insert_instruction_and_results(instruction, block, None, call_stack).first()
->>>>>>> 73ccd455
 }
 
 fn simplify_slice_push_back(
@@ -435,20 +414,11 @@
     let capacity = Value::length_constant((slice.len() as u128).into());
     let len_equals_capacity_instr =
         Instruction::Binary(Binary { lhs: arguments[0], operator: BinaryOp::Eq, rhs: capacity });
-    let len_equals_capacity = dfg
-<<<<<<< HEAD
-        .insert_instruction_and_results(len_equals_capacity_instr, block, call_stack.clone())
-        .first();
+    let len_equals_capacity =
+        dfg.insert_instruction_and_results(len_equals_capacity_instr, block, call_stack).first();
     let len_not_equals_capacity_instr = Instruction::Not(len_equals_capacity);
     let len_not_equals_capacity = dfg
-        .insert_instruction_and_results(len_not_equals_capacity_instr, block, call_stack.clone())
-=======
-        .insert_instruction_and_results(len_equals_capacity_instr, block, None, call_stack)
-        .first();
-    let len_not_equals_capacity_instr = Instruction::Not(len_equals_capacity);
-    let len_not_equals_capacity = dfg
-        .insert_instruction_and_results(len_not_equals_capacity_instr, block, None, call_stack)
->>>>>>> 73ccd455
+        .insert_instruction_and_results(len_not_equals_capacity_instr, block, call_stack)
         .first();
 
     let new_slice_length = update_slice_length(arguments[0], dfg, BinaryOp::Add, block);
@@ -467,13 +437,8 @@
         mutable: false,
     };
 
-    let set_last_slice_value = dfg
-<<<<<<< HEAD
-        .insert_instruction_and_results(set_last_slice_value_instr, block, call_stack.clone())
-=======
-        .insert_instruction_and_results(set_last_slice_value_instr, block, None, call_stack)
->>>>>>> 73ccd455
-        .first();
+    let set_last_slice_value =
+        dfg.insert_instruction_and_results(set_last_slice_value_instr, block, call_stack).first();
 
     let mut slice_sizes = HashMap::default();
     slice_sizes.insert(set_last_slice_value, slice_size / element_size);
@@ -509,11 +474,7 @@
     let element_size = Value::length_constant((element_count as u128).into());
     let flattened_len_instr = Instruction::binary(BinaryOp::Mul, arguments[0], element_size);
     let mut flattened_len =
-<<<<<<< HEAD
-        dfg.insert_instruction_and_results(flattened_len_instr, block, call_stack.clone()).first();
-=======
-        dfg.insert_instruction_and_results(flattened_len_instr, block, None, call_stack).first();
->>>>>>> 73ccd455
+        dfg.insert_instruction_and_results(flattened_len_instr, block, call_stack).first();
     flattened_len = update_slice_length(flattened_len, dfg, BinaryOp::Sub, block);
 
     // We must pop multiple elements in the case of a slice of tuples
@@ -523,13 +484,8 @@
         let get_last_elem_instr =
             Instruction::ArrayGet { array: arguments[1], index: flattened_len, result_type };
 
-        let get_last_elem = dfg
-<<<<<<< HEAD
-            .insert_instruction_and_results(get_last_elem_instr, block, call_stack.clone())
-=======
-            .insert_instruction_and_results(get_last_elem_instr, block, element_type, call_stack)
->>>>>>> 73ccd455
-            .first();
+        let get_last_elem =
+            dfg.insert_instruction_and_results(get_last_elem_instr, block, call_stack).first();
 
         results.push_front(get_last_elem);
         flattened_len = update_slice_length(flattened_len, dfg, BinaryOp::Sub, block);
@@ -647,13 +603,8 @@
     results: impl Iterator<Item = FieldElement>,
     typ: NumericType,
     block: BasicBlockId,
-<<<<<<< HEAD
-    call_stack: &CallStack,
+    call_stack: CallStackId,
 ) -> Value {
-=======
-    call_stack: CallStackId,
-) -> ValueId {
->>>>>>> 73ccd455
     let result_constants: im::Vector<_> =
         results.map(|element| Value::constant(element, typ)).collect();
 
@@ -666,18 +617,10 @@
     elements: im::Vector<Value>,
     typ: Type,
     block: BasicBlockId,
-<<<<<<< HEAD
-    call_stack: &CallStack,
+    call_stack: CallStackId,
 ) -> Value {
     let instruction = Instruction::MakeArray { elements, typ };
-    let call_stack = call_stack.clone();
     dfg.insert_instruction_and_results(instruction, block, call_stack).first()
-=======
-    call_stack: CallStackId,
-) -> ValueId {
-    let instruction = Instruction::MakeArray { elements, typ };
-    dfg.insert_instruction_and_results(instruction, block, None, call_stack).first()
->>>>>>> 73ccd455
 }
 
 /// Returns a slice (represented by a tuple (len, slice)) of constants corresponding to the limbs of the radix decomposition.
