use acvm::{acir::AcirField, FieldElement};
use serde::{Deserialize, Serialize};

use super::{
    DataFlowGraph, Instruction, InstructionResultType, NumericType, SimplifyResult, Type, ValueId,
};

/// Binary Operations allowed in the IR.
/// Aside from the comparison operators (Eq and Lt), all operators
/// will return the same type as their operands.
/// The operand types must match for all binary operators.
/// All binary operators are also only for numeric types. To implement
/// e.g. equality for a compound type like a struct, one must add a
/// separate Eq operation for each field and combine them later with And.
#[derive(Debug, PartialEq, Eq, Hash, Copy, Clone, Serialize, Deserialize)]
pub(crate) enum BinaryOp {
    /// Addition of lhs + rhs.
    Add,
    /// Subtraction of lhs - rhs.
    Sub,
    /// Multiplication of lhs * rhs.
    Mul,
    /// Division of lhs / rhs.
    Div,
    /// Modulus of lhs % rhs.
    Mod,
    /// Checks whether two types are equal.
    /// Returns true if the types were equal and
    /// false otherwise.
    Eq,
    /// Checks whether the lhs is less than the rhs.
    /// All other comparison operators should be translated
    /// to less than. For example (a > b) = (b < a) = !(a >= b) = !(b <= a).
    /// The result will always be a u1.
    Lt,
    /// Bitwise and (&)
    And,
    /// Bitwise or (|)
    Or,
    /// Bitwise xor (^)
    Xor,
    /// Bitshift left (<<)
    Shl,
    /// Bitshift right (>>)
    Shr,
}

impl std::fmt::Display for BinaryOp {
    fn fmt(&self, f: &mut std::fmt::Formatter<'_>) -> std::fmt::Result {
        match self {
            BinaryOp::Add => write!(f, "add"),
            BinaryOp::Sub => write!(f, "sub"),
            BinaryOp::Mul => write!(f, "mul"),
            BinaryOp::Div => write!(f, "div"),
            BinaryOp::Eq => write!(f, "eq"),
            BinaryOp::Mod => write!(f, "mod"),
            BinaryOp::Lt => write!(f, "lt"),
            BinaryOp::And => write!(f, "and"),
            BinaryOp::Or => write!(f, "or"),
            BinaryOp::Xor => write!(f, "xor"),
            BinaryOp::Shl => write!(f, "shl"),
            BinaryOp::Shr => write!(f, "shr"),
        }
    }
}

/// A binary instruction in the IR.
#[derive(Debug, PartialEq, Eq, Hash, Clone, Serialize, Deserialize)]
pub(crate) struct Binary {
    /// Left hand side of the binary operation
    pub(crate) lhs: ValueId,
    /// Right hand side of the binary operation
    pub(crate) rhs: ValueId,
    /// The binary operation to apply
    pub(crate) operator: BinaryOp,
}

impl Binary {
    /// The type of this Binary instruction's result
    pub(crate) fn result_type(&self) -> InstructionResultType {
        match self.operator {
            BinaryOp::Eq | BinaryOp::Lt => InstructionResultType::Known(Type::bool()),
            _ => InstructionResultType::Operand(self.lhs),
        }
    }

    /// Try to simplify this binary instruction, returning the new value if possible.
    pub(super) fn simplify(&self, dfg: &mut DataFlowGraph) -> SimplifyResult {
        let lhs = dfg.get_numeric_constant(self.lhs);
        let rhs = dfg.get_numeric_constant(self.rhs);
        let operand_type = dfg.type_of_value(self.lhs).unwrap_numeric();

        if let (Some(lhs), Some(rhs)) = (lhs, rhs) {
            return match eval_constant_binary_op(lhs, rhs, self.operator, operand_type) {
                Some((result, result_type)) => {
                    let value = dfg.make_constant(result, result_type.unwrap_numeric());
                    SimplifyResult::SimplifiedTo(value)
                }
                None => SimplifyResult::None,
            };
        }

        let lhs_is_zero = lhs.map_or(false, |lhs| lhs.is_zero());
        let rhs_is_zero = rhs.map_or(false, |rhs| rhs.is_zero());

        let lhs_is_one = lhs.map_or(false, |lhs| lhs.is_one());
        let rhs_is_one = rhs.map_or(false, |rhs| rhs.is_one());

        match self.operator {
            BinaryOp::Add => {
                if lhs_is_zero {
                    return SimplifyResult::SimplifiedTo(self.rhs);
                }
                if rhs_is_zero {
                    return SimplifyResult::SimplifiedTo(self.lhs);
                }
            }
            BinaryOp::Sub => {
                if rhs_is_zero {
                    return SimplifyResult::SimplifiedTo(self.lhs);
                }
            }
            BinaryOp::Mul => {
                if lhs_is_one {
                    return SimplifyResult::SimplifiedTo(self.rhs);
                }
                if rhs_is_one {
                    return SimplifyResult::SimplifiedTo(self.lhs);
                }
                if lhs_is_zero || rhs_is_zero {
                    let zero = dfg.make_constant(FieldElement::zero(), operand_type);
                    return SimplifyResult::SimplifiedTo(zero);
                }
                if dfg.resolve(self.lhs) == dfg.resolve(self.rhs)
                    && dfg.get_value_max_num_bits(self.lhs) == 1
                {
                    // Squaring a boolean value is a noop.
                    return SimplifyResult::SimplifiedTo(self.lhs);
                }
            }
            BinaryOp::Div => {
                if rhs_is_one {
                    return SimplifyResult::SimplifiedTo(self.lhs);
                }
            }
            BinaryOp::Mod => {
                if rhs_is_one {
                    let zero = dfg.make_constant(FieldElement::zero(), operand_type);
                    return SimplifyResult::SimplifiedTo(zero);
                }
                if operand_type.is_unsigned() {
                    // lhs % 2**bit_size is equivalent to truncating `lhs` to `bit_size` bits.
                    // We then convert to a truncation for consistency, allowing more optimizations.
                    if let Some(modulus) = rhs {
                        let modulus = modulus.to_u128();
                        if modulus.is_power_of_two() {
                            let bit_size = modulus.ilog2();
                            return SimplifyResult::SimplifiedToInstruction(
                                Instruction::Truncate {
                                    value: self.lhs,
                                    bit_size,
                                    max_bit_size: operand_type.bit_size(),
                                },
                            );
                        }
                    }
                }
            }
            BinaryOp::Eq => {
                if dfg.resolve(self.lhs) == dfg.resolve(self.rhs) {
                    let one = dfg.make_constant(FieldElement::one(), NumericType::bool());
                    return SimplifyResult::SimplifiedTo(one);
                }

                if operand_type == NumericType::bool() {
                    // Simplify forms of `(boolean == true)` into `boolean`
                    if lhs_is_one {
                        return SimplifyResult::SimplifiedTo(self.rhs);
                    }
                    if rhs_is_one {
                        return SimplifyResult::SimplifiedTo(self.lhs);
                    }
                    // Simplify forms of `(boolean == false)` into `!boolean`
                    if lhs_is_zero {
                        return SimplifyResult::SimplifiedToInstruction(Instruction::Not(self.rhs));
                    }
                    if rhs_is_zero {
                        return SimplifyResult::SimplifiedToInstruction(Instruction::Not(self.lhs));
                    }
                }
            }
            BinaryOp::Lt => {
                if dfg.resolve(self.lhs) == dfg.resolve(self.rhs) {
                    let zero = dfg.make_constant(FieldElement::zero(), NumericType::bool());
                    return SimplifyResult::SimplifiedTo(zero);
                }
                if operand_type.is_unsigned() {
                    if rhs_is_zero {
                        // Unsigned values cannot be less than zero.
<<<<<<< HEAD
                        let zero = dfg.make_constant(FieldElement::zero(), operand_type);
=======
                        let zero = dfg.make_constant(FieldElement::zero(), NumericType::bool());
>>>>>>> aa025317
                        return SimplifyResult::SimplifiedTo(zero);
                    } else if rhs_is_one {
                        let zero = dfg.make_constant(FieldElement::zero(), operand_type);
                        return SimplifyResult::SimplifiedToInstruction(Instruction::binary(
                            BinaryOp::Eq,
                            self.lhs,
                            zero,
                        ));
                    }
                }
            }
            BinaryOp::And => {
                if lhs_is_zero || rhs_is_zero {
                    let zero = dfg.make_constant(FieldElement::zero(), operand_type);
                    return SimplifyResult::SimplifiedTo(zero);
                }
                if dfg.resolve(self.lhs) == dfg.resolve(self.rhs) {
                    return SimplifyResult::SimplifiedTo(self.lhs);
                }
                if operand_type == NumericType::bool() {
                    // Boolean AND is equivalent to multiplication, which is a cheaper operation.
                    let instruction = Instruction::binary(BinaryOp::Mul, self.lhs, self.rhs);
                    return SimplifyResult::SimplifiedToInstruction(instruction);
                }
                if operand_type.is_unsigned() {
                    // It's common in other programming languages to truncate values to a certain bit size using
                    // a bitwise AND with a bit mask. However this operation is quite inefficient inside a snark.
                    //
                    // We then replace this bitwise operation with an equivalent truncation instruction.
                    match (lhs, rhs) {
                        (Some(bitmask), None) | (None, Some(bitmask)) => {
                            // This substitution requires the bitmask to retain all of the lower bits.
                            // The bitmask must then be one less than a power of 2.
                            let bitmask_plus_one = bitmask.to_u128() + 1;
                            if bitmask_plus_one.is_power_of_two() {
                                let value = if lhs.is_some() { self.rhs } else { self.lhs };
                                let num_bits = bitmask_plus_one.ilog2();
                                return SimplifyResult::SimplifiedToInstruction(
                                    Instruction::Truncate {
                                        value,
                                        bit_size: num_bits,
                                        max_bit_size: operand_type.bit_size(),
                                    },
                                );
                            }
                        }

                        _ => (),
                    }
                }
            }
            BinaryOp::Or => {
                if lhs_is_zero {
                    return SimplifyResult::SimplifiedTo(self.rhs);
                }
                if rhs_is_zero {
                    return SimplifyResult::SimplifiedTo(self.lhs);
                }
                if dfg.resolve(self.lhs) == dfg.resolve(self.rhs) {
                    return SimplifyResult::SimplifiedTo(self.lhs);
                }
            }
            BinaryOp::Xor => {
                if lhs_is_zero {
                    return SimplifyResult::SimplifiedTo(self.rhs);
                }
                if rhs_is_zero {
                    return SimplifyResult::SimplifiedTo(self.lhs);
                }
                if dfg.resolve(self.lhs) == dfg.resolve(self.rhs) {
                    let zero = dfg.make_constant(FieldElement::zero(), operand_type);
                    return SimplifyResult::SimplifiedTo(zero);
                }
            }
            BinaryOp::Shl => return SimplifyResult::None,
            BinaryOp::Shr => {
                // Bit shifts by constants can be treated as divisions.
                if let Some(rhs_const) = rhs {
                    if rhs_const >= FieldElement::from(operand_type.bit_size() as u128) {
                        // Shifting by the full width of the operand type, any `lhs` goes to zero.
                        let zero = dfg.make_constant(FieldElement::zero(), operand_type);
                        return SimplifyResult::SimplifiedTo(zero);
                    }
                    return SimplifyResult::None;
                }
            }
        };
        SimplifyResult::None
    }
}

/// Evaluate a binary operation with constant arguments.
fn eval_constant_binary_op(
    lhs: FieldElement,
    rhs: FieldElement,
    operator: BinaryOp,
    mut operand_type: NumericType,
) -> Option<(FieldElement, NumericType)> {
    let value = match operand_type {
        NumericType::NativeField => {
            // If the rhs of a division is zero, attempting to evaluate the division will cause a compiler panic.
            // Thus, we do not evaluate the division in this method, as we want to avoid triggering a panic,
            // and the operation should be handled by ACIR generation.
            if matches!(operator, BinaryOp::Div | BinaryOp::Mod) && rhs == FieldElement::zero() {
                return None;
            }
            operator.get_field_function()?(lhs, rhs)
        }
        NumericType::Unsigned { bit_size } => {
            let function = operator.get_u128_function();

            let lhs = truncate(lhs.try_into_u128()?, bit_size);
            let rhs = truncate(rhs.try_into_u128()?, bit_size);

            // The divisor is being truncated into the type of the operand, which can potentially
            // lead to the rhs being zero.
            // If the rhs of a division is zero, attempting to evaluate the division will cause a compiler panic.
            // Thus, we do not evaluate the division in this method, as we want to avoid triggering a panic,
            // and the operation should be handled by ACIR generation.
            if matches!(operator, BinaryOp::Div | BinaryOp::Mod) && rhs == 0 {
                return None;
            }
            let result = function(lhs, rhs)?;
            // Check for overflow
            if result >= 1 << bit_size {
                return None;
            }
            result.into()
        }
        NumericType::Signed { bit_size } => {
            let function = operator.get_i128_function();

            let lhs = try_convert_field_element_to_signed_integer(lhs, bit_size)?;
            let rhs = try_convert_field_element_to_signed_integer(rhs, bit_size)?;
            // The divisor is being truncated into the type of the operand, which can potentially
            // lead to the rhs being zero.
            // If the rhs of a division is zero, attempting to evaluate the division will cause a compiler panic.
            // Thus, we do not evaluate the division in this method, as we want to avoid triggering a panic,
            // and the operation should be handled by ACIR generation.
            if matches!(operator, BinaryOp::Div | BinaryOp::Mod) && rhs == 0 {
                return None;
            }

            let result = function(lhs, rhs)?;
            // Check for overflow
            let two_pow_bit_size_minus_one = 1i128 << (bit_size - 1);
            if result >= two_pow_bit_size_minus_one || result < -two_pow_bit_size_minus_one {
                return None;
            }
            convert_signed_integer_to_field_element(result, bit_size)
        }
    };

    if matches!(operator, BinaryOp::Eq | BinaryOp::Lt) {
        operand_type = NumericType::bool();
    }

    Some((value, operand_type))
}

/// Values in the range `[0, 2^(bit_size-1))` are interpreted as positive integers
///
/// Values in the range `[2^(bit_size-1), 2^bit_size)` are interpreted as negative integers.
fn try_convert_field_element_to_signed_integer(field: FieldElement, bit_size: u32) -> Option<i128> {
    let unsigned_int = truncate(field.try_into_u128()?, bit_size);

    let max_positive_value = 1 << (bit_size - 1);
    let is_positive = unsigned_int < max_positive_value;

    let signed_int = if is_positive {
        unsigned_int as i128
    } else {
        let x = (1u128 << bit_size) - unsigned_int;
        -(x as i128)
    };

    Some(signed_int)
}

fn convert_signed_integer_to_field_element(int: i128, bit_size: u32) -> FieldElement {
    if int >= 0 {
        FieldElement::from(int)
    } else {
        // We add an offset of `bit_size` bits to shift the negative values into the range [2^(bitsize-1), 2^bitsize)
        let offset_int = (1i128 << bit_size) + int;
        FieldElement::from(offset_int)
    }
}

fn truncate(int: u128, bit_size: u32) -> u128 {
    let max = 1 << bit_size;
    int % max
}

impl BinaryOp {
    fn get_field_function(self) -> Option<fn(FieldElement, FieldElement) -> FieldElement> {
        match self {
            BinaryOp::Add => Some(std::ops::Add::add),
            BinaryOp::Sub => Some(std::ops::Sub::sub),
            BinaryOp::Mul => Some(std::ops::Mul::mul),
            BinaryOp::Div => Some(std::ops::Div::div),
            BinaryOp::Eq => Some(|x, y| (x == y).into()),
            BinaryOp::Lt => Some(|x, y| (x < y).into()),
            // Bitwise operators are unsupported for Fields
            BinaryOp::Mod => None,
            BinaryOp::And => None,
            BinaryOp::Or => None,
            BinaryOp::Xor => None,
            BinaryOp::Shl => None,
            BinaryOp::Shr => None,
        }
    }

    fn get_u128_function(self) -> fn(u128, u128) -> Option<u128> {
        match self {
            BinaryOp::Add => u128::checked_add,
            BinaryOp::Sub => u128::checked_sub,
            BinaryOp::Mul => u128::checked_mul,
            BinaryOp::Div => u128::checked_div,
            BinaryOp::Mod => u128::checked_rem,
            BinaryOp::And => |x, y| Some(x & y),
            BinaryOp::Or => |x, y| Some(x | y),
            BinaryOp::Xor => |x, y| Some(x ^ y),
            BinaryOp::Eq => |x, y| Some((x == y) as u128),
            BinaryOp::Lt => |x, y| Some((x < y) as u128),
            BinaryOp::Shl => |x, y| Some(x << y),
            BinaryOp::Shr => |x, y| Some(x >> y),
        }
    }

    fn get_i128_function(self) -> fn(i128, i128) -> Option<i128> {
        match self {
            BinaryOp::Add => i128::checked_add,
            BinaryOp::Sub => i128::checked_sub,
            BinaryOp::Mul => i128::checked_mul,
            BinaryOp::Div => i128::checked_div,
            BinaryOp::Mod => i128::checked_rem,
            BinaryOp::And => |x, y| Some(x & y),
            BinaryOp::Or => |x, y| Some(x | y),
            BinaryOp::Xor => |x, y| Some(x ^ y),
            BinaryOp::Eq => |x, y| Some((x == y) as i128),
            BinaryOp::Lt => |x, y| Some((x < y) as i128),
            BinaryOp::Shl => |x, y| Some(x << y),
            BinaryOp::Shr => |x, y| Some(x >> y),
        }
    }
}

#[cfg(test)]
mod test {
    use proptest::prelude::*;

    use super::{
        convert_signed_integer_to_field_element, try_convert_field_element_to_signed_integer,
    };

    proptest! {
        #[test]
        fn signed_int_roundtrip(int: i128, bit_size in 1u32..=64) {
            let int = int % (1i128 << (bit_size - 1));

            let int_as_field = convert_signed_integer_to_field_element(int, bit_size);
            let recovered_int = try_convert_field_element_to_signed_integer(int_as_field, bit_size).unwrap();

            prop_assert_eq!(int, recovered_int);
        }
    }
}<|MERGE_RESOLUTION|>--- conflicted
+++ resolved
@@ -197,11 +197,7 @@
                 if operand_type.is_unsigned() {
                     if rhs_is_zero {
                         // Unsigned values cannot be less than zero.
-<<<<<<< HEAD
-                        let zero = dfg.make_constant(FieldElement::zero(), operand_type);
-=======
                         let zero = dfg.make_constant(FieldElement::zero(), NumericType::bool());
->>>>>>> aa025317
                         return SimplifyResult::SimplifiedTo(zero);
                     } else if rhs_is_one {
                         let zero = dfg.make_constant(FieldElement::zero(), operand_type);
