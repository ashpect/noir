--- conflicted
+++ resolved
@@ -2,11 +2,7 @@
 
 use super::{
     basic_block::{BasicBlock, BasicBlockId},
-<<<<<<< HEAD
-=======
     call_stack::{CallStack, CallStackHelper, CallStackId},
-    function::FunctionId,
->>>>>>> 73ccd455
     instruction::{
         insert_result::InsertInstructionResult, Instruction, InstructionId, InstructionResultType,
         TerminatorInstruction,
@@ -33,8 +29,8 @@
     instructions: DenseMap<Instruction>,
 
     /// Contains each foreign function that has been imported into the current function.
-    /// This map is used to ensure that the ValueId for any given foreign function is always
-    /// represented by only 1 ValueId within this function.
+    /// This map is used to ensure that the Value for any given foreign function is always
+    /// represented by only 1 Value within this function.
     #[serde(skip)]
     foreign_functions: ForeignFunctions,
 
@@ -116,10 +112,9 @@
         &mut self,
         instruction_data: Instruction,
         block: BasicBlockId,
-        ctrl_typevars: Option<Vec<Type>>,
         call_stack: CallStackId,
     ) -> InstructionId {
-        let id = self.make_instruction(instruction_data, ctrl_typevars);
+        let id = self.make_instruction(instruction_data);
         self.blocks[block].insert_instruction(id);
         self.locations.insert(id, call_stack);
         id
@@ -129,17 +124,13 @@
         &mut self,
         instruction_data: Instruction,
         block: BasicBlockId,
-        ctrl_typevars: Option<Vec<Type>>,
         call_stack: CallStackId,
     ) -> InsertInstructionResult {
-        let id = self.insert_instruction_without_simplification(
-            instruction_data,
-            block,
-            ctrl_typevars,
-            call_stack,
-        );
-
-        InsertInstructionResult::Results(id, self.instruction_results(id))
+        let result_count = instruction_data.result_count();
+        let id =
+            self.insert_instruction_without_simplification(instruction_data, block, call_stack);
+
+        InsertInstructionResult::Results { id, result_count }
     }
 
     /// Inserts a new instruction at the end of the given block and returns its results
@@ -147,16 +138,9 @@
         &mut self,
         instruction: Instruction,
         block: BasicBlockId,
-<<<<<<< HEAD
-        call_stack: CallStack,
-    ) -> InsertInstructionResult {
-        match instruction.simplify(self, block, &call_stack) {
-=======
-        ctrl_typevars: Option<Vec<Type>>,
         call_stack: CallStackId,
     ) -> InsertInstructionResult {
-        match instruction.simplify(self, block, ctrl_typevars.clone(), call_stack) {
->>>>>>> 73ccd455
+        match instruction.simplify(self, block, call_stack) {
             SimplifyResult::SimplifiedTo(simplification) => {
                 InsertInstructionResult::SimplifiedTo(simplification)
             }
@@ -164,16 +148,7 @@
                 InsertInstructionResult::SimplifiedToMultiple(simplification)
             }
             SimplifyResult::Remove => InsertInstructionResult::InstructionRemoved,
-<<<<<<< HEAD
             SimplifyResult::SimplifiedToInstructionMultiple(instructions) => {
-=======
-            result @ (SimplifyResult::SimplifiedToInstruction(_)
-            | SimplifyResult::SimplifiedToInstructionMultiple(_)
-            | SimplifyResult::None) => {
-                let mut instructions = result.instructions().unwrap_or(vec![instruction]);
-                assert!(!instructions.is_empty(), "`SimplifyResult::SimplifiedToInstructionMultiple` must not return empty vector");
-
->>>>>>> 73ccd455
                 if instructions.len() > 1 {
                     // There's currently no way to pass results from one instruction in `instructions` on to the next.
                     // We then restrict this to only support multiple instructions if they're all `Instruction::Constrain`
@@ -184,7 +159,6 @@
                     );
                 }
 
-<<<<<<< HEAD
                 let mut last_id = None;
                 let mut last_count = 0;
 
@@ -192,30 +166,12 @@
                     last_count = instruction.result_count();
                     let id = self.make_instruction(instruction);
                     self.blocks[block].insert_instruction(id);
-                    self.locations.insert(id, call_stack.clone());
+                    self.locations.insert(id, call_stack);
                     last_id = Some(id);
                 }
 
                 let id = last_id.expect("There should be at least 1 simplified instruction");
                 InsertInstructionResult::Results { id, result_count: last_count }
-=======
-                // Pull off the last instruction as we want to return its results.
-                let last_instruction = instructions.pop().expect("`instructions` can't be empty");
-                for instruction in instructions {
-                    self.insert_instruction_without_simplification(
-                        instruction,
-                        block,
-                        ctrl_typevars.clone(),
-                        call_stack,
-                    );
-                }
-                self.insert_instruction_and_results_without_simplification(
-                    last_instruction,
-                    block,
-                    ctrl_typevars,
-                    call_stack,
-                )
->>>>>>> 73ccd455
             }
             result @ (SimplifyResult::SimplifiedToInstruction(_) | SimplifyResult::None) => {
                 let instruction = result.instruction().unwrap_or(instruction);
@@ -223,7 +179,7 @@
 
                 let id = self.make_instruction(instruction);
                 self.blocks[block].insert_instruction(id);
-                self.locations.insert(id, call_stack.clone());
+                self.locations.insert(id, call_stack);
 
                 InsertInstructionResult::Results { id, result_count }
             }
@@ -233,8 +189,8 @@
     /// Set the value of value_to_replace to refer to the value referred to by new_value.
     ///
     /// This is the preferred method to call for optimizations simplifying
-    /// values since other instructions referring to the same ValueId need
-    /// not be modified to refer to a new ValueId.
+    /// values since other instructions referring to the same Value need
+    /// not be modified to refer to a new Value.
     pub(crate) fn replace_value(&mut self, value_to_replace: Value, new_value: Value) {
         if value_to_replace != new_value {
             self.replaced_values.insert(value_to_replace, self.resolve(new_value));
@@ -242,8 +198,8 @@
     }
 
     /// If `original_value_id`'s underlying `Value` has been substituted for that of another
-    /// `ValueId`, this function will return the `ValueId` from which the substitution was taken.
-    /// If `original_value_id`'s underlying `Value` has not been substituted, the same `ValueId`
+    /// `Value`, this function will return the `Value` from which the substitution was taken.
+    /// If `original_value_id`'s underlying `Value` has not been substituted, the same `Value`
     /// is returned.
     pub(crate) fn resolve(&self, original_value_id: Value) -> Value {
         match self.replaced_values.get(&original_value_id) {
@@ -252,7 +208,7 @@
         }
     }
 
-    /// Gets or creates a ValueId for the given FunctionId.
+    /// Gets or creates a Value for the given FunctionId.
     pub(crate) fn import_foreign_function(&mut self, function: &str) -> Value {
         Value::ForeignFunction(self.foreign_functions.get_or_insert(function))
     }
@@ -337,7 +293,7 @@
         }
     }
 
-    /// Returns the Value::Array associated with this ValueId if it refers to an array constant.
+    /// Returns the Value::Array associated with this Value if it refers to an array constant.
     /// Otherwise, this returns None.
     pub(crate) fn get_array_constant(&self, value: Value) -> Option<(im::Vector<Value>, Type)> {
         match self.resolve(value) {
@@ -413,29 +369,23 @@
         self.call_stack_data.get_call_stack(call_stack)
     }
 
-<<<<<<< HEAD
     pub(crate) fn get_value_call_stack(&self, value: Value) -> CallStack {
         match self.resolve(value) {
-            Value::Instruction { instruction, .. } => self.get_call_stack(instruction),
-=======
-    pub(crate) fn get_value_call_stack(&self, value: ValueId) -> CallStack {
-        match &self.values[self.resolve(value)] {
-            Value::Instruction { instruction, .. } => self.get_instruction_call_stack(*instruction),
->>>>>>> 73ccd455
+            Value::Instruction { instruction, .. } => self.get_instruction_call_stack(instruction),
             _ => CallStack::new(),
         }
     }
 
-    pub(crate) fn get_value_call_stack_id(&self, value: ValueId) -> CallStackId {
-        match &self.values[self.resolve(value)] {
+    pub(crate) fn get_value_call_stack_id(&self, value: Value) -> CallStackId {
+        match self.resolve(value) {
             Value::Instruction { instruction, .. } => {
-                self.get_instruction_call_stack_id(*instruction)
+                self.get_instruction_call_stack_id(instruction)
             }
             _ => CallStackId::root(),
         }
     }
 
-    /// True if the given ValueId refers to a (recursively) constant value
+    /// True if the given Value refers to a (recursively) constant value
     pub(crate) fn is_constant(&self, argument: Value) -> bool {
         match self.resolve(argument) {
             Value::Param { .. } => false,
