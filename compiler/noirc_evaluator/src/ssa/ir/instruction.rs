--- conflicted
+++ resolved
@@ -273,19 +273,10 @@
     ///     else_value
     /// }
     /// ```
-<<<<<<< HEAD
     ///
     /// Where we save the result of !then_condition so that we have the same
     /// ValueId for it each time.
-    IfElse {
-        then_condition: ValueId<R>,
-        then_value: ValueId<R>,
-        else_condition: ValueId<R>,
-        else_value: ValueId<R>,
-    },
-=======
-    IfElse { then_condition: ValueId, then_value: ValueId, else_value: ValueId },
->>>>>>> 5f730e82
+    IfElse { then_condition: ValueId<R>, then_value: ValueId<R>, else_value: ValueId<R> },
 
     /// Creates a new array or slice.
     ///
@@ -797,14 +788,8 @@
                         dfg,
                         block,
                         then_condition,
-<<<<<<< HEAD
-                        else_condition,
                         then_value.into(),
                         else_value.into(),
-=======
-                        then_value,
-                        else_value,
->>>>>>> 5f730e82
                     );
                     SimplifiedTo(result)
                 } else {
