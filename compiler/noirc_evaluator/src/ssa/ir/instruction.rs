use noirc_errors::Location;
use serde::{Deserialize, Serialize};
use std::{
    hash::{Hash, Hasher},
    sync::Arc,
};

use acvm::{
    acir::AcirField,
    acir::{circuit::ErrorSelector, BlackBoxFunc},
    FieldElement,
};
use fxhash::FxHasher64;
use iter_extended::vecmap;
use noirc_frontend::hir_def::types::Type as HirType;

use crate::ssa::{ir::function::RuntimeType, opt::flatten_cfg::value_merger::ValueMerger};

use super::{
    basic_block::BasicBlockId,
    dfg::{CallStack, DataFlowGraph},
    function::Function,
    map::Id,
    types::{NumericType, Type},
    value::{Value, ValueId},
};

mod binary;
mod call;
mod cast;
mod constrain;

pub(crate) use binary::{Binary, BinaryOp};
use call::simplify_call;
use cast::simplify_cast;
use constrain::decompose_constrain;

/// Reference to an instruction
///
/// Note that InstructionIds are not unique. That is, two InstructionIds
/// may refer to the same Instruction data. This is because, although
/// identical, instructions may have different results based on their
/// placement within a block.
pub(crate) type InstructionId = Id<Instruction>;

/// These are similar to built-ins in other languages.
/// These can be classified under two categories:
/// - Opcodes which the IR knows the target machine has
/// special support for. (LowLevel)
/// - Opcodes which have no function definition in the
/// source code and must be processed by the IR.
#[derive(Debug, Copy, Clone, PartialEq, Eq, Hash, Serialize, Deserialize)]
pub(crate) enum Intrinsic {
    ArrayLen,
    ArrayAsStrUnchecked,
    AsSlice,
    AssertConstant,
    StaticAssert,
    SlicePushBack,
    SlicePushFront,
    SlicePopBack,
    SlicePopFront,
    SliceInsert,
    SliceRemove,
    ApplyRangeConstraint,
    StrAsBytes,
    ToBits(Endian),
    ToRadix(Endian),
    BlackBox(BlackBoxFunc),
    Hint(Hint),
    FromField,
    AsField,
    AsWitness,
    IsUnconstrained,
    DerivePedersenGenerators,
    FieldLessThan,
    ArrayRefCount,
    SliceRefCount,
}

impl std::fmt::Display for Intrinsic {
    fn fmt(&self, f: &mut std::fmt::Formatter<'_>) -> std::fmt::Result {
        match self {
            Intrinsic::ArrayLen => write!(f, "array_len"),
            Intrinsic::ArrayAsStrUnchecked => write!(f, "array_as_str_unchecked"),
            Intrinsic::AsSlice => write!(f, "as_slice"),
            Intrinsic::AssertConstant => write!(f, "assert_constant"),
            Intrinsic::StaticAssert => write!(f, "static_assert"),
            Intrinsic::SlicePushBack => write!(f, "slice_push_back"),
            Intrinsic::SlicePushFront => write!(f, "slice_push_front"),
            Intrinsic::SlicePopBack => write!(f, "slice_pop_back"),
            Intrinsic::SlicePopFront => write!(f, "slice_pop_front"),
            Intrinsic::SliceInsert => write!(f, "slice_insert"),
            Intrinsic::SliceRemove => write!(f, "slice_remove"),
            Intrinsic::StrAsBytes => write!(f, "str_as_bytes"),
            Intrinsic::ApplyRangeConstraint => write!(f, "apply_range_constraint"),
            Intrinsic::ToBits(Endian::Big) => write!(f, "to_be_bits"),
            Intrinsic::ToBits(Endian::Little) => write!(f, "to_le_bits"),
            Intrinsic::ToRadix(Endian::Big) => write!(f, "to_be_radix"),
            Intrinsic::ToRadix(Endian::Little) => write!(f, "to_le_radix"),
            Intrinsic::BlackBox(function) => write!(f, "{function}"),
            Intrinsic::Hint(Hint::BlackBox) => write!(f, "black_box"),
            Intrinsic::FromField => write!(f, "from_field"),
            Intrinsic::AsField => write!(f, "as_field"),
            Intrinsic::AsWitness => write!(f, "as_witness"),
            Intrinsic::IsUnconstrained => write!(f, "is_unconstrained"),
            Intrinsic::DerivePedersenGenerators => write!(f, "derive_pedersen_generators"),
            Intrinsic::FieldLessThan => write!(f, "field_less_than"),
            Intrinsic::ArrayRefCount => write!(f, "array_refcount"),
            Intrinsic::SliceRefCount => write!(f, "slice_refcount"),
        }
    }
}

impl Intrinsic {
    /// Returns whether the `Intrinsic` has side effects.
    ///
    /// If there are no side effects then the `Intrinsic` can be removed if the result is unused.
    ///
    /// An example of a side effect is increasing the reference count of an array, but functions
    /// which can fail due to implicit constraints are also considered to have a side effect.
    pub(crate) fn has_side_effects(&self) -> bool {
        match self {
            Intrinsic::AssertConstant
            | Intrinsic::StaticAssert
            | Intrinsic::ApplyRangeConstraint
            // Array & slice ref counts are treated as having side effects since they operate
            // on hidden variables on otherwise identical array values.
            | Intrinsic::ArrayRefCount
            | Intrinsic::SliceRefCount
            | Intrinsic::AsWitness => true,

            // These apply a constraint that the input must fit into a specified number of limbs.
            Intrinsic::ToBits(_) | Intrinsic::ToRadix(_) => true,

            // These imply a check that the slice is non-empty and should fail otherwise.
            Intrinsic::SlicePopBack | Intrinsic::SlicePopFront | Intrinsic::SliceRemove => true,

            Intrinsic::ArrayLen
            | Intrinsic::ArrayAsStrUnchecked
            | Intrinsic::AsSlice
            | Intrinsic::SlicePushBack
            | Intrinsic::SlicePushFront
            | Intrinsic::SliceInsert
            | Intrinsic::StrAsBytes
            | Intrinsic::FromField
            | Intrinsic::AsField
            | Intrinsic::IsUnconstrained
            | Intrinsic::DerivePedersenGenerators
            | Intrinsic::FieldLessThan => false,

            // Treat the black_box hint as-if it could potentially have side effects.
            Intrinsic::Hint(Hint::BlackBox) => true,

            // Some black box functions have side-effects
            Intrinsic::BlackBox(func) => matches!(
                func,
                BlackBoxFunc::RecursiveAggregation
                    | BlackBoxFunc::MultiScalarMul
                    | BlackBoxFunc::EmbeddedCurveAdd
            ),
        }
    }

    /// Intrinsics which only have a side effect due to the chance that
    /// they can fail a constraint can be deduplicated.
    pub(crate) fn can_be_deduplicated(&self, deduplicate_with_predicate: bool) -> bool {
        match self {
            // These apply a constraint in the form of ACIR opcodes, but they can be deduplicated
            // if the inputs are the same. If they depend on a side effect variable (e.g. because
            // they were in an if-then-else) then `handle_instruction_side_effects` in `flatten_cfg`
            // will have attached the condition variable to their inputs directly, so they don't
            // directly depend on the corresponding `enable_side_effect` instruction any more.
            // However, to conform with the expectations of `Instruction::can_be_deduplicated` and
            // `constant_folding` we only use this information if the caller shows interest in it.
            Intrinsic::ToBits(_)
            | Intrinsic::ToRadix(_)
            | Intrinsic::BlackBox(
                BlackBoxFunc::MultiScalarMul
                | BlackBoxFunc::EmbeddedCurveAdd
                | BlackBoxFunc::RecursiveAggregation,
            ) => deduplicate_with_predicate,

            // Operations that remove items from a slice don't modify the slice, they just assert it's non-empty.
            Intrinsic::SlicePopBack | Intrinsic::SlicePopFront | Intrinsic::SliceRemove => {
                deduplicate_with_predicate
            }

            Intrinsic::AssertConstant
            | Intrinsic::StaticAssert
            | Intrinsic::ApplyRangeConstraint
            | Intrinsic::AsWitness => deduplicate_with_predicate,

            _ => !self.has_side_effects(),
        }
    }

    /// Lookup an Intrinsic by name and return it if found.
    /// If there is no such intrinsic by that name, None is returned.
    pub(crate) fn lookup(name: &str) -> Option<Intrinsic> {
        match name {
            "array_len" => Some(Intrinsic::ArrayLen),
            "array_as_str_unchecked" => Some(Intrinsic::ArrayAsStrUnchecked),
            "as_slice" => Some(Intrinsic::AsSlice),
            "assert_constant" => Some(Intrinsic::AssertConstant),
            "static_assert" => Some(Intrinsic::StaticAssert),
            "apply_range_constraint" => Some(Intrinsic::ApplyRangeConstraint),
            "slice_push_back" => Some(Intrinsic::SlicePushBack),
            "slice_push_front" => Some(Intrinsic::SlicePushFront),
            "slice_pop_back" => Some(Intrinsic::SlicePopBack),
            "slice_pop_front" => Some(Intrinsic::SlicePopFront),
            "slice_insert" => Some(Intrinsic::SliceInsert),
            "slice_remove" => Some(Intrinsic::SliceRemove),
            "str_as_bytes" => Some(Intrinsic::StrAsBytes),
            "to_le_radix" => Some(Intrinsic::ToRadix(Endian::Little)),
            "to_be_radix" => Some(Intrinsic::ToRadix(Endian::Big)),
            "to_le_bits" => Some(Intrinsic::ToBits(Endian::Little)),
            "to_be_bits" => Some(Intrinsic::ToBits(Endian::Big)),
            "from_field" => Some(Intrinsic::FromField),
            "as_field" => Some(Intrinsic::AsField),
            "as_witness" => Some(Intrinsic::AsWitness),
            "is_unconstrained" => Some(Intrinsic::IsUnconstrained),
            "derive_pedersen_generators" => Some(Intrinsic::DerivePedersenGenerators),
            "field_less_than" => Some(Intrinsic::FieldLessThan),
            "black_box" => Some(Intrinsic::Hint(Hint::BlackBox)),
            "array_refcount" => Some(Intrinsic::ArrayRefCount),
            "slice_refcount" => Some(Intrinsic::SliceRefCount),

            other => BlackBoxFunc::lookup(other).map(Intrinsic::BlackBox),
        }
    }
}

/// The endian-ness of bits when encoding values as bits in e.g. ToBits or ToRadix
#[derive(Clone, Copy, Debug, Hash, PartialEq, Eq, Serialize, Deserialize)]
pub(crate) enum Endian {
    Big,
    Little,
}

/// Compiler hints.
#[derive(Clone, Copy, Debug, Hash, PartialEq, Eq, Serialize, Deserialize)]
pub(crate) enum Hint {
    /// Hint to the compiler to treat the call as having potential side effects,
    /// so that the value passed to it can survive SSA passes without being
    /// simplified out completely. This facilitates testing and reproducing
    /// runtime behavior with constants.
    BlackBox,
}

#[derive(Debug, PartialEq, Eq, Hash, Clone, Serialize, Deserialize)]
/// Instructions are used to perform tasks.
/// The instructions that the IR is able to specify are listed below.
pub(crate) enum Instruction {
    /// Binary Operations like +, -, *, /, ==, !=
    Binary(Binary),

    /// Converts `Value` into the given NumericType
    Cast(ValueId, NumericType),

    /// Computes a bit wise not
    Not(ValueId),

    /// Truncates `value` to `bit_size`
    Truncate { value: ValueId, bit_size: u32, max_bit_size: u32 },

    /// Constrains two values to be equal to one another.
    Constrain(ValueId, ValueId, Option<ConstrainError>),

    /// Range constrain `value` to `max_bit_size`
    RangeCheck { value: ValueId, max_bit_size: u32, assert_message: Option<String> },

    /// Performs a function call with a list of its arguments.
    Call { func: ValueId, arguments: Vec<ValueId>, result_types: Arc<Vec<Type>> },

    /// Allocates a region of memory. Note that this is not concerned with
    /// the type of memory, the type of element is determined when loading this memory.
    /// This is used for representing mutable variables and references.
    Allocate { element_type: Type },

    /// Loads a value from memory.
    Load { address: ValueId, result_type: Type },

    /// Writes a value to memory.
    Store { address: ValueId, value: ValueId },

    /// Provides a context for all instructions that follow up until the next
    /// `EnableSideEffectsIf` is encountered, for stating a condition that determines whether
    /// such instructions are allowed to have side-effects.
    ///
    /// For example,
    /// ```text
    /// EnableSideEffectsIf condition0;
    /// code0;
    /// EnableSideEffectsIf condition1;
    /// code1;
    /// ```
    /// - `code0` will have side effects iff `condition0` evaluates to `true`
    /// - `code1` will have side effects iff `condition1` evaluates to `true`
    ///
    /// This instruction is only emitted after the cfg flattening pass, and is used to annotate
    /// instruction regions with a condition that corresponds to their position in the CFG's
    /// if-branching structure.
    EnableSideEffectsIf { condition: ValueId },

    /// Retrieve a value from an array at the given index
    ArrayGet { array: ValueId, index: ValueId, result_type: Type },

    /// Creates a new array with the new value at the given index. All other elements are identical
    /// to those in the given array. This will not modify the original array unless `mutable` is
    /// set. This flag is off by default and only enabled when optimizations determine it is safe.
    ArraySet { array: ValueId, index: ValueId, value: ValueId, mutable: bool },

    /// An instruction to increment the reference count of a value.
    ///
    /// This currently only has an effect in Brillig code where array sharing and copy on write is
    /// implemented via reference counting. In ACIR code this is done with im::Vector and these
    /// IncrementRc instructions are ignored.
    IncrementRc { value: ValueId },

    /// An instruction to decrement the reference count of a value.
    ///
    /// This currently only has an effect in Brillig code where array sharing and copy on write is
    /// implemented via reference counting. In ACIR code this is done with im::Vector and these
    /// DecrementRc instructions are ignored.
    DecrementRc { value: ValueId },

    /// Merge two values returned from opposite branches of a conditional into one.
    ///
    /// ```text
    /// if then_condition {
    ///     then_value
    /// } else {   // else_condition = !then_condition
    ///     else_value
    /// }
    /// ```
    IfElse {
        then_condition: ValueId,
        then_value: ValueId,
        else_condition: ValueId,
        else_value: ValueId,
    },

    /// Creates a new array or slice.
    ///
    /// `typ` should be an array or slice type with an element type
    /// matching each of the `elements` values' types.
    MakeArray { elements: im::Vector<ValueId>, typ: Type },
}

impl Instruction {
    /// Returns a binary instruction with the given operator, lhs, and rhs
    pub(crate) fn binary(operator: BinaryOp, lhs: ValueId, rhs: ValueId) -> Instruction {
        Instruction::Binary(Binary { lhs, operator, rhs })
    }

    /// Returns the type that this instruction will return.
    pub(crate) fn result_type(&self) -> InstructionResultType {
        match self {
            Instruction::Binary(binary) => binary.result_type(),
<<<<<<< HEAD
            Instruction::Cast(_, typ)
            | Instruction::MakeArray { typ, .. }
            | Instruction::Load { result_type: typ, .. }
            | Instruction::ArrayGet { result_type: typ, .. } => {
                InstructionResultType::Known(typ.clone())
            }
            Instruction::Call { result_types, .. } => {
                InstructionResultType::Multiple(result_types.clone())
            }
            Instruction::Allocate { element_type } => {
                let typ = Type::Reference(Arc::new(element_type.clone()));
                InstructionResultType::Known(typ)
            }
=======
            Instruction::Cast(_, typ) => InstructionResultType::Known(Type::Numeric(*typ)),
            Instruction::MakeArray { typ, .. } => InstructionResultType::Known(typ.clone()),
>>>>>>> aa025317
            Instruction::Not(value)
            | Instruction::Truncate { value, .. }
            | Instruction::ArraySet { array: value, .. }
            | Instruction::IfElse { then_value: value, .. } => {
                InstructionResultType::Operand(*value)
            }
            Instruction::Constrain(..)
            | Instruction::Store { .. }
            | Instruction::IncrementRc { .. }
            | Instruction::DecrementRc { .. }
            | Instruction::RangeCheck { .. }
            | Instruction::EnableSideEffectsIf { .. } => InstructionResultType::None,
        }
    }

    /// Indicates if the instruction has a side effect, ie. it can fail, or it interacts with memory.
    ///
    /// This is similar to `can_be_deduplicated`, but it doesn't depend on whether the caller takes
    /// constraints into account, because it might not use it to isolate the side effects across branches.
    pub(crate) fn has_side_effects(&self, dfg: &DataFlowGraph) -> bool {
        use Instruction::*;

        match self {
            // These either have side-effects or interact with memory
            EnableSideEffectsIf { .. }
            | Allocate { .. }
            | Load { .. }
            | Store { .. }
            | IncrementRc { .. }
            | DecrementRc { .. } => true,

            Call { func, .. } => match dfg[*func] {
                Value::Intrinsic(intrinsic) => intrinsic.has_side_effects(),
                _ => true, // Be conservative and assume other functions can have side effects.
            },

            // These can fail.
            Constrain(..) | RangeCheck { .. } => true,

            // This should never be side-effectful
            MakeArray { .. } => false,

            // Some binary math can overflow or underflow
            Binary(binary) => match binary.operator {
                BinaryOp::Add | BinaryOp::Sub | BinaryOp::Mul | BinaryOp::Div | BinaryOp::Mod => {
                    true
                }
                BinaryOp::Eq
                | BinaryOp::Lt
                | BinaryOp::And
                | BinaryOp::Or
                | BinaryOp::Xor
                | BinaryOp::Shl
                | BinaryOp::Shr => false,
            },

            // These can have different behavior depending on the EnableSideEffectsIf context.
            Cast(_, _)
            | Not(_)
            | Truncate { .. }
            | IfElse { .. }
            | ArrayGet { .. }
            | ArraySet { .. } => self.requires_acir_gen_predicate(dfg),
        }
    }

    /// Indicates if the instruction can be safely replaced with the results of another instruction with the same inputs.
    /// If `deduplicate_with_predicate` is set, we assume we're deduplicating with the instruction
    /// and its predicate, rather than just the instruction. Setting this means instructions that
    /// rely on predicates can be deduplicated as well.
    ///
    /// Some instructions get the predicate attached to their inputs by `handle_instruction_side_effects` in `flatten_cfg`.
    /// These can be deduplicated because they implicitly depend on the predicate, not only when the caller uses the
    /// predicate variable as a key to cache results. However, to avoid tight coupling between passes, we make the deduplication
    /// conditional on whether the caller wants the predicate to be taken into account or not.
    pub(crate) fn can_be_deduplicated(
        &self,
        function: &Function,
        deduplicate_with_predicate: bool,
    ) -> bool {
        use Instruction::*;

        match self {
            // These either have side-effects or interact with memory
            EnableSideEffectsIf { .. }
            | Allocate { .. }
            | Load { .. }
            | Store { .. }
            | IncrementRc { .. }
            | DecrementRc { .. } => false,

            Call { func, .. } => match function.dfg[*func] {
                Value::Intrinsic(intrinsic) => {
                    intrinsic.can_be_deduplicated(deduplicate_with_predicate)
                }
                _ => false,
            },

            // We can deduplicate these instructions if we know the predicate is also the same.
            Constrain(..) | RangeCheck { .. } => deduplicate_with_predicate,

            // Arrays can be mutated in unconstrained code so code that handles this case must
            // take care to track whether the array was possibly mutated or not before
            // deduplicating. Since we don't know if the containing pass checks for this, we
            // can only assume these are safe to deduplicate in constrained code.
            MakeArray { .. } => function.runtime().is_acir(),

            // These can have different behavior depending on the EnableSideEffectsIf context.
            // Replacing them with a similar instruction potentially enables replacing an instruction
            // with one that was disabled. See
            // https://github.com/noir-lang/noir/pull/4716#issuecomment-2047846328.
            Binary(_)
            | Cast(_, _)
            | Not(_)
            | Truncate { .. }
            | IfElse { .. }
            | ArrayGet { .. }
            | ArraySet { .. } => {
                deduplicate_with_predicate || !self.requires_acir_gen_predicate(&function.dfg)
            }
        }
    }

    pub(crate) fn can_eliminate_if_unused(&self, function: &Function) -> bool {
        use Instruction::*;
        match self {
            Binary(binary) => {
                if matches!(binary.operator, BinaryOp::Div | BinaryOp::Mod) {
                    if let Some(rhs) = function.dfg.get_numeric_constant(binary.rhs) {
                        rhs != FieldElement::zero()
                    } else {
                        false
                    }
                } else {
                    true
                }
            }
            Cast(_, _)
            | Not(_)
            | Truncate { .. }
            | Allocate { .. }
            | Load { .. }
            | ArrayGet { .. }
            | IfElse { .. }
            | ArraySet { .. }
            | MakeArray { .. } => true,

            // Store instructions must be removed by DIE in acir code, any load
            // instructions should already be unused by that point.
            //
            // Note that this check assumes that it is being performed after the flattening
            // pass and after the last mem2reg pass. This is currently the case for the DIE
            // pass where this check is done, but does mean that we cannot perform mem2reg
            // after the DIE pass.
            Store { .. } => {
                matches!(function.runtime(), RuntimeType::Acir(_))
                    && function.reachable_blocks().len() == 1
            }

            Constrain(..)
            | EnableSideEffectsIf { .. }
            | IncrementRc { .. }
            | DecrementRc { .. }
            | RangeCheck { .. } => false,

            // Some `Intrinsic`s have side effects so we must check what kind of `Call` this is.
            Call { func, .. } => match function.dfg[*func] {
                // Explicitly allows removal of unused ec operations, even if they can fail
                Value::Intrinsic(Intrinsic::BlackBox(BlackBoxFunc::MultiScalarMul))
                | Value::Intrinsic(Intrinsic::BlackBox(BlackBoxFunc::EmbeddedCurveAdd)) => true,

                Value::Intrinsic(intrinsic) => !intrinsic.has_side_effects(),

                // All foreign functions are treated as having side effects.
                // This is because they can be used to pass information
                // from the ACVM to the external world during execution.
                Value::ForeignFunction(_) => false,

                // We must assume that functions contain a side effect as we cannot inspect more deeply.
                Value::Function(_) => false,

                _ => false,
            },
        }
    }

    /// If true the instruction will depend on `enable_side_effects` context during acir-gen.
    pub(crate) fn requires_acir_gen_predicate(&self, dfg: &DataFlowGraph) -> bool {
        match self {
            Instruction::Binary(binary)
                if matches!(binary.operator, BinaryOp::Div | BinaryOp::Mod) =>
            {
                true
            }

            Instruction::ArrayGet { array, index, result_type: _ } => {
                // `ArrayGet`s which read from "known good" indices from an array should not need a predicate.
                !dfg.is_safe_index(*index, *array)
            }

            Instruction::EnableSideEffectsIf { .. } | Instruction::ArraySet { .. } => true,

            Instruction::Call { func, .. } => match dfg[*func] {
                Value::Function(_) => true,
                Value::Intrinsic(intrinsic) => {
                    matches!(intrinsic, Intrinsic::SliceInsert | Intrinsic::SliceRemove)
                }
                _ => false,
            },
            Instruction::Cast(_, _)
            | Instruction::Binary(_)
            | Instruction::Not(_)
            | Instruction::Truncate { .. }
            | Instruction::Constrain(_, _, _)
            | Instruction::RangeCheck { .. }
            | Instruction::Allocate { .. }
            | Instruction::Load { .. }
            | Instruction::Store { .. }
            | Instruction::IfElse { .. }
            | Instruction::IncrementRc { .. }
            | Instruction::DecrementRc { .. }
            | Instruction::MakeArray { .. } => false,
        }
    }

    /// Maps each ValueId inside this instruction to a new ValueId, returning the new instruction.
    /// Note that the returned instruction is fresh and will not have an assigned InstructionId
    /// until it is manually inserted in a DataFlowGraph later.
    pub(crate) fn map_values(&self, mut f: impl FnMut(ValueId) -> ValueId) -> Instruction {
        match self {
            Instruction::Binary(binary) => Instruction::Binary(Binary {
                lhs: f(binary.lhs),
                rhs: f(binary.rhs),
                operator: binary.operator,
            }),
            Instruction::Cast(value, typ) => Instruction::Cast(f(*value), *typ),
            Instruction::Not(value) => Instruction::Not(f(*value)),
            Instruction::Truncate { value, bit_size, max_bit_size } => Instruction::Truncate {
                value: f(*value),
                bit_size: *bit_size,
                max_bit_size: *max_bit_size,
            },
            Instruction::Constrain(lhs, rhs, assert_message) => {
                // Must map the `lhs` and `rhs` first as the value `f` is moved with the closure
                let lhs = f(*lhs);
                let rhs = f(*rhs);
                let assert_message = assert_message.as_ref().map(|error| match error {
                    ConstrainError::Dynamic(selector, is_string, payload_values) => {
                        ConstrainError::Dynamic(
                            *selector,
                            *is_string,
                            payload_values.iter().map(|&value| f(value)).collect(),
                        )
                    }
                    _ => error.clone(),
                });
                Instruction::Constrain(lhs, rhs, assert_message)
            }
            Instruction::Call { func, arguments, result_types } => Instruction::Call {
                func: f(*func),
                arguments: vecmap(arguments.iter().copied(), f),
                result_types: result_types.clone(),
            },
            Instruction::Allocate { element_type } => {
                Instruction::Allocate { element_type: element_type.clone() }
            }
            Instruction::Load { address, result_type } => {
                Instruction::Load { address: f(*address), result_type: result_type.clone() }
            }
            Instruction::Store { address, value } => {
                Instruction::Store { address: f(*address), value: f(*value) }
            }
            Instruction::EnableSideEffectsIf { condition } => {
                Instruction::EnableSideEffectsIf { condition: f(*condition) }
            }
            Instruction::ArrayGet { array, index, result_type } => Instruction::ArrayGet {
                array: f(*array),
                index: f(*index),
                result_type: result_type.clone(),
            },
            Instruction::ArraySet { array, index, value, mutable } => Instruction::ArraySet {
                array: f(*array),
                index: f(*index),
                value: f(*value),
                mutable: *mutable,
            },
            Instruction::IncrementRc { value } => Instruction::IncrementRc { value: f(*value) },
            Instruction::DecrementRc { value } => Instruction::DecrementRc { value: f(*value) },
            Instruction::RangeCheck { value, max_bit_size, assert_message } => {
                Instruction::RangeCheck {
                    value: f(*value),
                    max_bit_size: *max_bit_size,
                    assert_message: assert_message.clone(),
                }
            }
            Instruction::IfElse { then_condition, then_value, else_condition, else_value } => {
                Instruction::IfElse {
                    then_condition: f(*then_condition),
                    then_value: f(*then_value),
                    else_condition: f(*else_condition),
                    else_value: f(*else_value),
                }
            }
            Instruction::MakeArray { elements, typ } => Instruction::MakeArray {
                elements: elements.iter().copied().map(f).collect(),
                typ: typ.clone(),
            },
        }
    }

    /// Applies a function to each input value this instruction holds.
    pub(crate) fn for_each_value<T>(&self, mut f: impl FnMut(ValueId) -> T) {
        match self {
            Instruction::Binary(binary) => {
                f(binary.lhs);
                f(binary.rhs);
            }
            Instruction::Call { func, arguments, result_types: _ } => {
                f(*func);
                for argument in arguments {
                    f(*argument);
                }
            }
            Instruction::Cast(value, _)
            | Instruction::Not(value)
            | Instruction::Truncate { value, .. }
            | Instruction::Load { address: value, result_type: _ } => {
                f(*value);
            }
            Instruction::Constrain(lhs, rhs, assert_error) => {
                f(*lhs);
                f(*rhs);
                if let Some(ConstrainError::Dynamic(_, _, values)) = assert_error.as_ref() {
                    values.iter().for_each(|&val| {
                        f(val);
                    });
                }
            }

            Instruction::Store { address, value } => {
                f(*address);
                f(*value);
            }
            Instruction::Allocate { .. } => (),
            Instruction::ArrayGet { array, index, result_type: _ } => {
                f(*array);
                f(*index);
            }
            Instruction::ArraySet { array, index, value, mutable: _ } => {
                f(*array);
                f(*index);
                f(*value);
            }
            Instruction::EnableSideEffectsIf { condition } => {
                f(*condition);
            }
            Instruction::IncrementRc { value }
            | Instruction::DecrementRc { value }
            | Instruction::RangeCheck { value, .. } => {
                f(*value);
            }
            Instruction::IfElse { then_condition, then_value, else_condition, else_value } => {
                f(*then_condition);
                f(*then_value);
                f(*else_condition);
                f(*else_value);
            }
            Instruction::MakeArray { elements, typ: _ } => {
                for element in elements {
                    f(*element);
                }
            }
        }
    }

    /// Try to simplify this instruction. If the instruction can be simplified to a known value,
    /// that value is returned. Otherwise None is returned.
    ///
    /// The `block` parameter indicates the block this new instruction will be inserted into
    /// after this call.
    pub(crate) fn simplify(
        &self,
        dfg: &mut DataFlowGraph,
        block: BasicBlockId,
        call_stack: &CallStack,
    ) -> SimplifyResult {
        use SimplifyResult::*;
        match self {
            Instruction::Binary(binary) => binary.simplify(dfg),
            Instruction::Cast(value, typ) => simplify_cast(*value, *typ, dfg),
            Instruction::Not(value) => {
                match &dfg[dfg.resolve(*value)] {
                    // Limit optimizing ! on constants to only booleans. If we tried it on fields,
                    // there is no Not on FieldElement, so we'd need to convert between u128. This
                    // would be incorrect however since the extra bits on the field would not be flipped.
                    Value::NumericConstant { constant, typ } if typ.is_unsigned() => {
                        // As we're casting to a `u128`, we need to clear out any upper bits that the NOT fills.
                        let value = !constant.to_u128() % (1 << typ.bit_size());
                        SimplifiedTo(dfg.make_constant(value.into(), *typ))
                    }
                    Value::Instruction { instruction, .. } => {
                        // !!v => v
                        if let Instruction::Not(value) = &dfg[*instruction] {
                            SimplifiedTo(*value)
                        } else {
                            None
                        }
                    }
                    _ => None,
                }
            }
            Instruction::Constrain(lhs, rhs, msg) => {
                let constraints = decompose_constrain(*lhs, *rhs, msg, dfg);
                if constraints.is_empty() {
                    Remove
                } else {
                    SimplifiedToInstructionMultiple(constraints)
                }
            }
            Instruction::ArrayGet { array, index, result_type: _ } => {
                if let Some(index) = dfg.get_numeric_constant(*index) {
                    try_optimize_array_get_from_previous_set(dfg, *array, index)
                } else {
                    None
                }
            }
            Instruction::ArraySet { array: array_id, index: index_id, value, .. } => {
                let array = dfg.get_array_constant(*array_id);
                let index = dfg.get_numeric_constant(*index_id);
                if let (Some((array, _element_type)), Some(index)) = (array, index) {
                    let index =
                        index.try_to_u32().expect("Expected array index to fit in u32") as usize;

                    if index < array.len() {
                        let elements = array.update(index, *value);
                        let typ = dfg.type_of_value(*array_id);
                        let instruction = Instruction::MakeArray { elements, typ };
                        let new_array = dfg.insert_instruction_and_results(
                            instruction,
                            block,
                            call_stack.clone(),
                        );
                        return SimplifiedTo(new_array.first());
                    }
                }

                try_optimize_array_set_from_previous_get(dfg, *array_id, *index_id, *value)
            }
            Instruction::Truncate { value, bit_size, max_bit_size } => {
                if bit_size == max_bit_size {
                    return SimplifiedTo(*value);
                }
                if let Some((numeric_constant, typ)) = dfg.get_numeric_constant_with_type(*value) {
                    let integer_modulus = 2_u128.pow(*bit_size);
                    let truncated = numeric_constant.to_u128() % integer_modulus;
                    SimplifiedTo(dfg.make_constant(truncated.into(), typ))
                } else if let Value::Instruction { instruction, .. } = &dfg[dfg.resolve(*value)] {
                    match &dfg[*instruction] {
                        Instruction::Truncate { bit_size: src_bit_size, .. } => {
                            // If we're truncating the value to fit into the same or larger bit size then this is a noop.
                            if src_bit_size <= bit_size && src_bit_size <= max_bit_size {
                                SimplifiedTo(*value)
                            } else {
                                None
                            }
                        }

                        Instruction::Binary(Binary {
                            lhs, rhs, operator: BinaryOp::Div, ..
                        }) if dfg.is_constant(*rhs) => {
                            // If we're truncating the result of a division by a constant denominator, we can
                            // reason about the maximum bit size of the result and whether a truncation is necessary.

                            let numerator_type = dfg.type_of_value(*lhs);
                            let max_numerator_bits = numerator_type.bit_size();

                            let divisor = dfg
                                .get_numeric_constant(*rhs)
                                .expect("rhs is checked to be constant.");
                            let divisor_bits = divisor.num_bits();

                            // 2^{max_quotient_bits} = 2^{max_numerator_bits} / 2^{divisor_bits}
                            // => max_quotient_bits = max_numerator_bits - divisor_bits
                            //
                            // In order for the truncation to be a noop, we then require `max_quotient_bits < bit_size`.
                            let max_quotient_bits = max_numerator_bits - divisor_bits;
                            if max_quotient_bits < *bit_size {
                                SimplifiedTo(*value)
                            } else {
                                None
                            }
                        }

                        _ => None,
                    }
                } else {
                    None
                }
            }
            Instruction::Call { func, arguments, result_types } => {
                simplify_call(*func, arguments, result_types, dfg, block, call_stack)
            }
            Instruction::EnableSideEffectsIf { condition } => {
                if let Some(last) = dfg[block].instructions().last().copied() {
                    let last = &mut dfg[last];
                    if matches!(last, Instruction::EnableSideEffectsIf { .. }) {
                        *last = Instruction::EnableSideEffectsIf { condition: *condition };
                        return Remove;
                    }
                }
                None
            }
            Instruction::Allocate { .. } => None,
            Instruction::Load { .. } => None,
            Instruction::Store { .. } => None,
            Instruction::IncrementRc { .. } => None,
            Instruction::DecrementRc { .. } => None,
            Instruction::RangeCheck { value, max_bit_size, .. } => {
                let max_potential_bits = dfg.get_value_max_num_bits(*value);
                if max_potential_bits < *max_bit_size {
                    Remove
                } else {
                    None
                }
            }
            Instruction::IfElse { then_condition, then_value, else_condition, else_value } => {
                let typ = dfg.type_of_value(*then_value);

                if let Some(constant) = dfg.get_numeric_constant(*then_condition) {
                    if constant.is_one() {
                        return SimplifiedTo(*then_value);
                    } else if constant.is_zero() {
                        return SimplifiedTo(*else_value);
                    }
                }

                let then_value = dfg.resolve(*then_value);
                let else_value = dfg.resolve(*else_value);
                if then_value == else_value {
                    return SimplifiedTo(then_value);
                }

                if matches!(&typ, Type::Numeric(_)) {
                    let then_condition = *then_condition;
                    let else_condition = *else_condition;

                    let result = ValueMerger::merge_numeric_values(
                        dfg,
                        block,
                        then_condition,
                        else_condition,
                        then_value,
                        else_value,
                    );
                    SimplifiedTo(result)
                } else {
                    None
                }
            }
            Instruction::MakeArray { .. } => None,
        }
    }
}

/// Given a chain of operations like:
/// v1 = array_set [10, 11, 12], index 1, value: 5
/// v2 = array_set v1, index 2, value: 6
/// v3 = array_set v2, index 2, value: 7
/// v4 = array_get v3, index 1
///
/// We want to optimize `v4` to `10`. To do this we need to follow the array value
/// through several array sets. For each array set:
/// - If the index is non-constant we fail the optimization since any index may be changed
/// - If the index is constant and is our target index, we conservatively fail the optimization
///   in case the array_set is disabled from a previous `enable_side_effects_if` and the array get
///   was not.
/// - Otherwise, we check the array value of the array set.
///   - If the array value is constant, we use that array.
///   - If the array value is from a previous array-set, we recur.
fn try_optimize_array_get_from_previous_set(
    dfg: &DataFlowGraph,
    mut array_id: Id<Value>,
    target_index: FieldElement,
) -> SimplifyResult {
    let mut elements = None;

    // Arbitrary number of maximum tries just to prevent this optimization from taking too long.
    let max_tries = 5;
    for _ in 0..max_tries {
        match &dfg[array_id] {
            Value::Instruction { instruction, .. } => {
                match &dfg[*instruction] {
                    Instruction::ArraySet { array, index, value, .. } => {
                        if let Some(constant) = dfg.get_numeric_constant(*index) {
                            if constant == target_index {
                                return SimplifyResult::SimplifiedTo(*value);
                            }

                            array_id = *array; // recur
                        } else {
                            return SimplifyResult::None;
                        }
                    }
                    Instruction::MakeArray { elements: array, typ: _ } => {
                        elements = Some(array.clone());
                        break;
                    }
                    _ => return SimplifyResult::None,
                }
            }
            _ => return SimplifyResult::None,
        }
    }

    if let (Some(array), Some(index)) = (elements, target_index.try_to_u64()) {
        let index = index as usize;
        if index < array.len() {
            return SimplifyResult::SimplifiedTo(array[index]);
        }
    }
    SimplifyResult::None
}

/// If we have an array set whose value is from an array get on the same array at the same index,
/// we can simplify that array set to the array we were looking to perform an array set upon.
///
/// Simple case:
/// v3 = array_get v1, index v2
/// v5 = array_set v1, index v2, value v3
///
/// If we could not immediately simplify the array set from its value, we can try to follow
/// the array set backwards in the case we have constant indices:
///
/// v3 = array_get v1, index 1
/// v5 = array_set v1, index 2, value [Field 100, Field 101, Field 102]
/// v7 = array_set mut v5, index 1, value v3
///
/// We want to optimize `v7` to `v5`. We see that `v3` comes from an array get to `v1`. We follow `v5` backwards and see an array set
/// to `v1` and see that the previous array set occurs to a different constant index.
///
/// For each array_set:
/// - If the index is non-constant we fail the optimization since any index may be changed.
/// - If the index is constant and is our target index, we conservatively fail the optimization.
/// - Otherwise, we check the array value of the `array_set`. We will refer to this array as array'.
///   In the case above, array' is `v1` from `v5 = array set ...`
///   - If the original `array_set` value comes from an `array_get`, check the array in that `array_get` against array'.
///   - If the two values are equal we can simplify.
///     - Continuing the example above, as we have `v3 = array_get v1, index 1`, `v1` is
///       what we want to check against array'. We now know we can simplify `v7` to `v5` as it is unchanged.
///   - If they are not equal, recur marking the current `array_set` array as the new array id to use in the checks
fn try_optimize_array_set_from_previous_get(
    dfg: &DataFlowGraph,
    mut array_id: ValueId,
    target_index: ValueId,
    target_value: ValueId,
) -> SimplifyResult {
    let array_from_get = match &dfg[target_value] {
        Value::Instruction { instruction, .. } => match &dfg[*instruction] {
            Instruction::ArrayGet { array, index, result_type: _ } => {
                if *array == array_id && *index == target_index {
                    // If array and index match from the value, we can immediately simplify
                    return SimplifyResult::SimplifiedTo(array_id);
                } else if *index == target_index {
                    *array
                } else {
                    return SimplifyResult::None;
                }
            }
            _ => return SimplifyResult::None,
        },
        _ => return SimplifyResult::None,
    };

    // At this point we have determined that the value we are writing in the `array_set` instruction
    // comes from an `array_get` from the same index at which we want to write it at.
    // It's possible that we're acting on the same array where other indices have been mutated in between
    // the `array_get` and `array_set` (resulting in the `array_id` not matching).
    //
    // We then inspect the set of `array_set`s which which led to the current array the `array_set` is acting on.
    // If we can work back to the array on which the `array_get` was reading from without having another `array_set`
    // act on the same index then we can be sure that the new `array_set` can be removed without affecting the final result.
    let Some(target_index) = dfg.get_numeric_constant(target_index) else {
        return SimplifyResult::None;
    };

    let original_array_id = array_id;
    // Arbitrary number of maximum tries just to prevent this optimization from taking too long.
    let max_tries = 5;
    for _ in 0..max_tries {
        match &dfg[array_id] {
            Value::Instruction { instruction, .. } => match &dfg[*instruction] {
                Instruction::ArraySet { array, index, .. } => {
                    let Some(index) = dfg.get_numeric_constant(*index) else {
                        return SimplifyResult::None;
                    };

                    if index == target_index {
                        return SimplifyResult::None;
                    }

                    if *array == array_from_get {
                        return SimplifyResult::SimplifiedTo(original_array_id);
                    }

                    array_id = *array; // recur
                }
                _ => return SimplifyResult::None,
            },
            _ => return SimplifyResult::None,
        }
    }

    SimplifyResult::None
}

#[derive(Debug, PartialEq, Eq, Hash, Clone)]
pub enum ErrorType {
    String(String),
    Dynamic(HirType),
}

impl ErrorType {
    pub fn selector(&self) -> ErrorSelector {
        let mut hasher = FxHasher64::default();
        self.hash(&mut hasher);
        let hash = hasher.finish();
        ErrorSelector::new(hash)
    }
}

#[derive(Debug, PartialEq, Eq, Hash, Clone, Serialize, Deserialize)]
pub(crate) enum ConstrainError {
    // Static string errors are not handled inside the program as data for efficiency reasons.
    StaticString(String),
    // These errors are handled by the program as data.
    // We use a boolean to indicate if the error is a string for printing purposes.
    Dynamic(ErrorSelector, /* is_string */ bool, Vec<ValueId>),
}

impl From<String> for ConstrainError {
    fn from(value: String) -> Self {
        ConstrainError::StaticString(value)
    }
}

impl From<String> for Box<ConstrainError> {
    fn from(value: String) -> Self {
        Box::new(value.into())
    }
}

/// The possible return values for Instruction::return_types
pub(crate) enum InstructionResultType {
    /// The result type of this instruction matches that of this operand
    Operand(ValueId),

    /// The result type of this instruction is known to be this type - independent of its operands.
    Known(Type),

    /// Function calls are a special case, they may return multiple values
    Multiple(Arc<Vec<Type>>),

    /// This instruction does not return any results.
    None,
}

/// These are operations which can exit a basic block
/// ie control flow type operations
///
/// Since our IR needs to be in SSA form, it makes sense
/// to split up instructions like this, as we are sure that these instructions
/// will not be in the list of instructions for a basic block.
#[derive(Debug, PartialEq, Eq, Hash, Clone, Serialize, Deserialize)]
pub(crate) enum TerminatorInstruction {
    /// Control flow
    ///
    /// Jump If
    ///
    /// If the condition is true: jump to the specified `then_destination`.
    /// Otherwise, jump to the specified `else_destination`.
    JmpIf {
        condition: ValueId,
        then_destination: BasicBlockId,
        else_destination: BasicBlockId,
        call_stack: CallStack,
    },

    /// Unconditional Jump
    ///
    /// Jumps to specified `destination` with `arguments`.
    /// The CallStack here is expected to be used to issue an error when the start range of
    /// a for loop cannot be deduced at compile-time.
    Jmp { destination: BasicBlockId, arguments: Vec<ValueId>, call_stack: CallStack },

    /// Return from the current function with the given return values.
    ///
    /// All finished functions should have exactly 1 return instruction.
    /// Functions with early returns should instead be structured to
    /// unconditionally jump to a single exit block with the return values
    /// as the block arguments. Then the exit block can terminate in a return
    /// instruction returning these values.
    Return { return_values: Vec<ValueId>, call_stack: CallStack },
}

impl TerminatorInstruction {
    /// Map each ValueId in this terminator to a new value.
    pub(crate) fn map_values(
        &self,
        mut f: impl FnMut(ValueId) -> ValueId,
    ) -> TerminatorInstruction {
        use TerminatorInstruction::*;
        match self {
            JmpIf { condition, then_destination, else_destination, call_stack } => JmpIf {
                condition: f(*condition),
                then_destination: *then_destination,
                else_destination: *else_destination,
                call_stack: call_stack.clone(),
            },
            Jmp { destination, arguments, call_stack } => Jmp {
                destination: *destination,
                arguments: vecmap(arguments, |value| f(*value)),
                call_stack: call_stack.clone(),
            },
            Return { return_values, call_stack } => Return {
                return_values: vecmap(return_values, |value| f(*value)),
                call_stack: call_stack.clone(),
            },
        }
    }

    /// Mutate each ValueId to a new ValueId using the given mapping function
    pub(crate) fn mutate_values(&mut self, mut f: impl FnMut(ValueId) -> ValueId) {
        use TerminatorInstruction::*;
        match self {
            JmpIf { condition, .. } => {
                *condition = f(*condition);
            }
            Jmp { arguments, .. } => {
                for argument in arguments {
                    *argument = f(*argument);
                }
            }
            Return { return_values, .. } => {
                for return_value in return_values {
                    *return_value = f(*return_value);
                }
            }
        }
    }

    /// Apply a function to each value
    pub(crate) fn for_each_value<T>(&self, mut f: impl FnMut(ValueId) -> T) {
        use TerminatorInstruction::*;
        match self {
            JmpIf { condition, .. } => {
                f(*condition);
            }
            Jmp { arguments, .. } => {
                for argument in arguments {
                    f(*argument);
                }
            }
            Return { return_values, .. } => {
                for return_value in return_values {
                    f(*return_value);
                }
            }
        }
    }

    /// Mutate each BlockId to a new BlockId specified by the given mapping function.
    pub(crate) fn mutate_blocks(&mut self, mut f: impl FnMut(BasicBlockId) -> BasicBlockId) {
        use TerminatorInstruction::*;
        match self {
            JmpIf { then_destination, else_destination, .. } => {
                *then_destination = f(*then_destination);
                *else_destination = f(*else_destination);
            }
            Jmp { destination, .. } => {
                *destination = f(*destination);
            }
            Return { .. } => (),
        }
    }

    pub(crate) fn call_stack(&self) -> im::Vector<Location> {
        match self {
            TerminatorInstruction::JmpIf { call_stack, .. }
            | TerminatorInstruction::Jmp { call_stack, .. }
            | TerminatorInstruction::Return { call_stack, .. } => call_stack.clone(),
        }
    }
}

/// Contains the result to Instruction::simplify, specifying how the instruction
/// should be simplified.
pub(crate) enum SimplifyResult {
    /// Replace this function's result with the given value
    SimplifiedTo(ValueId),

    /// Replace this function's results with the given values
    /// Used for when there are multiple return values from
    /// a function such as a tuple
    SimplifiedToMultiple(Vec<ValueId>),

    /// Replace this function with an simpler but equivalent instruction.
    SimplifiedToInstruction(Instruction),

    /// Replace this function with a set of simpler but equivalent instructions.
    /// This is currently only to be used for [`Instruction::Constrain`].
    SimplifiedToInstructionMultiple(Vec<Instruction>),

    /// Remove the instruction, it is unnecessary
    Remove,

    /// Instruction could not be simplified
    None,
}

impl SimplifyResult {
    pub(crate) fn instructions(self) -> Option<Vec<Instruction>> {
        match self {
            SimplifyResult::SimplifiedToInstruction(instruction) => Some(vec![instruction]),
            SimplifyResult::SimplifiedToInstructionMultiple(instructions) => Some(instructions),
            _ => None,
        }
    }
}<|MERGE_RESOLUTION|>--- conflicted
+++ resolved
@@ -358,10 +358,7 @@
     pub(crate) fn result_type(&self) -> InstructionResultType {
         match self {
             Instruction::Binary(binary) => binary.result_type(),
-<<<<<<< HEAD
-            Instruction::Cast(_, typ)
-            | Instruction::MakeArray { typ, .. }
-            | Instruction::Load { result_type: typ, .. }
+            Instruction::Load { result_type: typ, .. }
             | Instruction::ArrayGet { result_type: typ, .. } => {
                 InstructionResultType::Known(typ.clone())
             }
@@ -372,10 +369,8 @@
                 let typ = Type::Reference(Arc::new(element_type.clone()));
                 InstructionResultType::Known(typ)
             }
-=======
             Instruction::Cast(_, typ) => InstructionResultType::Known(Type::Numeric(*typ)),
             Instruction::MakeArray { typ, .. } => InstructionResultType::Known(typ.clone()),
->>>>>>> aa025317
             Instruction::Not(value)
             | Instruction::Truncate { value, .. }
             | Instruction::ArraySet { array: value, .. }
