use noirc_errors::Location;
use serde::{Deserialize, Serialize};
use std::hash::{Hash, Hasher};

use acvm::{
    acir::AcirField,
    acir::{
        circuit::{ErrorSelector, STRING_ERROR_SELECTOR},
        BlackBoxFunc,
    },
    FieldElement,
};
use fxhash::FxHasher;
use iter_extended::vecmap;
use noirc_frontend::hir_def::types::Type as HirType;

use crate::ssa::opt::flatten_cfg::value_merger::ValueMerger;

use super::{
    basic_block::BasicBlockId,
    dfg::{CallStack, DataFlowGraph},
    map::Id,
    types::{NumericType, Type},
    value::{Value, ValueId},
};

mod binary;
mod call;
mod cast;
mod constrain;

pub(crate) use binary::{Binary, BinaryOp};
use call::simplify_call;
use cast::simplify_cast;
use constrain::decompose_constrain;

/// Reference to an instruction
///
/// Note that InstructionIds are not unique. That is, two InstructionIds
/// may refer to the same Instruction data. This is because, although
/// identical, instructions may have different results based on their
/// placement within a block.
pub(crate) type InstructionId = Id<Instruction>;

/// These are similar to built-ins in other languages.
/// These can be classified under two categories:
/// - Opcodes which the IR knows the target machine has
/// special support for. (LowLevel)
/// - Opcodes which have no function definition in the
/// source code and must be processed by the IR. An example
/// of this is println.
#[derive(Debug, Copy, Clone, PartialEq, Eq, Hash, Serialize, Deserialize)]
pub(crate) enum Intrinsic {
    ArrayLen,
    ArrayAsStrUnchecked,
    AsSlice,
    AssertConstant,
    StaticAssert,
    SlicePushBack,
    SlicePushFront,
    SlicePopBack,
    SlicePopFront,
    SliceInsert,
    SliceRemove,
    ApplyRangeConstraint,
    StrAsBytes,
    ToBits(Endian),
    ToRadix(Endian),
    BlackBox(BlackBoxFunc),
    FromField,
    AsField,
    AsWitness,
    IsUnconstrained,
    DerivePedersenGenerators,
    FieldLessThan,
}

impl std::fmt::Display for Intrinsic {
    fn fmt(&self, f: &mut std::fmt::Formatter<'_>) -> std::fmt::Result {
        match self {
            Intrinsic::ArrayLen => write!(f, "array_len"),
            Intrinsic::ArrayAsStrUnchecked => write!(f, "array_as_str_unchecked"),
            Intrinsic::AsSlice => write!(f, "as_slice"),
            Intrinsic::AssertConstant => write!(f, "assert_constant"),
            Intrinsic::StaticAssert => write!(f, "static_assert"),
            Intrinsic::SlicePushBack => write!(f, "slice_push_back"),
            Intrinsic::SlicePushFront => write!(f, "slice_push_front"),
            Intrinsic::SlicePopBack => write!(f, "slice_pop_back"),
            Intrinsic::SlicePopFront => write!(f, "slice_pop_front"),
            Intrinsic::SliceInsert => write!(f, "slice_insert"),
            Intrinsic::SliceRemove => write!(f, "slice_remove"),
            Intrinsic::StrAsBytes => write!(f, "str_as_bytes"),
            Intrinsic::ApplyRangeConstraint => write!(f, "apply_range_constraint"),
            Intrinsic::ToBits(Endian::Big) => write!(f, "to_be_bits"),
            Intrinsic::ToBits(Endian::Little) => write!(f, "to_le_bits"),
            Intrinsic::ToRadix(Endian::Big) => write!(f, "to_be_radix"),
            Intrinsic::ToRadix(Endian::Little) => write!(f, "to_le_radix"),
            Intrinsic::BlackBox(function) => write!(f, "{function}"),
            Intrinsic::FromField => write!(f, "from_field"),
            Intrinsic::AsField => write!(f, "as_field"),
            Intrinsic::AsWitness => write!(f, "as_witness"),
            Intrinsic::IsUnconstrained => write!(f, "is_unconstrained"),
            Intrinsic::DerivePedersenGenerators => write!(f, "derive_pedersen_generators"),
            Intrinsic::FieldLessThan => write!(f, "field_less_than"),
        }
    }
}

impl Intrinsic {
    /// Returns whether the `Intrinsic` has side effects.
    ///
    /// If there are no side effects then the `Intrinsic` can be removed if the result is unused.
    pub(crate) fn has_side_effects(&self) -> bool {
        match self {
            Intrinsic::AssertConstant
            | Intrinsic::StaticAssert
            | Intrinsic::ApplyRangeConstraint
            | Intrinsic::AsWitness => true,

            // These apply a constraint that the input must fit into a specified number of limbs.
            Intrinsic::ToBits(_) | Intrinsic::ToRadix(_) => true,

            // These imply a check that the slice is non-empty and should fail otherwise.
            Intrinsic::SlicePopBack | Intrinsic::SlicePopFront | Intrinsic::SliceRemove => true,

            Intrinsic::ArrayLen
            | Intrinsic::ArrayAsStrUnchecked
            | Intrinsic::AsSlice
            | Intrinsic::SlicePushBack
            | Intrinsic::SlicePushFront
            | Intrinsic::SliceInsert
            | Intrinsic::StrAsBytes
            | Intrinsic::FromField
            | Intrinsic::AsField
            | Intrinsic::IsUnconstrained
            | Intrinsic::DerivePedersenGenerators
            | Intrinsic::FieldLessThan => false,

            // Some black box functions have side-effects
            Intrinsic::BlackBox(func) => matches!(
                func,
                BlackBoxFunc::RecursiveAggregation
                    | BlackBoxFunc::MultiScalarMul
                    | BlackBoxFunc::EmbeddedCurveAdd
            ),
        }
    }

    /// Lookup an Intrinsic by name and return it if found.
    /// If there is no such intrinsic by that name, None is returned.
    pub(crate) fn lookup(name: &str) -> Option<Intrinsic> {
        match name {
            "array_len" => Some(Intrinsic::ArrayLen),
            "array_as_str_unchecked" => Some(Intrinsic::ArrayAsStrUnchecked),
            "as_slice" => Some(Intrinsic::AsSlice),
            "assert_constant" => Some(Intrinsic::AssertConstant),
            "static_assert" => Some(Intrinsic::StaticAssert),
            "apply_range_constraint" => Some(Intrinsic::ApplyRangeConstraint),
            "slice_push_back" => Some(Intrinsic::SlicePushBack),
            "slice_push_front" => Some(Intrinsic::SlicePushFront),
            "slice_pop_back" => Some(Intrinsic::SlicePopBack),
            "slice_pop_front" => Some(Intrinsic::SlicePopFront),
            "slice_insert" => Some(Intrinsic::SliceInsert),
            "slice_remove" => Some(Intrinsic::SliceRemove),
            "str_as_bytes" => Some(Intrinsic::StrAsBytes),
            "to_le_radix" => Some(Intrinsic::ToRadix(Endian::Little)),
            "to_be_radix" => Some(Intrinsic::ToRadix(Endian::Big)),
            "to_le_bits" => Some(Intrinsic::ToBits(Endian::Little)),
            "to_be_bits" => Some(Intrinsic::ToBits(Endian::Big)),
            "from_field" => Some(Intrinsic::FromField),
            "as_field" => Some(Intrinsic::AsField),
            "as_witness" => Some(Intrinsic::AsWitness),
            "is_unconstrained" => Some(Intrinsic::IsUnconstrained),
            "derive_pedersen_generators" => Some(Intrinsic::DerivePedersenGenerators),
            "field_less_than" => Some(Intrinsic::FieldLessThan),

            other => BlackBoxFunc::lookup(other).map(Intrinsic::BlackBox),
        }
    }
}

/// The endian-ness of bits when encoding values as bits in e.g. ToBits or ToRadix
#[derive(Clone, Copy, Debug, Hash, PartialEq, Eq, Serialize, Deserialize)]
pub(crate) enum Endian {
    Big,
    Little,
}

#[derive(Debug, PartialEq, Eq, Hash, Clone, Serialize, Deserialize)]
/// Instructions are used to perform tasks.
/// The instructions that the IR is able to specify are listed below.
pub(crate) enum Instruction {
    /// Binary Operations like +, -, *, /, ==, !=
    Binary(Binary),

    /// Converts `Value` into Typ
    Cast(ValueId, Type),

    /// Computes a bit wise not
    Not(ValueId),

    /// Truncates `value` to `bit_size`
    Truncate { value: ValueId, bit_size: u32, max_bit_size: u32 },

    /// Constrains two values to be equal to one another.
    Constrain(ValueId, ValueId, Option<ConstrainError>),

    /// Range constrain `value` to `max_bit_size`
    RangeCheck { value: ValueId, max_bit_size: u32, assert_message: Option<String> },

    /// Performs a function call with a list of its arguments.
    Call { func: ValueId, arguments: Vec<ValueId> },

    /// Allocates a region of memory. Note that this is not concerned with
    /// the type of memory, the type of element is determined when loading this memory.
    /// This is used for representing mutable variables and references.
    Allocate,

    /// Loads a value from memory.
    Load { address: ValueId },

    /// Writes a value to memory.
    Store { address: ValueId, value: ValueId },

    /// Provides a context for all instructions that follow up until the next
    /// `EnableSideEffectsIf` is encountered, for stating a condition that determines whether
    /// such instructions are allowed to have side-effects.
    ///
    /// For example,
    /// ```text
    /// EnableSideEffectsIf condition0;
    /// code0;
    /// EnableSideEffectsIf condition1;
    /// code1;
    /// ```
    /// - `code0` will have side effects iff `condition0` evaluates to `true`
    /// - `code1` will have side effects iff `condition1` evaluates to `true`
    ///
    /// This instruction is only emitted after the cfg flattening pass, and is used to annotate
    /// instruction regions with an condition that corresponds to their position in the CFG's
    /// if-branching structure.
    EnableSideEffectsIf { condition: ValueId },

    /// Retrieve a value from an array at the given index
    ArrayGet { array: ValueId, index: ValueId },

    /// Creates a new array with the new value at the given index. All other elements are identical
    /// to those in the given array. This will not modify the original array unless `mutable` is
    /// set. This flag is off by default and only enabled when optimizations determine it is safe.
    ArraySet { array: ValueId, index: ValueId, value: ValueId, mutable: bool },

    /// An instruction to increment the reference count of a value.
    ///
    /// This currently only has an effect in Brillig code where array sharing and copy on write is
    /// implemented via reference counting. In ACIR code this is done with im::Vector and these
    /// IncrementRc instructions are ignored.
    IncrementRc { value: ValueId },

    /// An instruction to decrement the reference count of a value.
    ///
    /// This currently only has an effect in Brillig code where array sharing and copy on write is
    /// implemented via reference counting. In ACIR code this is done with im::Vector and these
    /// DecrementRc instructions are ignored.
    DecrementRc { value: ValueId },

    /// Merge two values returned from opposite branches of a conditional into one.
    ///
    /// ```text
    /// if then_condition {
    ///     then_value
    /// } else {   // else_condition = !then_condition
    ///     else_value
    /// }
    /// ```
    ///
    /// Where we save the result of !then_condition so that we have the same
    /// ValueId for it each time.
    IfElse {
        then_condition: ValueId,
        then_value: ValueId,
        else_condition: ValueId,
        else_value: ValueId,
    },

    /// Creates a new array or slice.
    ///
    /// `typ` should be an array or slice type with an element type
    /// matching each of the `elements` values' types.
    MakeArray { elements: im::Vector<ValueId>, typ: Type },
}

impl Instruction {
    /// Returns a binary instruction with the given operator, lhs, and rhs
    pub(crate) fn binary(operator: BinaryOp, lhs: ValueId, rhs: ValueId) -> Instruction {
        Instruction::Binary(Binary { lhs, operator, rhs })
    }

    /// Returns the type that this instruction will return.
    pub(crate) fn result_type(&self) -> InstructionResultType {
        match self {
            Instruction::Binary(binary) => binary.result_type(),
            Instruction::Cast(_, typ) | Instruction::MakeArray { typ, .. } => {
                InstructionResultType::Known(typ.clone())
            }
            Instruction::Not(value)
            | Instruction::Truncate { value, .. }
            | Instruction::ArraySet { array: value, .. }
            | Instruction::IfElse { then_value: value, .. } => {
                InstructionResultType::Operand(*value)
            }
            Instruction::Constrain(..)
            | Instruction::Store { .. }
            | Instruction::IncrementRc { .. }
            | Instruction::DecrementRc { .. }
            | Instruction::RangeCheck { .. }
            | Instruction::EnableSideEffectsIf { .. } => InstructionResultType::None,
            Instruction::Allocate { .. }
            | Instruction::Load { .. }
            | Instruction::ArrayGet { .. }
            | Instruction::Call { .. } => InstructionResultType::Unknown,
        }
    }

    /// True if this instruction requires specifying the control type variables when
    /// inserting this instruction into a DataFlowGraph.
    pub(crate) fn requires_ctrl_typevars(&self) -> bool {
        matches!(self.result_type(), InstructionResultType::Unknown)
    }

    /// Indicates if the instruction can be safely replaced with the results of another instruction with the same inputs.
    /// If `deduplicate_with_predicate` is set, we assume we're deduplicating with the instruction
    /// and its predicate, rather than just the instruction. Setting this means instructions that
    /// rely on predicates can be deduplicated as well.
    pub(crate) fn can_be_deduplicated(
        &self,
        dfg: &DataFlowGraph,
        deduplicate_with_predicate: bool,
    ) -> bool {
        use Instruction::*;

        match self {
            // These either have side-effects or interact with memory
            EnableSideEffectsIf { .. }
            | Allocate
            | Load { .. }
            | Store { .. }
            | IncrementRc { .. }
            | DecrementRc { .. } => false,

            Call { func, .. } => match dfg[*func] {
                Value::Intrinsic(intrinsic) => !intrinsic.has_side_effects(),
                _ => false,
            },

            // We can deduplicate these instructions if we know the predicate is also the same.
            Constrain(..) | RangeCheck { .. } => deduplicate_with_predicate,

            // This should never be side-effectful
            MakeArray { .. } => true,

            // These can have different behavior depending on the EnableSideEffectsIf context.
            // Replacing them with a similar instruction potentially enables replacing an instruction
            // with one that was disabled. See
            // https://github.com/noir-lang/noir/pull/4716#issuecomment-2047846328.
            Binary(_)
            | Cast(_, _)
            | Not(_)
            | Truncate { .. }
            | IfElse { .. }
            | ArrayGet { .. }
            | ArraySet { .. } => {
                deduplicate_with_predicate || !self.requires_acir_gen_predicate(dfg)
            }
        }
    }

    pub(crate) fn can_eliminate_if_unused(&self, dfg: &DataFlowGraph) -> bool {
        use Instruction::*;
        match self {
            Binary(binary) => {
                if matches!(binary.operator, BinaryOp::Div | BinaryOp::Mod) {
                    if let Some(rhs) = dfg.get_numeric_constant(binary.rhs) {
                        rhs != FieldElement::zero()
                    } else {
                        false
                    }
                } else {
                    true
                }
            }
            Cast(_, _)
            | Not(_)
            | Truncate { .. }
            | Allocate
            | Load { .. }
            | ArrayGet { .. }
            | IfElse { .. }
            | ArraySet { .. }
            | MakeArray { .. } => true,

            Constrain(..)
            | Store { .. }
            | EnableSideEffectsIf { .. }
            | IncrementRc { .. }
            | DecrementRc { .. }
            | RangeCheck { .. } => false,

            // Some `Intrinsic`s have side effects so we must check what kind of `Call` this is.
            Call { func, .. } => match dfg[*func] {
                // Explicitly allows removal of unused ec operations, even if they can fail
                Value::Intrinsic(Intrinsic::BlackBox(BlackBoxFunc::MultiScalarMul))
                | Value::Intrinsic(Intrinsic::BlackBox(BlackBoxFunc::EmbeddedCurveAdd)) => true,
                Value::Intrinsic(intrinsic) => !intrinsic.has_side_effects(),

                // All foreign functions are treated as having side effects.
                // This is because they can be used to pass information
                // from the ACVM to the external world during execution.
                Value::ForeignFunction(_) => false,

                // We must assume that functions contain a side effect as we cannot inspect more deeply.
                Value::Function(_) => false,

                _ => false,
            },
        }
    }

    /// If true the instruction will depends on enable_side_effects context during acir-gen
    pub(crate) fn requires_acir_gen_predicate(&self, dfg: &DataFlowGraph) -> bool {
        match self {
            Instruction::Binary(binary)
                if matches!(binary.operator, BinaryOp::Div | BinaryOp::Mod) =>
            {
                true
            }

            Instruction::ArrayGet { array, index } => {
                // `ArrayGet`s which read from "known good" indices from an array should not need a predicate.
                !dfg.is_safe_index(*index, *array)
            }

            Instruction::EnableSideEffectsIf { .. } | Instruction::ArraySet { .. } => true,

            Instruction::Call { func, .. } => match dfg[*func] {
                Value::Function(_) => true,
                Value::Intrinsic(intrinsic) => {
                    matches!(intrinsic, Intrinsic::SliceInsert | Intrinsic::SliceRemove)
                }
                _ => false,
            },
            Instruction::Cast(_, _)
            | Instruction::Binary(_)
            | Instruction::Not(_)
            | Instruction::Truncate { .. }
            | Instruction::Constrain(_, _, _)
            | Instruction::RangeCheck { .. }
            | Instruction::Allocate
            | Instruction::Load { .. }
            | Instruction::Store { .. }
            | Instruction::IfElse { .. }
            | Instruction::IncrementRc { .. }
            | Instruction::DecrementRc { .. }
            | Instruction::MakeArray { .. } => false,
        }
    }

    /// Maps each ValueId inside this instruction to a new ValueId, returning the new instruction.
    /// Note that the returned instruction is fresh and will not have an assigned InstructionId
    /// until it is manually inserted in a DataFlowGraph later.
    pub(crate) fn map_values(&self, mut f: impl FnMut(ValueId) -> ValueId) -> Instruction {
        match self {
            Instruction::Binary(binary) => Instruction::Binary(Binary {
                lhs: f(binary.lhs),
                rhs: f(binary.rhs),
                operator: binary.operator,
            }),
            Instruction::Cast(value, typ) => Instruction::Cast(f(*value), typ.clone()),
            Instruction::Not(value) => Instruction::Not(f(*value)),
            Instruction::Truncate { value, bit_size, max_bit_size } => Instruction::Truncate {
                value: f(*value),
                bit_size: *bit_size,
                max_bit_size: *max_bit_size,
            },
            Instruction::Constrain(lhs, rhs, assert_message) => {
                // Must map the `lhs` and `rhs` first as the value `f` is moved with the closure
                let lhs = f(*lhs);
                let rhs = f(*rhs);
                let assert_message = assert_message.as_ref().map(|error| match error {
                    ConstrainError::Dynamic(selector, payload_values) => ConstrainError::Dynamic(
                        *selector,
                        vecmap(payload_values.iter().copied(), f),
                    ),
                    _ => error.clone(),
                });
                Instruction::Constrain(lhs, rhs, assert_message)
            }
            Instruction::Call { func, arguments } => Instruction::Call {
                func: f(*func),
                arguments: vecmap(arguments.iter().copied(), f),
            },
            Instruction::Allocate => Instruction::Allocate,
            Instruction::Load { address } => Instruction::Load { address: f(*address) },
            Instruction::Store { address, value } => {
                Instruction::Store { address: f(*address), value: f(*value) }
            }
            Instruction::EnableSideEffectsIf { condition } => {
                Instruction::EnableSideEffectsIf { condition: f(*condition) }
            }
            Instruction::ArrayGet { array, index } => {
                Instruction::ArrayGet { array: f(*array), index: f(*index) }
            }
            Instruction::ArraySet { array, index, value, mutable } => Instruction::ArraySet {
                array: f(*array),
                index: f(*index),
                value: f(*value),
                mutable: *mutable,
            },
            Instruction::IncrementRc { value } => Instruction::IncrementRc { value: f(*value) },
            Instruction::DecrementRc { value } => Instruction::DecrementRc { value: f(*value) },
            Instruction::RangeCheck { value, max_bit_size, assert_message } => {
                Instruction::RangeCheck {
                    value: f(*value),
                    max_bit_size: *max_bit_size,
                    assert_message: assert_message.clone(),
                }
            }
            Instruction::IfElse { then_condition, then_value, else_condition, else_value } => {
                Instruction::IfElse {
                    then_condition: f(*then_condition),
                    then_value: f(*then_value),
                    else_condition: f(*else_condition),
                    else_value: f(*else_value),
                }
            }
            Instruction::MakeArray { elements, typ } => Instruction::MakeArray {
                elements: elements.iter().copied().map(f).collect(),
                typ: typ.clone(),
            },
        }
    }

    /// Applies a function to each input value this instruction holds.
    pub(crate) fn for_each_value<T>(&self, mut f: impl FnMut(ValueId) -> T) {
        match self {
            Instruction::Binary(binary) => {
                f(binary.lhs);
                f(binary.rhs);
            }
            Instruction::Call { func, arguments } => {
                f(*func);
                for argument in arguments {
                    f(*argument);
                }
            }
            Instruction::Cast(value, _)
            | Instruction::Not(value)
            | Instruction::Truncate { value, .. }
            | Instruction::Load { address: value } => {
                f(*value);
            }
            Instruction::Constrain(lhs, rhs, assert_error) => {
                f(*lhs);
                f(*rhs);
                if let Some(ConstrainError::Dynamic(_, values)) = assert_error.as_ref() {
                    values.iter().for_each(|&val| {
                        f(val);
                    });
                }
            }

            Instruction::Store { address, value } => {
                f(*address);
                f(*value);
            }
            Instruction::Allocate { .. } => (),
            Instruction::ArrayGet { array, index } => {
                f(*array);
                f(*index);
            }
            Instruction::ArraySet { array, index, value, mutable: _ } => {
                f(*array);
                f(*index);
                f(*value);
            }
            Instruction::EnableSideEffectsIf { condition } => {
                f(*condition);
            }
            Instruction::IncrementRc { value }
            | Instruction::DecrementRc { value }
            | Instruction::RangeCheck { value, .. } => {
                f(*value);
            }
            Instruction::IfElse { then_condition, then_value, else_condition, else_value } => {
                f(*then_condition);
                f(*then_value);
                f(*else_condition);
                f(*else_value);
            }
            Instruction::MakeArray { elements, typ: _ } => {
                for element in elements {
                    f(*element);
                }
            }
        }
    }

    /// Try to simplify this instruction. If the instruction can be simplified to a known value,
    /// that value is returned. Otherwise None is returned.
    ///
    /// The `block` parameter indicates the block this new instruction will be inserted into
    /// after this call.
    pub(crate) fn simplify(
        &self,
        dfg: &mut DataFlowGraph,
        block: BasicBlockId,
        ctrl_typevars: Option<Vec<Type>>,
        call_stack: &CallStack,
    ) -> SimplifyResult {
        use SimplifyResult::*;
        match self {
            Instruction::Binary(binary) => binary.simplify(dfg),
            Instruction::Cast(value, typ) => simplify_cast(*value, typ, dfg),
            Instruction::Not(value) => {
                match &dfg[dfg.resolve(*value)] {
                    // Limit optimizing ! on constants to only booleans. If we tried it on fields,
                    // there is no Not on FieldElement, so we'd need to convert between u128. This
                    // would be incorrect however since the extra bits on the field would not be flipped.
                    Value::NumericConstant { constant, typ } if typ.is_unsigned() => {
                        // As we're casting to a `u128`, we need to clear out any upper bits that the NOT fills.
                        let value = !constant.to_u128() % (1 << typ.bit_size());
                        SimplifiedTo(dfg.make_constant(value.into(), typ.clone()))
                    }
                    Value::Instruction { instruction, .. } => {
                        // !!v => v
                        if let Instruction::Not(value) = &dfg[*instruction] {
                            SimplifiedTo(*value)
                        } else {
                            None
                        }
                    }
                    _ => None,
                }
            }
            Instruction::Constrain(lhs, rhs, msg) => {
                let constraints = decompose_constrain(*lhs, *rhs, msg, dfg);
                if constraints.is_empty() {
                    Remove
                } else {
                    SimplifiedToInstructionMultiple(constraints)
                }
            }
            Instruction::ArrayGet { array, index } => {
                if let Some(index) = dfg.get_numeric_constant(*index) {
                    try_optimize_array_get_from_previous_set(dfg, *array, index)
                } else {
                    None
                }
            }
<<<<<<< HEAD
            Instruction::ArraySet { array: array_id, index, value, .. } => {
                let array = dfg.get_array_constant(*array_id);
                let index = dfg.get_numeric_constant(*index);
                if let (Some((array, _element_type)), Some(index)) = (array, index) {
=======
            Instruction::ArraySet { array, index, value, .. } => {
                let array_const = dfg.get_array_constant(*array);
                let index_const = dfg.get_numeric_constant(*index);
                if let (Some((array, element_type)), Some(index)) = (array_const, index_const) {
>>>>>>> 046fec77
                    let index =
                        index.try_to_u32().expect("Expected array index to fit in u32") as usize;

                    if index < array.len() {
                        let elements = array.update(index, *value);
                        let typ = dfg.type_of_value(*array_id);
                        let instruction = Instruction::MakeArray { elements, typ };
                        let new_array = dfg.insert_instruction_and_results(
                            instruction,
                            block,
                            Option::None,
                            call_stack.clone(),
                        );
                        return SimplifiedTo(new_array.first());
                    }
                }

                try_optimize_array_set_from_previous_get(dfg, *array, *index, *value)
            }
            Instruction::Truncate { value, bit_size, max_bit_size } => {
                if bit_size == max_bit_size {
                    return SimplifiedTo(*value);
                }
                if let Some((numeric_constant, typ)) = dfg.get_numeric_constant_with_type(*value) {
                    let integer_modulus = 2_u128.pow(*bit_size);
                    let truncated = numeric_constant.to_u128() % integer_modulus;
                    SimplifiedTo(dfg.make_constant(truncated.into(), typ))
                } else if let Value::Instruction { instruction, .. } = &dfg[dfg.resolve(*value)] {
                    match &dfg[*instruction] {
                        Instruction::Truncate { bit_size: src_bit_size, .. } => {
                            // If we're truncating the value to fit into the same or larger bit size then this is a noop.
                            if src_bit_size <= bit_size && src_bit_size <= max_bit_size {
                                SimplifiedTo(*value)
                            } else {
                                None
                            }
                        }

                        Instruction::Binary(Binary {
                            lhs, rhs, operator: BinaryOp::Div, ..
                        }) if dfg.is_constant(*rhs) => {
                            // If we're truncating the result of a division by a constant denominator, we can
                            // reason about the maximum bit size of the result and whether a truncation is necessary.

                            let numerator_type = dfg.type_of_value(*lhs);
                            let max_numerator_bits = numerator_type.bit_size();

                            let divisor = dfg
                                .get_numeric_constant(*rhs)
                                .expect("rhs is checked to be constant.");
                            let divisor_bits = divisor.num_bits();

                            // 2^{max_quotient_bits} = 2^{max_numerator_bits} / 2^{divisor_bits}
                            // => max_quotient_bits = max_numerator_bits - divisor_bits
                            //
                            // In order for the truncation to be a noop, we then require `max_quotient_bits < bit_size`.
                            let max_quotient_bits = max_numerator_bits - divisor_bits;
                            if max_quotient_bits < *bit_size {
                                SimplifiedTo(*value)
                            } else {
                                None
                            }
                        }

                        _ => None,
                    }
                } else {
                    None
                }
            }
            Instruction::Call { func, arguments } => {
                simplify_call(*func, arguments, dfg, block, ctrl_typevars, call_stack)
            }
            Instruction::EnableSideEffectsIf { condition } => {
                if let Some(last) = dfg[block].instructions().last().copied() {
                    let last = &mut dfg[last];
                    if matches!(last, Instruction::EnableSideEffectsIf { .. }) {
                        *last = Instruction::EnableSideEffectsIf { condition: *condition };
                        return Remove;
                    }
                }
                None
            }
            Instruction::Allocate { .. } => None,
            Instruction::Load { .. } => None,
            Instruction::Store { .. } => None,
            Instruction::IncrementRc { .. } => None,
            Instruction::DecrementRc { .. } => None,
            Instruction::RangeCheck { value, max_bit_size, .. } => {
                let max_potential_bits = dfg.get_value_max_num_bits(*value);
                if max_potential_bits < *max_bit_size {
                    Remove
                } else {
                    None
                }
            }
            Instruction::IfElse { then_condition, then_value, else_condition, else_value } => {
                let typ = dfg.type_of_value(*then_value);

                if let Some(constant) = dfg.get_numeric_constant(*then_condition) {
                    if constant.is_one() {
                        return SimplifiedTo(*then_value);
                    } else if constant.is_zero() {
                        return SimplifiedTo(*else_value);
                    }
                }

                let then_value = dfg.resolve(*then_value);
                let else_value = dfg.resolve(*else_value);
                if then_value == else_value {
                    return SimplifiedTo(then_value);
                }

                if matches!(&typ, Type::Numeric(_)) {
                    let then_condition = *then_condition;
                    let else_condition = *else_condition;

                    let result = ValueMerger::merge_numeric_values(
                        dfg,
                        block,
                        then_condition,
                        else_condition,
                        then_value,
                        else_value,
                    );
                    SimplifiedTo(result)
                } else {
                    None
                }
            }
            Instruction::MakeArray { .. } => None,
        }
    }
}

/// Given a chain of operations like:
/// v1 = array_set [10, 11, 12], index 1, value: 5
/// v2 = array_set v1, index 2, value: 6
/// v3 = array_set v2, index 2, value: 7
/// v4 = array_get v3, index 1
///
/// We want to optimize `v4` to `10`. To do this we need to follow the array value
/// through several array sets. For each array set:
/// - If the index is non-constant we fail the optimization since any index may be changed
/// - If the index is constant and is our target index, we conservatively fail the optimization
///   in case the array_set is disabled from a previous `enable_side_effects_if` and the array get
///   was not.
/// - Otherwise, we check the array value of the array set.
///   - If the array value is constant, we use that array.
///   - If the array value is from a previous array-set, we recur.
fn try_optimize_array_get_from_previous_set(
    dfg: &DataFlowGraph,
    mut array_id: Id<Value>,
    target_index: FieldElement,
) -> SimplifyResult {
    let mut elements = None;

    // Arbitrary number of maximum tries just to prevent this optimization from taking too long.
    let max_tries = 5;
    for _ in 0..max_tries {
        match &dfg[array_id] {
            Value::Instruction { instruction, .. } => {
                match &dfg[*instruction] {
                    Instruction::ArraySet { array, index, value, .. } => {
                        if let Some(constant) = dfg.get_numeric_constant(*index) {
                            if constant == target_index {
                                return SimplifyResult::SimplifiedTo(*value);
                            }

                            array_id = *array; // recur
                        } else {
                            return SimplifyResult::None;
                        }
                    }
                    Instruction::MakeArray { elements: array, typ: _ } => {
                        elements = Some(array.clone());
                        break;
                    }
                    _ => return SimplifyResult::None,
                }
            }
            _ => return SimplifyResult::None,
        }
    }

    if let (Some(array), Some(index)) = (elements, target_index.try_to_u64()) {
        let index = index as usize;
        if index < array.len() {
            return SimplifyResult::SimplifiedTo(array[index]);
        }
    }
    SimplifyResult::None
}

/// If we have an array set whose value is from an array get on the same array at the same index,
/// we can simplify that array set to the array we were looking to perform an array set upon.
///
/// Simple case:
/// v3 = array_get v1, index v2
/// v5 = array_set v1, index v2, value v3
///
/// If we could not immediately simplify the array set from its value, we can try to follow
/// the array set backwards in the case we have constant indices:
///
/// v3 = array_get v1, index 1
/// v5 = array_set v1, index 2, value [Field 100, Field 101, Field 102]
/// v7 = array_set mut v5, index 1, value v3
///
/// We want to optimize `v7` to `v5`. We see that `v3` comes from an array get to `v1`. We follow `v5` backwards and see an array set
/// to `v1` and see that the previous array set occurs to a different constant index.
///
/// For each array_set:
/// - If the index is non-constant we fail the optimization since any index may be changed.
/// - If the index is constant and is our target index, we conservatively fail the optimization.
/// - Otherwise, we check the array value of the `array_set`. We will refer to this array as array'.
///   In the case above, array' is `v1` from `v5 = array set ...`
///   - If the original `array_set` value comes from an `array_get`, check the array in that `array_get` against array'.
///   - If the two values are equal we can simplify.
///     - Continuing the example above, as we have `v3 = array_get v1, index 1`, `v1` is
///       what we want to check against array'. We now know we can simplify `v7` to `v5` as it is unchanged.
///   - If they are not equal, recur marking the current `array_set` array as the new array id to use in the checks
fn try_optimize_array_set_from_previous_get(
    dfg: &DataFlowGraph,
    mut array_id: ValueId,
    target_index: ValueId,
    target_value: ValueId,
) -> SimplifyResult {
    let array_from_get = match &dfg[target_value] {
        Value::Instruction { instruction, .. } => match &dfg[*instruction] {
            Instruction::ArrayGet { array, index } => {
                if *array == array_id && *index == target_index {
                    // If array and index match from the value, we can immediately simplify
                    return SimplifyResult::SimplifiedTo(array_id);
                } else if *index == target_index {
                    *array
                } else {
                    return SimplifyResult::None;
                }
            }
            _ => return SimplifyResult::None,
        },
        _ => return SimplifyResult::None,
    };

    // At this point we have determined that the value we are writing in the `array_set` instruction
    // comes from an `array_get` from the same index at which we want to write it at.
    // It's possible that we're acting on the same array where other indices have been mutated in between
    // the `array_get` and `array_set` (resulting in the `array_id` not matching).
    //
    // We then inspect the set of `array_set`s which which led to the current array the `array_set` is acting on.
    // If we can work back to the array on which the `array_get` was reading from without having another `array_set`
    // act on the same index then we can be sure that the new `array_set` can be removed without affecting the final result.
    let Some(target_index) = dfg.get_numeric_constant(target_index) else {
        return SimplifyResult::None;
    };

    let original_array_id = array_id;
    // Arbitrary number of maximum tries just to prevent this optimization from taking too long.
    let max_tries = 5;
    for _ in 0..max_tries {
        match &dfg[array_id] {
            Value::Instruction { instruction, .. } => match &dfg[*instruction] {
                Instruction::ArraySet { array, index, .. } => {
                    let Some(index) = dfg.get_numeric_constant(*index) else {
                        return SimplifyResult::None;
                    };

                    if index == target_index {
                        return SimplifyResult::None;
                    }

                    if *array == array_from_get {
                        return SimplifyResult::SimplifiedTo(original_array_id);
                    }

                    array_id = *array; // recur
                }
                _ => return SimplifyResult::None,
            },
            _ => return SimplifyResult::None,
        }
    }

    SimplifyResult::None
}

pub(crate) type ErrorType = HirType;

pub(crate) fn error_selector_from_type(typ: &ErrorType) -> ErrorSelector {
    match typ {
        ErrorType::String(_) => STRING_ERROR_SELECTOR,
        _ => {
            let mut hasher = FxHasher::default();
            typ.hash(&mut hasher);
            let hash = hasher.finish();
            assert!(hash != 0, "ICE: Error type {} collides with the string error type", typ);
            ErrorSelector::new(hash)
        }
    }
}

#[derive(Debug, PartialEq, Eq, Hash, Clone, Serialize, Deserialize)]
pub(crate) enum ConstrainError {
    // Static string errors are not handled inside the program as data for efficiency reasons.
    StaticString(String),
    // These errors are handled by the program as data.
    Dynamic(ErrorSelector, Vec<ValueId>),
}

impl From<String> for ConstrainError {
    fn from(value: String) -> Self {
        ConstrainError::StaticString(value)
    }
}

impl From<String> for Box<ConstrainError> {
    fn from(value: String) -> Self {
        Box::new(value.into())
    }
}

/// The possible return values for Instruction::return_types
pub(crate) enum InstructionResultType {
    /// The result type of this instruction matches that of this operand
    Operand(ValueId),

    /// The result type of this instruction is known to be this type - independent of its operands.
    Known(Type),

    /// The result type of this function is unknown and separate from its operand types.
    /// This occurs for function calls and load operations.
    Unknown,

    /// This instruction does not return any results.
    None,
}

/// These are operations which can exit a basic block
/// ie control flow type operations
///
/// Since our IR needs to be in SSA form, it makes sense
/// to split up instructions like this, as we are sure that these instructions
/// will not be in the list of instructions for a basic block.
#[derive(Debug, PartialEq, Eq, Hash, Clone, Serialize, Deserialize)]
pub(crate) enum TerminatorInstruction {
    /// Control flow
    ///
    /// Jump If
    ///
    /// If the condition is true: jump to the specified `then_destination`.
    /// Otherwise, jump to the specified `else_destination`.
    JmpIf {
        condition: ValueId,
        then_destination: BasicBlockId,
        else_destination: BasicBlockId,
        call_stack: CallStack,
    },

    /// Unconditional Jump
    ///
    /// Jumps to specified `destination` with `arguments`.
    /// The CallStack here is expected to be used to issue an error when the start range of
    /// a for loop cannot be deduced at compile-time.
    Jmp { destination: BasicBlockId, arguments: Vec<ValueId>, call_stack: CallStack },

    /// Return from the current function with the given return values.
    ///
    /// All finished functions should have exactly 1 return instruction.
    /// Functions with early returns should instead be structured to
    /// unconditionally jump to a single exit block with the return values
    /// as the block arguments. Then the exit block can terminate in a return
    /// instruction returning these values.
    Return { return_values: Vec<ValueId>, call_stack: CallStack },
}

impl TerminatorInstruction {
    /// Map each ValueId in this terminator to a new value.
    pub(crate) fn map_values(
        &self,
        mut f: impl FnMut(ValueId) -> ValueId,
    ) -> TerminatorInstruction {
        use TerminatorInstruction::*;
        match self {
            JmpIf { condition, then_destination, else_destination, call_stack } => JmpIf {
                condition: f(*condition),
                then_destination: *then_destination,
                else_destination: *else_destination,
                call_stack: call_stack.clone(),
            },
            Jmp { destination, arguments, call_stack } => Jmp {
                destination: *destination,
                arguments: vecmap(arguments, |value| f(*value)),
                call_stack: call_stack.clone(),
            },
            Return { return_values, call_stack } => Return {
                return_values: vecmap(return_values, |value| f(*value)),
                call_stack: call_stack.clone(),
            },
        }
    }

    /// Mutate each ValueId to a new ValueId using the given mapping function
    pub(crate) fn mutate_values(&mut self, mut f: impl FnMut(ValueId) -> ValueId) {
        use TerminatorInstruction::*;
        match self {
            JmpIf { condition, .. } => {
                *condition = f(*condition);
            }
            Jmp { arguments, .. } => {
                for argument in arguments {
                    *argument = f(*argument);
                }
            }
            Return { return_values, .. } => {
                for return_value in return_values {
                    *return_value = f(*return_value);
                }
            }
        }
    }

    /// Apply a function to each value
    pub(crate) fn for_each_value<T>(&self, mut f: impl FnMut(ValueId) -> T) {
        use TerminatorInstruction::*;
        match self {
            JmpIf { condition, .. } => {
                f(*condition);
            }
            Jmp { arguments, .. } => {
                for argument in arguments {
                    f(*argument);
                }
            }
            Return { return_values, .. } => {
                for return_value in return_values {
                    f(*return_value);
                }
            }
        }
    }

    /// Mutate each BlockId to a new BlockId specified by the given mapping function.
    pub(crate) fn mutate_blocks(&mut self, mut f: impl FnMut(BasicBlockId) -> BasicBlockId) {
        use TerminatorInstruction::*;
        match self {
            JmpIf { then_destination, else_destination, .. } => {
                *then_destination = f(*then_destination);
                *else_destination = f(*else_destination);
            }
            Jmp { destination, .. } => {
                *destination = f(*destination);
            }
            Return { .. } => (),
        }
    }

    pub(crate) fn call_stack(&self) -> im::Vector<Location> {
        match self {
            TerminatorInstruction::JmpIf { call_stack, .. }
            | TerminatorInstruction::Jmp { call_stack, .. }
            | TerminatorInstruction::Return { call_stack, .. } => call_stack.clone(),
        }
    }
}

/// Contains the result to Instruction::simplify, specifying how the instruction
/// should be simplified.
pub(crate) enum SimplifyResult {
    /// Replace this function's result with the given value
    SimplifiedTo(ValueId),

    /// Replace this function's results with the given values
    /// Used for when there are multiple return values from
    /// a function such as a tuple
    SimplifiedToMultiple(Vec<ValueId>),

    /// Replace this function with an simpler but equivalent instruction.
    SimplifiedToInstruction(Instruction),

    /// Replace this function with a set of simpler but equivalent instructions.
    /// This is currently only to be used for [`Instruction::Constrain`].
    SimplifiedToInstructionMultiple(Vec<Instruction>),

    /// Remove the instruction, it is unnecessary
    Remove,

    /// Instruction could not be simplified
    None,
}

impl SimplifyResult {
    pub(crate) fn instructions(self) -> Option<Vec<Instruction>> {
        match self {
            SimplifyResult::SimplifiedToInstruction(instruction) => Some(vec![instruction]),
            SimplifyResult::SimplifiedToInstructionMultiple(instructions) => Some(instructions),
            _ => None,
        }
    }
}<|MERGE_RESOLUTION|>--- conflicted
+++ resolved
@@ -656,17 +656,10 @@
                     None
                 }
             }
-<<<<<<< HEAD
             Instruction::ArraySet { array: array_id, index, value, .. } => {
                 let array = dfg.get_array_constant(*array_id);
                 let index = dfg.get_numeric_constant(*index);
                 if let (Some((array, _element_type)), Some(index)) = (array, index) {
-=======
-            Instruction::ArraySet { array, index, value, .. } => {
-                let array_const = dfg.get_array_constant(*array);
-                let index_const = dfg.get_numeric_constant(*index);
-                if let (Some((array, element_type)), Some(index)) = (array_const, index_const) {
->>>>>>> 046fec77
                     let index =
                         index.try_to_u32().expect("Expected array index to fit in u32") as usize;
 
