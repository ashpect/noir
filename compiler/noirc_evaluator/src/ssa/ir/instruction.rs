--- conflicted
+++ resolved
@@ -592,7 +592,7 @@
         }
     }
 
-    /// Maps each ValueId inside this instruction to a new ValueId, returning the new instruction.
+    /// Maps each Value inside this instruction to a new Value, returning the new instruction.
     /// Note that the returned instruction is fresh and will not have an assigned InstructionId
     /// until it is manually inserted in a DataFlowGraph later.
     pub(crate) fn map_values(&self, mut f: impl FnMut(Value) -> Value) -> Instruction {
@@ -677,8 +677,8 @@
         }
     }
 
-    /// Maps each ValueId inside this instruction to a new ValueId in place.
-    pub(crate) fn map_values_mut(&mut self, mut f: impl FnMut(ValueId) -> ValueId) {
+    /// Maps each Value inside this instruction to a new Value in place.
+    pub(crate) fn map_values_mut(&mut self, mut f: impl FnMut(Value) -> Value) {
         match self {
             Instruction::Binary(binary) => {
                 binary.lhs = f(binary.lhs);
@@ -698,14 +698,14 @@
                     }
                 }
             }
-            Instruction::Call { func, arguments } => {
+            Instruction::Call { func, arguments, result_types: _ } => {
                 *func = f(*func);
                 for argument in arguments {
                     *argument = f(*argument);
                 }
             }
-            Instruction::Allocate => (),
-            Instruction::Load { address } => *address = f(*address),
+            Instruction::Allocate { element_type: _ } => (),
+            Instruction::Load { address, result_type: _ } => *address = f(*address),
             Instruction::Store { address, value } => {
                 *address = f(*address);
                 *value = f(*value);
@@ -713,7 +713,7 @@
             Instruction::EnableSideEffectsIf { condition } => {
                 *condition = f(*condition);
             }
-            Instruction::ArrayGet { array, index } => {
+            Instruction::ArrayGet { array, index, result_type: _ } => {
                 *array = f(*array);
                 *index = f(*index);
             }
@@ -863,12 +863,7 @@
         &self,
         dfg: &mut DataFlowGraph,
         block: BasicBlockId,
-<<<<<<< HEAD
-        call_stack: &CallStack,
-=======
-        ctrl_typevars: Option<Vec<Type>>,
         call_stack: CallStackId,
->>>>>>> 73ccd455
     ) -> SimplifyResult {
         use SimplifyResult::*;
         match self {
@@ -921,16 +916,8 @@
                         let elements = array.update(index, *value);
                         let typ = dfg.type_of_value(*array_id);
                         let instruction = Instruction::MakeArray { elements, typ };
-                        let new_array = dfg.insert_instruction_and_results(
-                            instruction,
-                            block,
-<<<<<<< HEAD
-                            call_stack.clone(),
-=======
-                            Option::None,
-                            call_stack,
->>>>>>> 73ccd455
-                        );
+                        let new_array =
+                            dfg.insert_instruction_and_results(instruction, block, call_stack);
                         return SimplifiedTo(new_array.first());
                     }
                 }
@@ -1304,11 +1291,7 @@
     /// Jumps to specified `destination` with `arguments`.
     /// The CallStack here is expected to be used to issue an error when the start range of
     /// a for loop cannot be deduced at compile-time.
-<<<<<<< HEAD
-    Jmp { destination: BasicBlockId, arguments: Vec<Value>, call_stack: CallStack },
-=======
-    Jmp { destination: BasicBlockId, arguments: Vec<ValueId>, call_stack: CallStackId },
->>>>>>> 73ccd455
+    Jmp { destination: BasicBlockId, arguments: Vec<Value>, call_stack: CallStackId },
 
     /// Return from the current function with the given return values.
     ///
@@ -1317,15 +1300,11 @@
     /// unconditionally jump to a single exit block with the return values
     /// as the block arguments. Then the exit block can terminate in a return
     /// instruction returning these values.
-<<<<<<< HEAD
-    Return { return_values: Vec<Value>, call_stack: CallStack },
-=======
-    Return { return_values: Vec<ValueId>, call_stack: CallStackId },
->>>>>>> 73ccd455
+    Return { return_values: Vec<Value>, call_stack: CallStackId },
 }
 
 impl TerminatorInstruction {
-    /// Map each ValueId in this terminator to a new value.
+    /// Map each Value in this terminator to a new value.
     pub(crate) fn map_values(&self, mut f: impl FnMut(Value) -> Value) -> TerminatorInstruction {
         use TerminatorInstruction::*;
         match self {
@@ -1347,12 +1326,8 @@
         }
     }
 
-    /// Mutate each ValueId to a new ValueId using the given mapping function
-<<<<<<< HEAD
-    pub(crate) fn mutate_values(&mut self, mut f: impl FnMut(Value) -> Value) {
-=======
-    pub(crate) fn map_values_mut(&mut self, mut f: impl FnMut(ValueId) -> ValueId) {
->>>>>>> 73ccd455
+    /// Mutate each Value to a new Value using the given mapping function
+    pub(crate) fn map_values_mut(&mut self, mut f: impl FnMut(Value) -> Value) {
         use TerminatorInstruction::*;
         match self {
             JmpIf { condition, .. } => {
