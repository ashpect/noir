use std::sync::Arc;

use acvm::{AcirField, FieldElement};
use iter_extended::{try_vecmap, vecmap};
use noirc_frontend::Shared;

use crate::ssa::ir::{
    function::FunctionId,
    instruction::Intrinsic,
    types::{CompositeType, NumericType, Type},
    value::ValueId,
};

use super::IResult;

<<<<<<< HEAD
/// Be careful when using `Clone`: the `ArrayValue` is backed by a `Shared` data structure.
=======
/// Be careful when using `Clone`: `ArrayValue` and `ReferenceValue`
/// are backed by a `Shared` data structure, and for example modifying
/// an array element would be reflected in the original and the clone
/// as well. Use `Value::snapshot` to make independent clones.
>>>>>>> b6368569
#[derive(Debug, Clone, PartialEq, Eq)]
pub enum Value {
    Numeric(NumericValue),
    Reference(ReferenceValue),
    ArrayOrSlice(ArrayValue),
    Function(FunctionId),
    Intrinsic(Intrinsic),
    ForeignFunction(String),
}

#[derive(Debug, Copy, Clone, PartialEq, Eq)]
pub enum NumericValue {
    Field(FieldElement),

    U1(bool),
    U8(u8),
    U16(u16),
    U32(u32),
    U64(u64),
    U128(u128),

    I8(i8),
    I16(i16),
    I32(i32),
    I64(i64),
}

#[derive(Debug, Clone, PartialEq, Eq)]
pub struct ReferenceValue {
    /// This is included mostly for debugging to distinguish different
    /// ReferenceValues which store the same element.
    pub original_id: ValueId,

    /// A value of `None` here means this allocation is currently uninitialized
    pub element: Shared<Option<Value>>,

    pub element_type: Arc<Type>,
}

#[derive(Debug, Clone, PartialEq, Eq)]
pub struct ArrayValue {
    pub elements: Shared<Vec<Value>>,

    /// The `Shared` type contains its own reference count but we need to track
    /// the reference count separate to ensure it is only changed by IncrementRc and
    /// DecrementRc instructions.
    pub rc: Shared<u32>,

    pub element_types: Arc<CompositeType>,
    pub is_slice: bool,
}

impl Value {
    #[allow(unused)]
    pub(crate) fn get_type(&self) -> Type {
        match self {
            Value::Numeric(numeric_value) => Type::Numeric(numeric_value.get_type()),
            Value::Reference(reference) => Type::Reference(reference.element_type.clone()),
            Value::ArrayOrSlice(array) if array.is_slice => {
                Type::Slice(array.element_types.clone())
            }
            Value::ArrayOrSlice(array) => {
                Type::Array(array.element_types.clone(), array.elements.borrow().len() as u32)
            }
            Value::Function(_) | Value::Intrinsic(_) | Value::ForeignFunction(_) => Type::Function,
        }
    }

    pub(crate) fn reference(original_id: ValueId, element_type: Arc<Type>) -> Self {
        Value::Reference(ReferenceValue { original_id, element_type, element: Shared::new(None) })
    }

    pub(crate) fn as_bool(&self) -> Option<bool> {
        match self {
            Value::Numeric(NumericValue::U1(value)) => Some(*value),
            _ => None,
        }
    }

    pub(crate) fn as_u8(&self) -> Option<u8> {
        match self {
            Value::Numeric(NumericValue::U8(value)) => Some(*value),
            _ => None,
        }
    }

    pub(crate) fn as_u32(&self) -> Option<u32> {
        match self {
            Value::Numeric(NumericValue::U32(value)) => Some(*value),
            _ => None,
        }
    }

    pub(crate) fn as_u64(&self) -> Option<u64> {
        match self {
            Value::Numeric(NumericValue::U64(value)) => Some(*value),
            _ => None,
        }
    }

    pub(crate) fn as_numeric(&self) -> Option<NumericValue> {
        match self {
            Value::Numeric(value) => Some(*value),
            _ => None,
        }
    }

    pub(crate) fn as_reference(&self) -> Option<ReferenceValue> {
        match self {
            Value::Reference(value) => Some(value.clone()),
            _ => None,
        }
    }

    pub(crate) fn as_array_or_slice(&self) -> Option<ArrayValue> {
        match self {
            Value::ArrayOrSlice(value) => Some(value.clone()),
            _ => None,
        }
    }

    pub(crate) fn from_constant(constant: FieldElement, typ: NumericType) -> IResult<Self> {
        NumericValue::from_constant(constant, typ).map(Self::Numeric)
    }

    pub(crate) fn array_from_iter(
        iter: impl IntoIterator<Item = FieldElement>,
        typ: NumericType,
    ) -> IResult<Self> {
        let values = try_vecmap(iter, |v| Value::from_constant(v, typ))?;
        Ok(Self::array(values, vec![Type::Numeric(typ)]))
    }

    // This is used in tests but shouldn't be cfg(test) only
    #[allow(unused)]
    pub(crate) fn bool(value: bool) -> Self {
        Self::Numeric(NumericValue::U1(value))
    }

    pub(crate) fn array(elements: Vec<Value>, element_types: Vec<Type>) -> Self {
        Self::ArrayOrSlice(ArrayValue {
            elements: Shared::new(elements),
            rc: Shared::new(1),
            element_types: Arc::new(element_types),
            is_slice: false,
        })
    }

    pub(crate) fn slice(elements: Vec<Value>, element_types: Arc<Vec<Type>>) -> Self {
        Self::ArrayOrSlice(ArrayValue {
            elements: Shared::new(elements),
            rc: Shared::new(1),
            element_types,
            is_slice: true,
        })
    }

    /// Return an uninitialized value of the given type. This is usually a zeroed
    /// value but we make no guarantee that it is. This is often used as the default
    /// value to return for side-effectful functions like `call` or `array_get` when
    /// side-effects are disabled.
    pub(crate) fn uninitialized(typ: &Type, id: ValueId) -> Value {
        match typ {
            Type::Numeric(typ) => Value::Numeric(NumericValue::zero(*typ)),
            Type::Reference(element_type) => Self::reference(id, element_type.clone()),
            Type::Array(element_types, length) => {
                let first_elements =
                    vecmap(element_types.iter(), |typ| Self::uninitialized(typ, id));
                let elements = std::iter::repeat_n(first_elements, *length as usize);
                let elements = elements.flatten().collect();
                Self::array(elements, element_types.to_vec())
            }
            Type::Slice(element_types) => Self::slice(Vec::new(), element_types.clone()),
            Type::Function => Value::ForeignFunction("uninitialized!".to_string()),
        }
    }

    pub(crate) fn as_string(&self) -> Option<String> {
        let array = self.as_array_or_slice()?;
        let elements = array.elements.borrow();
        let bytes = elements.iter().map(|element| element.as_u8()).collect::<Option<Vec<_>>>()?;
        Some(String::from_utf8_lossy(&bytes).into_owned())
    }

    pub(crate) fn as_field(&self) -> Option<FieldElement> {
        self.as_numeric()?.as_field()
    }

    /// Clone the value in a way that modifications to it won't affect the original.
    pub fn snapshot(&self) -> Self {
        match self {
            Value::Numeric(n) => Value::Numeric(*n),
            Value::Reference(r) => Value::Reference(ReferenceValue {
                original_id: r.original_id,
                element: Shared::new(r.element.borrow().clone()),
                element_type: r.element_type.clone(),
            }),
            Value::ArrayOrSlice(a) => Value::ArrayOrSlice(ArrayValue {
                elements: Shared::new(a.elements.borrow().clone()),
                rc: Shared::new(*a.rc.borrow()),
                element_types: a.element_types.clone(),
                is_slice: a.is_slice,
            }),
            Value::Function(id) => Value::Function(*id),
            Value::Intrinsic(i) => Value::Intrinsic(*i),
            Value::ForeignFunction(s) => Value::ForeignFunction(s.clone()),
        }
    }

    /// Take a snapshot of interpreter arguments.
    ///
    /// Useful when we want to use the same input to run the interpreter
    /// after different SSA passes, without them affecting each other.
    pub fn snapshot_args(args: &[Value]) -> Vec<Value> {
        args.iter().map(|arg| arg.snapshot()).collect()
    }
}

impl NumericValue {
    pub(crate) fn get_type(&self) -> NumericType {
        match self {
            NumericValue::Field(_) => NumericType::NativeField,
            NumericValue::U1(_) => NumericType::unsigned(1),
            NumericValue::U8(_) => NumericType::unsigned(8),
            NumericValue::U16(_) => NumericType::unsigned(16),
            NumericValue::U32(_) => NumericType::unsigned(32),
            NumericValue::U64(_) => NumericType::unsigned(64),
            NumericValue::U128(_) => NumericType::unsigned(128),
            NumericValue::I8(_) => NumericType::signed(8),
            NumericValue::I16(_) => NumericType::signed(16),
            NumericValue::I32(_) => NumericType::signed(32),
            NumericValue::I64(_) => NumericType::signed(64),
        }
    }

    pub(crate) fn zero(typ: NumericType) -> Self {
        Self::from_constant(FieldElement::zero(), typ).expect("zero should fit in every type")
    }

    pub(crate) fn as_field(&self) -> Option<FieldElement> {
        match self {
            NumericValue::Field(value) => Some(*value),
            _ => None,
        }
    }

    pub(crate) fn as_bool(&self) -> Option<bool> {
        match self {
            NumericValue::U1(value) => Some(*value),
            _ => None,
        }
    }

    pub(crate) fn as_u8(&self) -> Option<u8> {
        match self {
            NumericValue::U8(value) => Some(*value),
            _ => None,
        }
    }

    pub fn from_constant(constant: FieldElement, typ: NumericType) -> IResult<NumericValue> {
        use super::InternalError::{ConstantDoesNotFitInType, UnsupportedNumericType};
        use super::InterpreterError::Internal;

        let does_not_fit = Internal(ConstantDoesNotFitInType { constant, typ });

        match typ {
            NumericType::NativeField => Ok(Self::Field(constant)),
            NumericType::Unsigned { bit_size: 1 } => {
                if constant.is_zero() || constant.is_one() {
                    Ok(Self::U1(constant.is_one()))
                } else {
                    Err(does_not_fit)
                }
            }
            NumericType::Unsigned { bit_size: 8 } => constant
                .try_into_u128()
                .and_then(|x| x.try_into().ok())
                .map(Self::U8)
                .ok_or(does_not_fit),
            NumericType::Unsigned { bit_size: 16 } => constant
                .try_into_u128()
                .and_then(|x| x.try_into().ok())
                .map(Self::U16)
                .ok_or(does_not_fit),
            NumericType::Unsigned { bit_size: 32 } => constant
                .try_into_u128()
                .and_then(|x| x.try_into().ok())
                .map(Self::U32)
                .ok_or(does_not_fit),
            NumericType::Unsigned { bit_size: 64 } => constant
                .try_into_u128()
                .and_then(|x| x.try_into().ok())
                .map(Self::U64)
                .ok_or(does_not_fit),
            NumericType::Unsigned { bit_size: 128 } => {
                constant.try_into_u128().map(Self::U128).ok_or(does_not_fit)
            }
            // Signed cases are a bit weird. We want to allow all values in the corresponding
            // unsigned range so we have to cast to the unsigned type first to see if it fits.
            // If it does, any values `>= 2^N / 2` for `iN` are interpreted as negative.
            NumericType::Signed { bit_size: 8 } => constant
                .try_into_u128()
                .and_then(|x| u8::try_from(x).ok())
                .map(|x| Self::I8(x as i8))
                .ok_or(does_not_fit),
            NumericType::Signed { bit_size: 16 } => constant
                .try_into_u128()
                .and_then(|x| u16::try_from(x).ok())
                .map(|x| Self::I16(x as i16))
                .ok_or(does_not_fit),
            NumericType::Signed { bit_size: 32 } => constant
                .try_into_u128()
                .and_then(|x| u32::try_from(x).ok())
                .map(|x| Self::I32(x as i32))
                .ok_or(does_not_fit),
            NumericType::Signed { bit_size: 64 } => constant
                .try_into_u128()
                .and_then(|x| u64::try_from(x).ok())
                .map(|x| Self::I64(x as i64))
                .ok_or(does_not_fit),
            typ => Err(Internal(UnsupportedNumericType { typ })),
        }
    }

    pub(crate) fn convert_to_field(&self) -> FieldElement {
        match self {
            NumericValue::Field(field) => *field,
            NumericValue::U1(boolean) if *boolean => FieldElement::one(),
            NumericValue::U1(_) => FieldElement::zero(),
            NumericValue::U8(value) => FieldElement::from(*value as u32),
            NumericValue::U16(value) => FieldElement::from(*value as u32),
            NumericValue::U32(value) => FieldElement::from(*value),
            NumericValue::U64(value) => FieldElement::from(*value),
            NumericValue::U128(value) => FieldElement::from(*value),
            // Need to cast possibly negative values to the unsigned variants
            // first to ensure they are zero-extended rather than sign-extended
            NumericValue::I8(value) => FieldElement::from(*value as u8 as i128),
            NumericValue::I16(value) => FieldElement::from(*value as u16 as i128),
            NumericValue::I32(value) => FieldElement::from(*value as u32 as i128),
            NumericValue::I64(value) => FieldElement::from(*value as u64 as i128),
        }
    }
}

impl std::fmt::Display for Value {
    fn fmt(&self, f: &mut std::fmt::Formatter<'_>) -> std::fmt::Result {
        match self {
            Value::Numeric(numeric_value) => write!(f, "{numeric_value}"),
            Value::Reference(reference_value) => write!(f, "{reference_value}"),
            Value::ArrayOrSlice(array_value) => write!(f, "{array_value}"),
            Value::Function(id) => write!(f, "{id}"),
            Value::Intrinsic(intrinsic) => write!(f, "{intrinsic}"),
            Value::ForeignFunction(name) => write!(f, "ForeignFunction(\"{name}\")"),
        }
    }
}

impl std::fmt::Display for NumericValue {
    fn fmt(&self, f: &mut std::fmt::Formatter<'_>) -> std::fmt::Result {
        match self {
            NumericValue::Field(value) => write!(f, "Field {value}"),
            NumericValue::U1(value) => write!(f, "u1 {value}"),
            NumericValue::U8(value) => write!(f, "u8 {value}"),
            NumericValue::U16(value) => write!(f, "u16 {value}"),
            NumericValue::U32(value) => write!(f, "u32 {value}"),
            NumericValue::U64(value) => write!(f, "u64 {value}"),
            NumericValue::U128(value) => write!(f, "u128 {value}"),
            NumericValue::I8(value) => write!(f, "i8 {value}"),
            NumericValue::I16(value) => write!(f, "i16 {value}"),
            NumericValue::I32(value) => write!(f, "i32 {value}"),
            NumericValue::I64(value) => write!(f, "i64 {value}"),
        }
    }
}

impl std::fmt::Display for ReferenceValue {
    fn fmt(&self, f: &mut std::fmt::Formatter<'_>) -> std::fmt::Result {
        let element = self.element.borrow();
        match &*element {
            Some(element) => write!(f, "*{} = {}", self.original_id, element),
            None => write!(f, "*{} = None", self.original_id),
        }
    }
}

impl std::fmt::Display for ArrayValue {
    fn fmt(&self, f: &mut std::fmt::Formatter<'_>) -> std::fmt::Result {
        let elements = self.elements.borrow();
        let elements = vecmap(elements.iter(), ToString::to_string).join(", ");

        let is_slice = if self.is_slice { "&" } else { "" };
        write!(f, "rc{} {is_slice}[{elements}]", self.rc.borrow())
    }
}<|MERGE_RESOLUTION|>--- conflicted
+++ resolved
@@ -13,14 +13,10 @@
 
 use super::IResult;
 
-<<<<<<< HEAD
-/// Be careful when using `Clone`: the `ArrayValue` is backed by a `Shared` data structure.
-=======
 /// Be careful when using `Clone`: `ArrayValue` and `ReferenceValue`
 /// are backed by a `Shared` data structure, and for example modifying
 /// an array element would be reflected in the original and the clone
 /// as well. Use `Value::snapshot` to make independent clones.
->>>>>>> b6368569
 #[derive(Debug, Clone, PartialEq, Eq)]
 pub enum Value {
     Numeric(NumericValue),
