[package]
name = "acir"
description = "ACIR is the IR that the VM processes, it is analogous to LLVM IR"
# x-release-please-start-version
version = "1.0.0-beta.6"
# x-release-please-end
authors.workspace = true
edition.workspace = true
license.workspace = true
rust-version.workspace = true
repository.workspace = true

[lints]
workspace = true

# See more keys and their definitions at https://doc.rust-lang.org/cargo/reference/manifest.html

[dependencies]
acir_field.workspace = true
brillig.workspace = true
noir_protobuf.workspace = true

color-eyre.workspace = true
serde.workspace = true
thiserror.workspace = true
flate2.workspace = true
bincode.workspace = true
base64.workspace = true
num_enum.workspace = true
prost.workspace = true
rmp-serde.workspace = true
serde-big-array = "0.5.1"
strum = { workspace = true }
strum_macros = { workspace = true }

proptest = { workspace = true, optional = true }
proptest-derive = { workspace = true, optional = true }

[build-dependencies]
prost-build.workspace = true
protoc-prebuilt.workspace = true

[dev-dependencies]
serde_json = "1.0"
serde-reflection = "0.3.6"
serde-generate = "0.25.1"
fxhash.workspace = true
criterion.workspace = true
pprof.workspace = true
num-bigint.workspace = true
<<<<<<< HEAD
=======
regex.workspace = true
>>>>>>> 1c7e4216
rmpv.workspace = true
insta.workspace = true

acir = { path = ".", features = ["arb"] } # Self to turn on `arb`.

[features]
default = []
bn254 = ["acir_field/bn254"]
bls12_381 = ["acir_field/bls12_381"]
arb = ["proptest", "proptest-derive", "brillig/arb"]

[lib]
# See https://bheisler.github.io/criterion.rs/book/faq.html#cargo-bench-gives-unrecognized-option-errors-for-valid-command-line-options
bench = false

[[bench]]
name = "serialization"
harness = false<|MERGE_RESOLUTION|>--- conflicted
+++ resolved
@@ -48,10 +48,7 @@
 criterion.workspace = true
 pprof.workspace = true
 num-bigint.workspace = true
-<<<<<<< HEAD
-=======
 regex.workspace = true
->>>>>>> 1c7e4216
 rmpv.workspace = true
 insta.workspace = true
 
