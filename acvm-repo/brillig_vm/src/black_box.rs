--- conflicted
+++ resolved
@@ -5,7 +5,6 @@
     sha256_compression, BigIntSolverWithId, BlackBoxFunctionSolver, BlackBoxResolutionError,
 };
 use num_bigint::BigUint;
-use num_traits::Zero;
 
 use crate::memory::MemoryValue;
 use crate::Memory;
@@ -338,7 +337,6 @@
                 radix
             );
 
-<<<<<<< HEAD
             // TODO: raise an error if we cannot fit `input` into `num_limbs`.
             let limbs = match radix {
                 256 => input
@@ -347,7 +345,7 @@
                     .rev()
                     .take(num_limbs)
                     .rev()
-                    .map(|limb| MemoryValue::Integer(limb as u128, IntegerBitSize::U8))
+                    .map(|limb| MemoryValue::U8(limb))
                     .collect(),
                 2 => input
                     .to_be_bytes()
@@ -357,14 +355,14 @@
                     .rev()
                     .flat_map(|limb| {
                         [
-                            MemoryValue::Integer(((limb & 0x80) >> 7) as u128, IntegerBitSize::U1),
-                            MemoryValue::Integer(((limb & 0x40) >> 6) as u128, IntegerBitSize::U1),
-                            MemoryValue::Integer(((limb & 0x20) >> 5) as u128, IntegerBitSize::U1),
-                            MemoryValue::Integer(((limb & 0x10) >> 4) as u128, IntegerBitSize::U1),
-                            MemoryValue::Integer(((limb & 0x08) >> 3) as u128, IntegerBitSize::U1),
-                            MemoryValue::Integer(((limb & 0x04) >> 2) as u128, IntegerBitSize::U1),
-                            MemoryValue::Integer(((limb & 0x02) >> 1) as u128, IntegerBitSize::U1),
-                            MemoryValue::Integer((limb & 0x01) as u128, IntegerBitSize::U1),
+                            MemoryValue::U1(((limb & 0x80) >> 7) == 1),
+                            MemoryValue::U1(((limb & 0x40) >> 6) == 1),
+                            MemoryValue::U1(((limb & 0x20) >> 5) == 1),
+                            MemoryValue::U1(((limb & 0x10) >> 4) == 1),
+                            MemoryValue::U1(((limb & 0x08) >> 3) == 1),
+                            MemoryValue::U1(((limb & 0x04) >> 2) == 1),
+                            MemoryValue::U1(((limb & 0x02) >> 1) == 1),
+                            MemoryValue::U1((limb & 0x01) == 1),
                         ]
                         .into_iter()
                     })
@@ -381,11 +379,8 @@
                     .take(num_limbs.div_ceil(2))
                     .rev()
                     .flat_map(|limb| {
-                        [
-                            MemoryValue::Integer(((limb & 0xf0) >> 4) as u128, IntegerBitSize::U8),
-                            MemoryValue::Integer((limb & 0x0f) as u128, IntegerBitSize::U8),
-                        ]
-                        .into_iter()
+                        [MemoryValue::U8((limb & 0xf0) >> 4), MemoryValue::U8(limb & 0x0f)]
+                            .into_iter()
                     })
                     .rev()
                     .take(num_limbs)
@@ -401,10 +396,10 @@
                     .rev()
                     .flat_map(|limb| {
                         [
-                            MemoryValue::Integer(((limb & 0xc0) >> 6) as u128, IntegerBitSize::U8),
-                            MemoryValue::Integer(((limb & 0x30) >> 4) as u128, IntegerBitSize::U8),
-                            MemoryValue::Integer(((limb & 0x0c) >> 2) as u128, IntegerBitSize::U8),
-                            MemoryValue::Integer((limb & 0x03) as u128, IntegerBitSize::U8),
+                            MemoryValue::U8((limb & 0xc0) >> 6),
+                            MemoryValue::U8((limb & 0x30) >> 4),
+                            MemoryValue::U8((limb & 0x0c) >> 2),
+                            MemoryValue::U8(limb & 0x03),
                         ]
                         .into_iter()
                     })
@@ -423,25 +418,13 @@
                     for i in (0..num_limbs).rev() {
                         let limb = &input % &radix;
                         let limb: u8 = limb.try_into().unwrap();
-                        limbs[i] = MemoryValue::new_integer(limb as u128, IntegerBitSize::U8);
+                        limbs[i] = MemoryValue::U8(limb);
 
                         input /= &radix;
                     }
                     limbs
                 }
             };
-=======
-            for i in (0..num_limbs).rev() {
-                let limb = &input % &radix;
-                if output_bits {
-                    limbs[i] = MemoryValue::U1(!limb.is_zero());
-                } else {
-                    let limb: u8 = limb.try_into().unwrap();
-                    limbs[i] = MemoryValue::U8(limb);
-                };
-                input /= &radix;
-            }
->>>>>>> c3deb6ab
 
             memory.write_slice(memory.read_ref(*output_pointer), &limbs);
 
