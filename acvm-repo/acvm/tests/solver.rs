use std::collections::BTreeMap;
use std::sync::Arc;

use acir::{
    acir_field::GenericFieldElement,
    brillig::{BinaryFieldOp, HeapArray, MemoryAddress, Opcode as BrilligOpcode, ValueOrArray},
    circuit::{
        brillig::{BrilligBytecode, BrilligInputs, BrilligOutputs},
        opcodes::{BlackBoxFuncCall, BlockId, BlockType, FunctionInput, MemOp},
        Opcode, OpcodeLocation,
    },
    native_types::{Expression, Witness, WitnessMap},
    AcirField, FieldElement,
};

use acvm::pwg::{ACVMStatus, ErrorLocation, ForeignCallWaitInfo, OpcodeResolutionError, ACVM};
use acvm_blackbox_solver::StubbedBlackBoxSolver;
use bn254_blackbox_solver::{POSEIDON2_CONFIG, Bn254BlackBoxSolver, field_from_hex};
use brillig_vm::brillig::HeapValueType;

<<<<<<< HEAD
use proptest::prelude::*;
use proptest::result::maybe_ok;
use zkhash::poseidon2::poseidon2_params::Poseidon2Params;
=======
use proptest::arbitrary::any;
use proptest::prelude::*;
use proptest::result::maybe_ok;
>>>>>>> 0ca5d9d7

// Reenable these test cases once we move the brillig implementation of inversion down into the acvm stdlib.

#[test]
fn bls12_381_circuit() {
    type Bls12FieldElement = GenericFieldElement<ark_bls12_381::Fr>;

    let addition = Opcode::AssertZero(Expression {
        mul_terms: Vec::new(),
        linear_combinations: vec![
            (Bls12FieldElement::one(), Witness(1)),
            (Bls12FieldElement::one(), Witness(2)),
            (-Bls12FieldElement::one(), Witness(3)),
        ],
        q_c: Bls12FieldElement::zero(),
    });
    let opcodes = [addition];

    let witness_assignments = BTreeMap::from([
        (Witness(1), Bls12FieldElement::from(2u128)),
        (Witness(2), Bls12FieldElement::from(3u128)),
    ])
    .into();

    let mut acvm = ACVM::new(&StubbedBlackBoxSolver, &opcodes, witness_assignments, &[], &[]);
    // use the partial witness generation solver with our acir program
    let solver_status = acvm.solve();
    assert_eq!(solver_status, ACVMStatus::Solved, "should be fully solved");

    // ACVM should be able to be finalized in `Solved` state.
    let witness_stack = acvm.finalize();

    assert_eq!(witness_stack.get(&Witness(3)).unwrap(), &Bls12FieldElement::from(5u128));
}

#[test]
fn inversion_brillig_oracle_equivalence() {
    // Opcodes below describe the following:
    // fn main(x : Field, y : pub Field) {
    //     let z = x + y;
    //     assert( 1/z == Oracle("inverse", x + y) );
    // }
    // Also performs an unrelated equality check
    // just for the sake of testing multiple brillig opcodes.
    let fe_0 = FieldElement::zero();
    let fe_1 = FieldElement::one();
    let w_x = Witness(1);
    let w_y = Witness(2);
    let w_oracle = Witness(3);
    let w_z = Witness(4);
    let w_z_inverse = Witness(5);
    let w_x_plus_y = Witness(6);
    let w_equal_res = Witness(7);

    let equal_opcode = BrilligOpcode::BinaryFieldOp {
        op: BinaryFieldOp::Equals,
        lhs: MemoryAddress::from(0),
        rhs: MemoryAddress::from(1),
        destination: MemoryAddress::from(2),
    };

    let opcodes = vec![
        Opcode::BrilligCall {
            id: 0,
            inputs: vec![
                BrilligInputs::Single(Expression {
                    // Input Register 0
                    mul_terms: vec![],
                    linear_combinations: vec![(fe_1, w_x), (fe_1, w_y)],
                    q_c: fe_0,
                }),
                BrilligInputs::Single(Expression::default()), // Input Register 1
            ],
            // This tells the BrilligSolver which witnesses its output values correspond to
            outputs: vec![
                BrilligOutputs::Simple(w_x_plus_y), // Output Register 0 - from input
                BrilligOutputs::Simple(w_oracle),   // Output Register 1
                BrilligOutputs::Simple(w_equal_res), // Output Register 2
            ],
            predicate: None,
        },
        Opcode::AssertZero(Expression {
            mul_terms: vec![],
            linear_combinations: vec![(fe_1, w_x), (fe_1, w_y), (-fe_1, w_z)],
            q_c: fe_0,
        }),
        // Opcode::Directive(Directive::Invert { x: w_z, result: w_z_inverse }),
        Opcode::AssertZero(Expression {
            mul_terms: vec![(fe_1, w_z, w_z_inverse)],
            linear_combinations: vec![],
            q_c: -fe_1,
        }),
        Opcode::AssertZero(Expression {
            mul_terms: vec![],
            linear_combinations: vec![(-fe_1, w_oracle), (fe_1, w_z_inverse)],
            q_c: fe_0,
        }),
    ];

    let brillig_bytecode = BrilligBytecode {
        bytecode: vec![
            BrilligOpcode::CalldataCopy {
                destination_address: MemoryAddress(0),
                size: 2,
                offset: 0,
            },
            equal_opcode,
            // Oracles are named 'foreign calls' in brillig
            BrilligOpcode::ForeignCall {
                function: "invert".into(),
                destinations: vec![ValueOrArray::MemoryAddress(MemoryAddress::from(1))],
                destination_value_types: vec![HeapValueType::field()],
                inputs: vec![ValueOrArray::MemoryAddress(MemoryAddress::from(0))],
                input_value_types: vec![HeapValueType::field()],
            },
            BrilligOpcode::Stop { return_data_offset: 0, return_data_size: 3 },
        ],
    };

    let witness_assignments = BTreeMap::from([
        (Witness(1), FieldElement::from(2u128)),
        (Witness(2), FieldElement::from(3u128)),
    ])
    .into();
    let unconstrained_functions = vec![brillig_bytecode];
    let mut acvm = ACVM::new(
        &StubbedBlackBoxSolver,
        &opcodes,
        witness_assignments,
        &unconstrained_functions,
        &[],
    );
    // use the partial witness generation solver with our acir program
    let solver_status = acvm.solve();

    assert!(
        matches!(solver_status, ACVMStatus::RequiresForeignCall(_)),
        "should require foreign call response"
    );
    assert_eq!(acvm.instruction_pointer(), 0, "brillig should have been removed");

    let foreign_call_wait_info: &ForeignCallWaitInfo<FieldElement> =
        acvm.get_pending_foreign_call().expect("should have a brillig foreign call request");
    assert_eq!(foreign_call_wait_info.inputs.len(), 1, "Should be waiting for a single input");

    // As caller of VM, need to resolve foreign calls
    let foreign_call_result = foreign_call_wait_info.inputs[0].unwrap_field().inverse();
    // Alter Brillig oracle opcode with foreign call resolution
    acvm.resolve_pending_foreign_call(foreign_call_result.into());

    // After filling data request, continue solving
    let solver_status = acvm.solve();
    assert_eq!(solver_status, ACVMStatus::Solved, "should be fully solved");

    // ACVM should be able to be finalized in `Solved` state.
    acvm.finalize();
}

#[test]
fn double_inversion_brillig_oracle() {
    // Opcodes below describe the following:
    // fn main(x : Field, y : pub Field) {
    //     let z = x + y;
    //     let ij = i + j;
    //     assert( 1/z == Oracle("inverse", x + y) );
    //     assert( 1/ij == Oracle("inverse", i + j) );
    // }
    // Also performs an unrelated equality check
    // just for the sake of testing multiple brillig opcodes.
    let fe_0 = FieldElement::zero();
    let fe_1 = FieldElement::one();
    let w_x = Witness(1);
    let w_y = Witness(2);
    let w_oracle = Witness(3);
    let w_z = Witness(4);
    let w_z_inverse = Witness(5);
    let w_x_plus_y = Witness(6);
    let w_equal_res = Witness(7);
    let w_i = Witness(8);
    let w_j = Witness(9);
    let w_ij_oracle = Witness(10);
    let w_i_plus_j = Witness(11);

    let equal_opcode = BrilligOpcode::BinaryFieldOp {
        op: BinaryFieldOp::Equals,
        lhs: MemoryAddress::from(0),
        rhs: MemoryAddress::from(1),
        destination: MemoryAddress::from(4),
    };

    let opcodes = vec![
        Opcode::BrilligCall {
            id: 0,
            inputs: vec![
                BrilligInputs::Single(Expression {
                    // Input Register 0
                    mul_terms: vec![],
                    linear_combinations: vec![(fe_1, w_x), (fe_1, w_y)],
                    q_c: fe_0,
                }),
                BrilligInputs::Single(Expression::default()), // Input Register 1
                BrilligInputs::Single(Expression {
                    // Input Register 2
                    mul_terms: vec![],
                    linear_combinations: vec![(fe_1, w_i), (fe_1, w_j)],
                    q_c: fe_0,
                }),
            ],
            outputs: vec![
                BrilligOutputs::Simple(w_x_plus_y), // Output Register 0 - from input
                BrilligOutputs::Simple(w_oracle),   // Output Register 1
                BrilligOutputs::Simple(w_i_plus_j), // Output Register 2 - from input
                BrilligOutputs::Simple(w_ij_oracle), // Output Register 3
                BrilligOutputs::Simple(w_equal_res), // Output Register 4
            ],
            predicate: None,
        },
        Opcode::AssertZero(Expression {
            mul_terms: vec![],
            linear_combinations: vec![(fe_1, w_x), (fe_1, w_y), (-fe_1, w_z)],
            q_c: fe_0,
        }),
        // Opcode::Directive(Directive::Invert { x: w_z, result: w_z_inverse }),
        Opcode::AssertZero(Expression {
            mul_terms: vec![(fe_1, w_z, w_z_inverse)],
            linear_combinations: vec![],
            q_c: -fe_1,
        }),
        Opcode::AssertZero(Expression {
            mul_terms: vec![],
            linear_combinations: vec![(-fe_1, w_oracle), (fe_1, w_z_inverse)],
            q_c: fe_0,
        }),
    ];

    let brillig_bytecode = BrilligBytecode {
        bytecode: vec![
            BrilligOpcode::CalldataCopy {
                destination_address: MemoryAddress(0),
                size: 3,
                offset: 0,
            },
            equal_opcode,
            // Oracles are named 'foreign calls' in brillig
            BrilligOpcode::ForeignCall {
                function: "invert".into(),
                destinations: vec![ValueOrArray::MemoryAddress(MemoryAddress::from(1))],
                destination_value_types: vec![HeapValueType::field()],
                inputs: vec![ValueOrArray::MemoryAddress(MemoryAddress::from(0))],
                input_value_types: vec![HeapValueType::field()],
            },
            BrilligOpcode::ForeignCall {
                function: "invert".into(),
                destinations: vec![ValueOrArray::MemoryAddress(MemoryAddress::from(3))],
                destination_value_types: vec![HeapValueType::field()],
                inputs: vec![ValueOrArray::MemoryAddress(MemoryAddress::from(2))],
                input_value_types: vec![HeapValueType::field()],
            },
            BrilligOpcode::Stop { return_data_offset: 0, return_data_size: 5 },
        ],
    };

    let witness_assignments = BTreeMap::from([
        (Witness(1), FieldElement::from(2u128)),
        (Witness(2), FieldElement::from(3u128)),
        (Witness(8), FieldElement::from(5u128)),
        (Witness(9), FieldElement::from(10u128)),
    ])
    .into();
    let unconstrained_functions = vec![brillig_bytecode];
    let mut acvm = ACVM::new(
        &StubbedBlackBoxSolver,
        &opcodes,
        witness_assignments,
        &unconstrained_functions,
        &[],
    );

    // use the partial witness generation solver with our acir program
    let solver_status = acvm.solve();
    assert!(
        matches!(solver_status, ACVMStatus::RequiresForeignCall(_)),
        "should require foreign call response"
    );
    assert_eq!(acvm.instruction_pointer(), 0, "should stall on brillig");

    let foreign_call_wait_info: &ForeignCallWaitInfo<FieldElement> =
        acvm.get_pending_foreign_call().expect("should have a brillig foreign call request");
    assert_eq!(foreign_call_wait_info.inputs.len(), 1, "Should be waiting for a single input");

    let x_plus_y_inverse = foreign_call_wait_info.inputs[0].unwrap_field().inverse();

    // Resolve Brillig foreign call
    acvm.resolve_pending_foreign_call(x_plus_y_inverse.into());

    // After filling data request, continue solving
    let solver_status = acvm.solve();
    assert!(
        matches!(solver_status, ACVMStatus::RequiresForeignCall(_)),
        "should require foreign call response"
    );
    assert_eq!(acvm.instruction_pointer(), 0, "should stall on brillig");

    let foreign_call_wait_info =
        acvm.get_pending_foreign_call().expect("should have a brillig foreign call request");
    assert_eq!(foreign_call_wait_info.inputs.len(), 1, "Should be waiting for a single input");

    let i_plus_j_inverse = foreign_call_wait_info.inputs[0].unwrap_field().inverse();
    assert_ne!(x_plus_y_inverse, i_plus_j_inverse);

    // Alter Brillig oracle opcode
    acvm.resolve_pending_foreign_call(i_plus_j_inverse.into());

    // After filling data request, continue solving
    let solver_status = acvm.solve();
    assert_eq!(solver_status, ACVMStatus::Solved, "should be fully solved");

    // ACVM should be able to be finalized in `Solved` state.
    acvm.finalize();
}

#[test]
fn oracle_dependent_execution() {
    // This test ensures that we properly track the list of opcodes which still need to be resolved
    // across any brillig foreign calls we may have to perform.
    //
    // Opcodes below describe the following:
    // fn main(x : Field, y : pub Field) {
    //     assert(x == y);
    //     let x_inv = Oracle("inverse", x);
    //     let y_inv = Oracle("inverse", y);
    //
    //     assert(x_inv == y_inv);
    // }
    // Also performs an unrelated equality check
    // just for the sake of testing multiple brillig opcodes.
    let fe_0 = FieldElement::zero();
    let fe_1 = FieldElement::one();
    let w_x = Witness(1);
    let w_y = Witness(2);
    let w_x_inv = Witness(3);
    let w_y_inv = Witness(4);

    let brillig_bytecode = BrilligBytecode {
        bytecode: vec![
            BrilligOpcode::CalldataCopy {
                destination_address: MemoryAddress(0),
                size: 3,
                offset: 0,
            },
            // Oracles are named 'foreign calls' in brillig
            BrilligOpcode::ForeignCall {
                function: "invert".into(),
                destinations: vec![ValueOrArray::MemoryAddress(MemoryAddress::from(1))],
                destination_value_types: vec![HeapValueType::field()],
                inputs: vec![ValueOrArray::MemoryAddress(MemoryAddress::from(0))],
                input_value_types: vec![HeapValueType::field()],
            },
            BrilligOpcode::ForeignCall {
                function: "invert".into(),
                destinations: vec![ValueOrArray::MemoryAddress(MemoryAddress::from(3))],
                destination_value_types: vec![HeapValueType::field()],
                inputs: vec![ValueOrArray::MemoryAddress(MemoryAddress::from(2))],
                input_value_types: vec![HeapValueType::field()],
            },
            BrilligOpcode::Stop { return_data_offset: 0, return_data_size: 4 },
        ],
    };

    // This equality check can be executed immediately before resolving any foreign calls.
    let equality_check = Expression {
        mul_terms: vec![],
        linear_combinations: vec![(-fe_1, w_x), (fe_1, w_y)],
        q_c: fe_0,
    };

    // This equality check relies on the outputs of the Brillig call.
    // It then cannot be solved until the foreign calls are resolved.
    let inverse_equality_check = Expression {
        mul_terms: vec![],
        linear_combinations: vec![(-fe_1, w_x_inv), (fe_1, w_y_inv)],
        q_c: fe_0,
    };

    let opcodes = vec![
        Opcode::AssertZero(equality_check),
        Opcode::BrilligCall {
            id: 0,
            inputs: vec![
                BrilligInputs::Single(w_x.into()),            // Input Register 0
                BrilligInputs::Single(Expression::default()), // Input Register 1
                BrilligInputs::Single(w_y.into()),            // Input Register 2,
            ],
            outputs: vec![
                BrilligOutputs::Simple(w_x),     // Output Register 0 - from input
                BrilligOutputs::Simple(w_y_inv), // Output Register 1
                BrilligOutputs::Simple(w_y),     // Output Register 2 - from input
                BrilligOutputs::Simple(w_y_inv), // Output Register 3
            ],
            predicate: None,
        },
        Opcode::AssertZero(inverse_equality_check),
    ];

    let witness_assignments =
        BTreeMap::from([(w_x, FieldElement::from(2u128)), (w_y, FieldElement::from(2u128))]).into();
    let unconstrained_functions = vec![brillig_bytecode];
    let mut acvm = ACVM::new(
        &StubbedBlackBoxSolver,
        &opcodes,
        witness_assignments,
        &unconstrained_functions,
        &[],
    );

    // use the partial witness generation solver with our acir program
    let solver_status = acvm.solve();
    assert!(
        matches!(solver_status, ACVMStatus::RequiresForeignCall(_)),
        "should require foreign call response"
    );
    assert_eq!(acvm.instruction_pointer(), 1, "should stall on brillig");

    let foreign_call_wait_info: &ForeignCallWaitInfo<FieldElement> =
        acvm.get_pending_foreign_call().expect("should have a brillig foreign call request");
    assert_eq!(foreign_call_wait_info.inputs.len(), 1, "Should be waiting for a single input");

    // Resolve Brillig foreign call
    let x_inverse = foreign_call_wait_info.inputs[0].unwrap_field().inverse();
    acvm.resolve_pending_foreign_call(x_inverse.into());

    // After filling data request, continue solving
    let solver_status = acvm.solve();
    assert!(
        matches!(solver_status, ACVMStatus::RequiresForeignCall(_)),
        "should require foreign call response"
    );
    assert_eq!(acvm.instruction_pointer(), 1, "should stall on brillig");

    let foreign_call_wait_info: &ForeignCallWaitInfo<FieldElement> =
        acvm.get_pending_foreign_call().expect("should have a brillig foreign call request");
    assert_eq!(foreign_call_wait_info.inputs.len(), 1, "Should be waiting for a single input");

    // Resolve Brillig foreign call
    let y_inverse = foreign_call_wait_info.inputs[0].unwrap_field().inverse();
    acvm.resolve_pending_foreign_call(y_inverse.into());

    // We've resolved all the brillig foreign calls so we should be able to complete execution now.

    // After filling data request, continue solving
    let solver_status = acvm.solve();
    assert_eq!(solver_status, ACVMStatus::Solved, "should be fully solved");

    // ACVM should be able to be finalized in `Solved` state.
    acvm.finalize();
}

#[test]
fn brillig_oracle_predicate() {
    let fe_0 = FieldElement::zero();
    let fe_1 = FieldElement::one();
    let w_x = Witness(1);
    let w_y = Witness(2);
    let w_oracle = Witness(3);
    let w_x_plus_y = Witness(4);
    let w_equal_res = Witness(5);
    let w_lt_res = Witness(6);

    let equal_opcode = BrilligOpcode::BinaryFieldOp {
        op: BinaryFieldOp::Equals,
        lhs: MemoryAddress::from(0),
        rhs: MemoryAddress::from(1),
        destination: MemoryAddress::from(2),
    };

    let brillig_bytecode = BrilligBytecode {
        bytecode: vec![
            BrilligOpcode::CalldataCopy {
                destination_address: MemoryAddress(0),
                size: 2,
                offset: 0,
            },
            equal_opcode,
            // Oracles are named 'foreign calls' in brillig
            BrilligOpcode::ForeignCall {
                function: "invert".into(),
                destinations: vec![ValueOrArray::MemoryAddress(MemoryAddress::from(1))],
                destination_value_types: vec![HeapValueType::field()],
                inputs: vec![ValueOrArray::MemoryAddress(MemoryAddress::from(0))],
                input_value_types: vec![HeapValueType::field()],
            },
        ],
    };

    let opcodes = vec![Opcode::BrilligCall {
        id: 0,
        inputs: vec![
            BrilligInputs::Single(Expression {
                mul_terms: vec![],
                linear_combinations: vec![(fe_1, w_x), (fe_1, w_y)],
                q_c: fe_0,
            }),
            BrilligInputs::Single(Expression::default()),
        ],
        outputs: vec![
            BrilligOutputs::Simple(w_x_plus_y),
            BrilligOutputs::Simple(w_oracle),
            BrilligOutputs::Simple(w_equal_res),
            BrilligOutputs::Simple(w_lt_res),
        ],
        predicate: Some(Expression::default()),
    }];

    let witness_assignments = BTreeMap::from([
        (Witness(1), FieldElement::from(2u128)),
        (Witness(2), FieldElement::from(3u128)),
    ])
    .into();
    let unconstrained_functions = vec![brillig_bytecode];
    let mut acvm = ACVM::new(
        &StubbedBlackBoxSolver,
        &opcodes,
        witness_assignments,
        &unconstrained_functions,
        &[],
    );
    let solver_status = acvm.solve();
    assert_eq!(solver_status, ACVMStatus::Solved, "should be fully solved");

    // ACVM should be able to be finalized in `Solved` state.
    acvm.finalize();
}

#[test]
fn unsatisfied_opcode_resolved() {
    let a = Witness(0);
    let b = Witness(1);
    let c = Witness(2);
    let d = Witness(3);

    // a = b + c + d;
    let opcode_a = Expression {
        mul_terms: vec![],
        linear_combinations: vec![
            (FieldElement::one(), a),
            (-FieldElement::one(), b),
            (-FieldElement::one(), c),
            (-FieldElement::one(), d),
        ],
        q_c: FieldElement::zero(),
    };

    let mut values = WitnessMap::new();
    values.insert(a, FieldElement::from(4_i128));
    values.insert(b, FieldElement::from(2_i128));
    values.insert(c, FieldElement::from(1_i128));
    values.insert(d, FieldElement::from(2_i128));

    let opcodes = vec![Opcode::AssertZero(opcode_a)];
    let unconstrained_functions = vec![];
    let mut acvm =
        ACVM::new(&StubbedBlackBoxSolver, &opcodes, values, &unconstrained_functions, &[]);
    let solver_status = acvm.solve();
    assert_eq!(
        solver_status,
        ACVMStatus::Failure(OpcodeResolutionError::UnsatisfiedConstrain {
            opcode_location: ErrorLocation::Resolved(OpcodeLocation::Acir(0)),
            payload: None
        }),
        "The first opcode is not satisfiable, expected an error indicating this"
    );
}

#[test]
fn unsatisfied_opcode_resolved_brillig() {
    let a = Witness(0);
    let b = Witness(1);
    let c = Witness(2);
    let d = Witness(3);

    let fe_1 = FieldElement::one();
    let fe_0 = FieldElement::zero();
    let w_x = Witness(4);
    let w_y = Witness(5);
    let w_result = Witness(6);

    let calldata_copy_opcode =
        BrilligOpcode::CalldataCopy { destination_address: MemoryAddress(0), size: 2, offset: 0 };

    let equal_opcode = BrilligOpcode::BinaryFieldOp {
        op: BinaryFieldOp::Equals,
        lhs: MemoryAddress::from(0),
        rhs: MemoryAddress::from(1),
        destination: MemoryAddress::from(2),
    };
    // Jump pass the trap if the values are equal, else
    // jump to the trap
    let location_of_stop = 3;

    let jmp_if_opcode =
        BrilligOpcode::JumpIf { condition: MemoryAddress::from(2), location: location_of_stop };

    let trap_opcode = BrilligOpcode::Trap { revert_data: HeapArray::default() };
    let stop_opcode = BrilligOpcode::Stop { return_data_offset: 0, return_data_size: 0 };

    let brillig_bytecode = BrilligBytecode {
        bytecode: vec![calldata_copy_opcode, equal_opcode, jmp_if_opcode, trap_opcode, stop_opcode],
    };

    let opcode_a = Expression {
        mul_terms: vec![],
        linear_combinations: vec![
            (FieldElement::one(), a),
            (-FieldElement::one(), b),
            (-FieldElement::one(), c),
            (-FieldElement::one(), d),
        ],
        q_c: FieldElement::zero(),
    };

    let mut values = WitnessMap::new();
    values.insert(a, FieldElement::from(4_i128));
    values.insert(b, FieldElement::from(2_i128));
    values.insert(c, FieldElement::from(1_i128));
    values.insert(d, FieldElement::from(2_i128));
    values.insert(w_x, FieldElement::from(0_i128));
    values.insert(w_y, FieldElement::from(1_i128));
    values.insert(w_result, FieldElement::from(0_i128));

    let opcodes = vec![
        Opcode::BrilligCall {
            id: 0,
            inputs: vec![
                BrilligInputs::Single(Expression {
                    mul_terms: vec![],
                    linear_combinations: vec![(fe_1, w_x)],
                    q_c: fe_0,
                }),
                BrilligInputs::Single(Expression {
                    mul_terms: vec![],
                    linear_combinations: vec![(fe_1, w_y)],
                    q_c: fe_0,
                }),
            ],
            outputs: vec![BrilligOutputs::Simple(w_result)],
            predicate: Some(Expression::one()),
        },
        Opcode::AssertZero(opcode_a),
    ];
    let unconstrained_functions = vec![brillig_bytecode];
    let mut acvm =
        ACVM::new(&StubbedBlackBoxSolver, &opcodes, values, &unconstrained_functions, &[]);
    let solver_status = acvm.solve();
    assert_eq!(
        solver_status,
        ACVMStatus::Failure(OpcodeResolutionError::BrilligFunctionFailed {
            payload: None,
            call_stack: vec![OpcodeLocation::Brillig { acir_index: 0, brillig_index: 3 }]
        }),
        "The first opcode is not satisfiable, expected an error indicating this"
    );
}

#[test]
fn memory_operations() {
    let initial_witness = WitnessMap::from(BTreeMap::from_iter([
        (Witness(1), FieldElement::from(1u128)),
        (Witness(2), FieldElement::from(2u128)),
        (Witness(3), FieldElement::from(3u128)),
        (Witness(4), FieldElement::from(4u128)),
        (Witness(5), FieldElement::from(5u128)),
        (Witness(6), FieldElement::from(4u128)),
    ]));

    let block_id = BlockId(0);

    let init = Opcode::MemoryInit {
        block_id,
        init: (1..6).map(Witness).collect(),
        block_type: BlockType::Memory,
    };

    let read_op = Opcode::MemoryOp {
        block_id,
        op: MemOp::read_at_mem_index(Witness(6).into(), Witness(7)),
        predicate: None,
    };

    let expression = Opcode::AssertZero(Expression {
        mul_terms: Vec::new(),
        linear_combinations: vec![
            (FieldElement::one(), Witness(7)),
            (-FieldElement::one(), Witness(8)),
        ],
        q_c: FieldElement::one(),
    });

    let opcodes = vec![init, read_op, expression];
    let unconstrained_functions = vec![];
    let mut acvm =
        ACVM::new(&StubbedBlackBoxSolver, &opcodes, initial_witness, &unconstrained_functions, &[]);
    let solver_status = acvm.solve();
    assert_eq!(solver_status, ACVMStatus::Solved);
    let witness_map = acvm.finalize();

    assert_eq!(witness_map[&Witness(8)], FieldElement::from(6u128));
}

<<<<<<< HEAD
////////////////////////////////////////////////////////////////////////////////////////////////
// TODO: verbatim from BigInt PR: merge target there?
////////////////////////////////////////////////////////////////////////////////////////////////
/// Whether to use a FunctionInput::constant or FunctionInput::witness:
///
/// (value, use_constant)
type ConstantOrWitness = (FieldElement, bool);

// For each ConstantOrWitness,
// - If use_constant, then convert to a FunctionInput::constant
// - Otherwise, convert to FunctionInput::witness
//   + With the Witness index as (input_index + offset)
//
// Both use FieldElement::max_num_bits as the number of bits.
fn constant_or_witness_to_function_inputs(
    xs: Vec<ConstantOrWitness>,
    offset: usize,
) -> Vec<FunctionInput<FieldElement>> {
    xs.into_iter()
        .enumerate()
        .map(|(i, (x, use_constant))| {
            if use_constant {
                FunctionInput::constant(x, FieldElement::max_num_bits())
            } else {
                FunctionInput::witness(Witness((i + offset) as u32), FieldElement::max_num_bits())
            }
        })
        .collect()
}

// Convert ConstantOrWitness's back to FieldElement's by dropping the bool's
fn drop_use_constant(input: &[ConstantOrWitness]) -> Vec<FieldElement> {
    input.iter().map(|x| x.0).collect()
}
////////////////////////////////////////////////////////////////////////////////////////////////
// END TODO: verbatim from BigInt PR: merge target there?
////////////////////////////////////////////////////////////////////////////////////////////////

fn solve_poseidon2_permutation(
    inputs: Vec<ConstantOrWitness>,
) -> Vec<FieldElement> {
    let initial_witness_vec: Vec<_> =
        inputs.iter().enumerate().map(|(i, (x, _))| (Witness(i as u32), *x)).collect();
    let outputs: Vec<_> = initial_witness_vec
        .iter()
        .take(inputs.len())
        .enumerate()
        .map(|(i, _)| Witness((i + inputs.len()) as u32)) // offset past the indices of inputs
        .collect();
    let initial_witness = WitnessMap::from(BTreeMap::from_iter(initial_witness_vec));

    let inputs = constant_or_witness_to_function_inputs(inputs, 0);
    let op = Opcode::BlackBoxFuncCall(BlackBoxFuncCall::Poseidon2Permutation {
        inputs: inputs.clone(),
        outputs: outputs.clone(),
        len: inputs.len() as u32,
    });

    let opcodes = vec![op];
    let unconstrained_functions = vec![];
    let mut acvm =
        ACVM::new(&Bn254BlackBoxSolver, &opcodes, initial_witness, &unconstrained_functions, &[]);

=======
// Solve the given BlackBoxFuncCall with witnesses: 1, 2 as x, y, resp.
#[cfg(test)]
fn solve_blackbox_func_call(
    blackbox_func_call: impl Fn(
        Option<FieldElement>,
        Option<FieldElement>,
    ) -> BlackBoxFuncCall<FieldElement>,
    x: (FieldElement, bool), // if false, use a Witness
    y: (FieldElement, bool), // if false, use a Witness
) -> FieldElement {
    let (x, x_constant) = x;
    let (y, y_constant) = y;

    let initial_witness = WitnessMap::from(BTreeMap::from_iter([(Witness(1), x), (Witness(2), y)]));

    let mut lhs = None;
    if x_constant {
        lhs = Some(x);
    }

    let mut rhs = None;
    if y_constant {
        rhs = Some(y);
    }

    let op = Opcode::BlackBoxFuncCall(blackbox_func_call(lhs, rhs));
    let opcodes = vec![op];
    let unconstrained_functions = vec![];
    let mut acvm =
        ACVM::new(&StubbedBlackBoxSolver, &opcodes, initial_witness, &unconstrained_functions, &[]);
>>>>>>> 0ca5d9d7
    let solver_status = acvm.solve();
    assert_eq!(solver_status, ACVMStatus::Solved);
    let witness_map = acvm.finalize();

<<<<<<< HEAD
    outputs
        .iter()
        .map(|witness| *witness_map.get(witness).expect("all witnesses to be set"))
        .collect()
}

fn into_repr_vec<T>(xs: T) -> Vec<ark_bn254::Fr>
where
    T: IntoIterator<Item=FieldElement>,
{
    xs.into_iter().map(|x| x.into_repr()).collect()
}

fn into_repr_mat<T, U>(xs: T) -> Vec<Vec<ark_bn254::Fr>>
where
    T: IntoIterator<Item=U>,
    U: IntoIterator<Item=FieldElement>,
{
    xs.into_iter().map(|x| into_repr_vec(x)).collect()
}

fn run_both_poseidon2_permutations(inputs: Vec<ConstantOrWitness>) -> (Vec<ark_bn254::Fr>, Vec<ark_bn254::Fr>) {
    let result = solve_poseidon2_permutation(inputs.clone());

    let poseidon2_t = POSEIDON2_CONFIG.t as usize;
    let poseidon2_d = 5;
    let rounds_f = POSEIDON2_CONFIG.rounds_f as usize;
    let rounds_p = POSEIDON2_CONFIG.rounds_p as usize;
    let mat_internal_diag_m_1 = into_repr_vec(POSEIDON2_CONFIG.internal_matrix_diagonal);
    let mat_internal = vec![];
    let round_constants = into_repr_mat(POSEIDON2_CONFIG.round_constant);

    let external_poseidon2 = zkhash::poseidon2::poseidon2::Poseidon2::new(&Arc::new(Poseidon2Params::new(
        poseidon2_t,
        poseidon2_d,
        rounds_f,
        rounds_p,
        &mat_internal_diag_m_1,
        &mat_internal,
        &round_constants,
    )));

    let expected_result = external_poseidon2.permutation(&into_repr_vec(drop_use_constant(&inputs)));
    (into_repr_vec(result), expected_result)
}

#[test]
fn poseidon2_permutation_zeroes() {
    let use_constants: [bool; 4] = [false; 4];
    let inputs: Vec<_> = [FieldElement::zero(); 4].into_iter().zip(use_constants.into_iter()).collect();
    let (result, expected_result) = run_both_poseidon2_permutations(inputs);

    let internal_expected_result = vec![
        field_from_hex("18DFB8DC9B82229CFF974EFEFC8DF78B1CE96D9D844236B496785C698BC6732E"),
        field_from_hex("095C230D1D37A246E8D2D5A63B165FE0FADE040D442F61E25F0590E5FB76F839"),
        field_from_hex("0BB9545846E1AFA4FA3C97414A60A20FC4949F537A68CCECA34C5CE71E28AA59"),
        field_from_hex("18A4F34C9C6F99335FF7638B82AEED9018026618358873C982BBDDE265B2ED6D"),
    ];

    assert_eq!(expected_result, into_repr_vec(internal_expected_result));
    assert_eq!(result, expected_result);
}

// smoke test on zeroes
#[test]
fn sha256_compression_zeroes() {
    assert!(false, "TODO");
}

// TODO: from blackbox binary op test PR
=======
    witness_map[&Witness(3)]
}

fn function_input_from_option(
    witness: Witness,
    opt_constant: Option<FieldElement>,
) -> FunctionInput<FieldElement> {
    opt_constant
        .map(|constant| FunctionInput::constant(constant, FieldElement::max_num_bits()))
        .unwrap_or(FunctionInput::witness(witness, FieldElement::max_num_bits()))
}

fn and_op(x: Option<FieldElement>, y: Option<FieldElement>) -> BlackBoxFuncCall<FieldElement> {
    let lhs = function_input_from_option(Witness(1), x);
    let rhs = function_input_from_option(Witness(2), y);
    BlackBoxFuncCall::AND { lhs, rhs, output: Witness(3) }
}

fn xor_op(x: Option<FieldElement>, y: Option<FieldElement>) -> BlackBoxFuncCall<FieldElement> {
    let lhs = function_input_from_option(Witness(1), x);
    let rhs = function_input_from_option(Witness(2), y);
    BlackBoxFuncCall::XOR { lhs, rhs, output: Witness(3) }
}

fn prop_assert_commutative(
    op: impl Fn(Option<FieldElement>, Option<FieldElement>) -> BlackBoxFuncCall<FieldElement>,
    x: (FieldElement, bool),
    y: (FieldElement, bool),
) -> (FieldElement, FieldElement) {
    (solve_blackbox_func_call(&op, x, y), solve_blackbox_func_call(&op, y, x))
}

fn prop_assert_associative(
    op: impl Fn(Option<FieldElement>, Option<FieldElement>) -> BlackBoxFuncCall<FieldElement>,
    x: (FieldElement, bool),
    y: (FieldElement, bool),
    z: (FieldElement, bool),
    use_constant_xy: bool,
    use_constant_yz: bool,
) -> (FieldElement, FieldElement) {
    let f_xy = (solve_blackbox_func_call(&op, x, y), use_constant_xy);
    let f_f_xy_z = solve_blackbox_func_call(&op, f_xy, z);

    let f_yz = (solve_blackbox_func_call(&op, y, z), use_constant_yz);
    let f_x_f_yz = solve_blackbox_func_call(&op, x, f_yz);

    (f_f_xy_z, f_x_f_yz)
}

fn prop_assert_identity_l(
    op: impl Fn(Option<FieldElement>, Option<FieldElement>) -> BlackBoxFuncCall<FieldElement>,
    op_identity: (FieldElement, bool),
    x: (FieldElement, bool),
) -> (FieldElement, FieldElement) {
    (solve_blackbox_func_call(op, op_identity, x), x.0)
}

fn prop_assert_zero_l(
    op: impl Fn(Option<FieldElement>, Option<FieldElement>) -> BlackBoxFuncCall<FieldElement>,
    op_zero: (FieldElement, bool),
    x: (FieldElement, bool),
) -> (FieldElement, FieldElement) {
    (solve_blackbox_func_call(op, op_zero, x), FieldElement::zero())
}

>>>>>>> 0ca5d9d7
prop_compose! {
    // Use both `u128` and hex proptest strategies
    fn field_element()
        (u128_or_hex in maybe_ok(any::<u128>(), "[0-9a-f]{64}"),
         constant_input: bool)
        -> (FieldElement, bool)
    {
        match u128_or_hex {
            Ok(number) => (FieldElement::from(number), constant_input),
            Err(hex) => (FieldElement::from_hex(&hex).expect("should accept any 32 byte hex string"), constant_input),
        }
    }
}
<<<<<<< HEAD
// END TODO: from blackbox binary op test PR

proptest! {
    #[test]
    fn poseidon2_permutation(inputs in proptest::collection::vec(field_element(), 4)) {
        let (result, expected_result) = run_both_poseidon2_permutations(inputs);
        prop_assert_eq!(result, expected_result)
    }

    // test that varying one of the inputs produces a different result
    #[test]
    fn sha256_compression_injective() {
        prop_assert!(false, "TODO");
    }

=======

fn field_element_ones() -> FieldElement {
    let exponent: FieldElement = (253_u128).into();
    FieldElement::from(2u128).pow(&exponent) - FieldElement::one()
}

proptest! {

    #[test]
    fn and_commutative(x in field_element(), y in field_element()) {
        let (lhs, rhs) = prop_assert_commutative(and_op, x, y);
        prop_assert_eq!(lhs, rhs);
    }

    #[test]
    fn xor_commutative(x in field_element(), y in field_element()) {
        let (lhs, rhs) = prop_assert_commutative(xor_op, x, y);
        prop_assert_eq!(lhs, rhs);
    }

    #[test]
    fn and_associative(x in field_element(), y in field_element(), z in field_element(), use_constant_xy: bool, use_constant_yz: bool) {
        let (lhs, rhs) = prop_assert_associative(and_op, x, y, z, use_constant_xy, use_constant_yz);
        prop_assert_eq!(lhs, rhs);
    }

    #[test]
    // TODO(https://github.com/noir-lang/noir/issues/5638)
    #[should_panic(expected = "assertion failed: `(left == right)`")]
    fn xor_associative(x in field_element(), y in field_element(), z in field_element(), use_constant_xy: bool, use_constant_yz: bool) {
        let (lhs, rhs) = prop_assert_associative(xor_op, x, y, z, use_constant_xy, use_constant_yz);
        prop_assert_eq!(lhs, rhs);
    }

    // test that AND(x, x) == x
    #[test]
    fn and_self_identity(x in field_element()) {
        prop_assert_eq!(solve_blackbox_func_call(and_op, x, x), x.0);
    }

    // test that XOR(x, x) == 0
    #[test]
    fn xor_self_zero(x in field_element()) {
        prop_assert_eq!(solve_blackbox_func_call(xor_op, x, x), FieldElement::zero());
    }

    #[test]
    fn and_identity_l(x in field_element(), ones_constant: bool) {
        let ones = (field_element_ones(), ones_constant);
        let (lhs, rhs) = prop_assert_identity_l(and_op, ones, x);
        if x <= ones {
            prop_assert_eq!(lhs, rhs);
        } else {
            prop_assert!(lhs != rhs);
        }
    }

    #[test]
    fn xor_identity_l(x in field_element(), zero_constant: bool) {
        let zero = (FieldElement::zero(), zero_constant);
        let (lhs, rhs) = prop_assert_identity_l(xor_op, zero, x);
        prop_assert_eq!(lhs, rhs);
    }

    #[test]
    fn and_zero_l(x in field_element(), ones_constant: bool) {
        let zero = (FieldElement::zero(), ones_constant);
        let (lhs, rhs) = prop_assert_zero_l(and_op, zero, x);
        prop_assert_eq!(lhs, rhs);
    }
>>>>>>> 0ca5d9d7
}<|MERGE_RESOLUTION|>--- conflicted
+++ resolved
@@ -18,15 +18,10 @@
 use bn254_blackbox_solver::{POSEIDON2_CONFIG, Bn254BlackBoxSolver, field_from_hex};
 use brillig_vm::brillig::HeapValueType;
 
-<<<<<<< HEAD
+use proptest::arbitrary::any;
 use proptest::prelude::*;
 use proptest::result::maybe_ok;
 use zkhash::poseidon2::poseidon2_params::Poseidon2Params;
-=======
-use proptest::arbitrary::any;
-use proptest::prelude::*;
-use proptest::result::maybe_ok;
->>>>>>> 0ca5d9d7
 
 // Reenable these test cases once we move the brillig implementation of inversion down into the acvm stdlib.
 
@@ -735,7 +730,6 @@
     assert_eq!(witness_map[&Witness(8)], FieldElement::from(6u128));
 }
 
-<<<<<<< HEAD
 ////////////////////////////////////////////////////////////////////////////////////////////////
 // TODO: verbatim from BigInt PR: merge target there?
 ////////////////////////////////////////////////////////////////////////////////////////////////
@@ -774,32 +768,39 @@
 // END TODO: verbatim from BigInt PR: merge target there?
 ////////////////////////////////////////////////////////////////////////////////////////////////
 
-fn solve_poseidon2_permutation(
+fn solve_array_input_blackbox_call<F>(
     inputs: Vec<ConstantOrWitness>,
-) -> Vec<FieldElement> {
+    num_outputs: usize,
+    f: F,
+) -> Vec<FieldElement>
+where
+    F: FnOnce((Vec<FunctionInput<FieldElement>>, Vec<Witness>)) -> BlackBoxFuncCall<FieldElement>,
+{
     let initial_witness_vec: Vec<_> =
         inputs.iter().enumerate().map(|(i, (x, _))| (Witness(i as u32), *x)).collect();
-    let outputs: Vec<_> = initial_witness_vec
-        .iter()
-        .take(inputs.len())
-        .enumerate()
-        .map(|(i, _)| Witness((i + inputs.len()) as u32)) // offset past the indices of inputs
+    let outputs: Vec<_> = (0..num_outputs)
+        .into_iter()
+        .map(|i| Witness((i + inputs.len()) as u32)) // offset past the indices of inputs
         .collect();
     let initial_witness = WitnessMap::from(BTreeMap::from_iter(initial_witness_vec));
 
     let inputs = constant_or_witness_to_function_inputs(inputs, 0);
-    let op = Opcode::BlackBoxFuncCall(BlackBoxFuncCall::Poseidon2Permutation {
-        inputs: inputs.clone(),
-        outputs: outputs.clone(),
-        len: inputs.len() as u32,
-    });
-
+    let op = Opcode::BlackBoxFuncCall(f((inputs.clone(), outputs.clone())));
     let opcodes = vec![op];
     let unconstrained_functions = vec![];
     let mut acvm =
         ACVM::new(&Bn254BlackBoxSolver, &opcodes, initial_witness, &unconstrained_functions, &[]);
 
-=======
+    let solver_status = acvm.solve();
+    assert_eq!(solver_status, ACVMStatus::Solved);
+    let witness_map = acvm.finalize();
+
+    outputs
+        .iter()
+        .map(|witness| *witness_map.get(witness).expect("all witnesses to be set"))
+        .collect()
+}
+
 // Solve the given BlackBoxFuncCall with witnesses: 1, 2 as x, y, resp.
 #[cfg(test)]
 fn solve_blackbox_func_call(
@@ -830,17 +831,119 @@
     let unconstrained_functions = vec![];
     let mut acvm =
         ACVM::new(&StubbedBlackBoxSolver, &opcodes, initial_witness, &unconstrained_functions, &[]);
->>>>>>> 0ca5d9d7
     let solver_status = acvm.solve();
     assert_eq!(solver_status, ACVMStatus::Solved);
     let witness_map = acvm.finalize();
 
-<<<<<<< HEAD
-    outputs
-        .iter()
-        .map(|witness| *witness_map.get(witness).expect("all witnesses to be set"))
-        .collect()
-}
+    witness_map[&Witness(3)]
+}
+
+// TODO: reorder to end of list
+//
+// N inputs
+// N outputs
+fn poseidon2_permutation_op(function_inputs_and_outputs: (Vec<FunctionInput<FieldElement>>, Vec<Witness>)) -> BlackBoxFuncCall<FieldElement> {
+    let (function_inputs, outputs) = function_inputs_and_outputs;
+    let function_inputs_len = function_inputs.len() as u32;
+    BlackBoxFuncCall::Poseidon2Permutation {
+        inputs: function_inputs,
+        outputs: outputs,
+        len: function_inputs_len,
+    }
+}
+
+// N inputs
+// 32 outputs
+fn sha256_op(function_inputs_and_outputs: (Vec<FunctionInput<FieldElement>>, Vec<Witness>)) -> BlackBoxFuncCall<FieldElement> {
+    let (function_inputs, outputs) = function_inputs_and_outputs;
+    BlackBoxFuncCall::SHA256 {
+        inputs: function_inputs,
+        outputs: outputs.try_into().expect("SHA256 returns 32 outputs"),
+    }
+}
+
+// N inputs
+// 32 outputs
+fn blake2s_op(function_inputs_and_outputs: (Vec<FunctionInput<FieldElement>>, Vec<Witness>)) -> BlackBoxFuncCall<FieldElement> {
+    let (function_inputs, outputs) = function_inputs_and_outputs;
+    BlackBoxFuncCall::Blake2s {
+        inputs: function_inputs,
+        outputs: outputs.try_into().expect("Blake2s returns 32 outputs"),
+    }
+}
+
+// N inputs
+// 32 outputs
+fn blake3_op(function_inputs_and_outputs: (Vec<FunctionInput<FieldElement>>, Vec<Witness>)) -> BlackBoxFuncCall<FieldElement> {
+    let (function_inputs, outputs) = function_inputs_and_outputs;
+    BlackBoxFuncCall::Blake3 {
+        inputs: function_inputs,
+        outputs: outputs.try_into().expect("Blake3 returns 32 outputs"),
+    }
+}
+
+// 25 inputs
+// 25 outputs
+fn keccakf1600_op(function_inputs_and_outputs: (Vec<FunctionInput<FieldElement>>, Vec<Witness>)) -> BlackBoxFuncCall<FieldElement> {
+    let (function_inputs, outputs) = function_inputs_and_outputs;
+    BlackBoxFuncCall::Keccakf1600 {
+        inputs: function_inputs,
+        outputs: outputs.try_into().expect("Keccakf1600 returns 25 outputs"),
+    }
+}
+
+// TODO: the following hash functions all have a "twist" on the above pattern
+//
+// /// Applies the Poseidon2 permutation function to the given state,
+// /// outputting the permuted state.
+// Poseidon2Permutation {
+//     /// Input state for the permutation of Poseidon2
+//     inputs: Vec<FunctionInput<F>>,
+//     /// Permuted state
+//     outputs: Vec<Witness>,
+//     /// State length (in number of field elements)
+//     /// It is the length of inputs and outputs vectors
+//     len: u32,
+// },
+//
+// /// Applies the SHA-256 compression function to the input message
+// ///
+// /// # Arguments
+// ///
+// /// * `inputs` - input message block
+// /// * `hash_values` - state from the previous compression
+// /// * `outputs` - result of the input compressed into 256 bits
+// Sha256Compression {
+//     /// 512 bits of the input message, represented by 16 u32s
+//     inputs: Box<[FunctionInput<F>; 16]>,
+//     /// Vector of 8 u32s used to compress the input
+//     hash_values: Box<[FunctionInput<F>; 8]>,
+//     /// Output of the compression, represented by 8 u32s
+//     outputs: Box<[Witness; 8]>,
+// },
+//
+// Keccak256 {
+//     inputs: Vec<FunctionInput<F>>,
+//     /// This is the number of bytes to take
+//     /// from the input. Note: if `var_message_size`
+//     /// is more than the number of bytes in the input,
+//     /// then an error is returned.
+//     var_message_size: FunctionInput<F>,
+//     outputs: Box<[Witness; 32]>,
+// },
+//
+// /// Applies the Poseidon2 permutation function to the given state,
+// /// outputting the permuted state.
+// Poseidon2Permutation {
+//     /// Input state for the permutation of Poseidon2
+//     inputs: Vec<FunctionInput<F>>,
+//     /// Permuted state
+//     outputs: Vec<Witness>,
+//     /// State length (in number of field elements)
+//     /// It is the length of inputs and outputs vectors
+//     len: u32,
+// },
+
 
 fn into_repr_vec<T>(xs: T) -> Vec<ark_bn254::Fr>
 where
@@ -858,7 +961,7 @@
 }
 
 fn run_both_poseidon2_permutations(inputs: Vec<ConstantOrWitness>) -> (Vec<ark_bn254::Fr>, Vec<ark_bn254::Fr>) {
-    let result = solve_poseidon2_permutation(inputs.clone());
+    let result = solve_array_input_blackbox_call(inputs.clone(), inputs.len(), poseidon2_permutation_op);
 
     let poseidon2_t = POSEIDON2_CONFIG.t as usize;
     let poseidon2_d = 5;
@@ -880,34 +983,6 @@
 
     let expected_result = external_poseidon2.permutation(&into_repr_vec(drop_use_constant(&inputs)));
     (into_repr_vec(result), expected_result)
-}
-
-#[test]
-fn poseidon2_permutation_zeroes() {
-    let use_constants: [bool; 4] = [false; 4];
-    let inputs: Vec<_> = [FieldElement::zero(); 4].into_iter().zip(use_constants.into_iter()).collect();
-    let (result, expected_result) = run_both_poseidon2_permutations(inputs);
-
-    let internal_expected_result = vec![
-        field_from_hex("18DFB8DC9B82229CFF974EFEFC8DF78B1CE96D9D844236B496785C698BC6732E"),
-        field_from_hex("095C230D1D37A246E8D2D5A63B165FE0FADE040D442F61E25F0590E5FB76F839"),
-        field_from_hex("0BB9545846E1AFA4FA3C97414A60A20FC4949F537A68CCECA34C5CE71E28AA59"),
-        field_from_hex("18A4F34C9C6F99335FF7638B82AEED9018026618358873C982BBDDE265B2ED6D"),
-    ];
-
-    assert_eq!(expected_result, into_repr_vec(internal_expected_result));
-    assert_eq!(result, expected_result);
-}
-
-// smoke test on zeroes
-#[test]
-fn sha256_compression_zeroes() {
-    assert!(false, "TODO");
-}
-
-// TODO: from blackbox binary op test PR
-=======
-    witness_map[&Witness(3)]
 }
 
 fn function_input_from_option(
@@ -972,7 +1047,11 @@
     (solve_blackbox_func_call(op, op_zero, x), FieldElement::zero())
 }
 
->>>>>>> 0ca5d9d7
+fn field_element_ones() -> FieldElement {
+    let exponent: FieldElement = (253_u128).into();
+    FieldElement::from(2u128).pow(&exponent) - FieldElement::one()
+}
+
 prop_compose! {
     // Use both `u128` and hex proptest strategies
     fn field_element()
@@ -986,27 +1065,28 @@
         }
     }
 }
-<<<<<<< HEAD
-// END TODO: from blackbox binary op test PR
-
-proptest! {
-    #[test]
-    fn poseidon2_permutation(inputs in proptest::collection::vec(field_element(), 4)) {
-        let (result, expected_result) = run_both_poseidon2_permutations(inputs);
-        prop_assert_eq!(result, expected_result)
-    }
-
-    // test that varying one of the inputs produces a different result
-    #[test]
-    fn sha256_compression_injective() {
-        prop_assert!(false, "TODO");
-    }
-
-=======
-
-fn field_element_ones() -> FieldElement {
-    let exponent: FieldElement = (253_u128).into();
-    FieldElement::from(2u128).pow(&exponent) - FieldElement::one()
+
+#[test]
+fn poseidon2_permutation_zeroes() {
+    let use_constants: [bool; 4] = [false; 4];
+    let inputs: Vec<_> = [FieldElement::zero(); 4].into_iter().zip(use_constants.into_iter()).collect();
+    let (result, expected_result) = run_both_poseidon2_permutations(inputs);
+
+    let internal_expected_result = vec![
+        field_from_hex("18DFB8DC9B82229CFF974EFEFC8DF78B1CE96D9D844236B496785C698BC6732E"),
+        field_from_hex("095C230D1D37A246E8D2D5A63B165FE0FADE040D442F61E25F0590E5FB76F839"),
+        field_from_hex("0BB9545846E1AFA4FA3C97414A60A20FC4949F537A68CCECA34C5CE71E28AA59"),
+        field_from_hex("18A4F34C9C6F99335FF7638B82AEED9018026618358873C982BBDDE265B2ED6D"),
+    ];
+
+    assert_eq!(expected_result, into_repr_vec(internal_expected_result));
+    assert_eq!(result, expected_result);
+}
+
+// smoke test on zeroes
+#[test]
+fn sha256_compression_zeroes() {
+    assert!(false, "TODO");
 }
 
 proptest! {
@@ -1073,5 +1153,98 @@
         let (lhs, rhs) = prop_assert_zero_l(and_op, zero, x);
         prop_assert_eq!(lhs, rhs);
     }
->>>>>>> 0ca5d9d7
-}+
+    #[test]
+    fn poseidon2_permutation_matches_external_impl(inputs in proptest::collection::vec(field_element(), 4)) {
+        let (result, expected_result) = run_both_poseidon2_permutations(inputs);
+        prop_assert_eq!(result, expected_result)
+    }
+
+    // TODO
+    // // test that varying one of the inputs produces a different result
+    // #[test]
+    // fn sha256_compression_injective() {
+    //     assert!(false, "TODO");
+    // }
+
+    // // TODO: extra tests for var_message_size and Poseidon2Permutation::len
+    // Keccak256 {
+    //     inputs: Vec<FunctionInput<F>>,
+    //     /// This is the number of bytes to take
+    //     /// from the input. Note: if `var_message_size`
+    //     /// is more than the number of bytes in the input,
+    //     /// then an error is returned.
+    //     var_message_size: FunctionInput<F>,
+    //     outputs: Box<[Witness; 32]>,
+    // },
+    //
+    // /// Applies the Poseidon2 permutation function to the given state,
+    // /// outputting the permuted state.
+    // Poseidon2Permutation {
+    //     /// Input state for the permutation of Poseidon2
+    //     inputs: Vec<FunctionInput<F>>,
+    //     /// Permuted state
+    //     outputs: Vec<Witness>,
+    //     /// State length (in number of field elements)
+    //     /// It is the length of inputs and outputs vectors
+    //     len: u32,
+    // },
+
+
+    // NOTE: will be deprecated:
+    // PedersenCommitment { .. },
+    // PedersenHash { .. },
+
+    // // TODO: other crypto functions's
+    //
+    // AES128Encrypt {
+    //     inputs: Vec<FunctionInput<F>>,
+    //     iv: Box<[FunctionInput<F>; 16]>,
+    //     key: Box<[FunctionInput<F>; 16]>,
+    //     outputs: Vec<Witness>,
+    // },
+    // SchnorrVerify {
+    //     public_key_x: FunctionInput<F>,
+    //     public_key_y: FunctionInput<F>,
+    //     #[serde(
+    //         serialize_with = "serialize_big_array",
+    //         deserialize_with = "deserialize_big_array_into_box"
+    //     )]
+    //     signature: Box<[FunctionInput<F>; 64]>,
+    //     message: Vec<FunctionInput<F>>,
+    //     output: Witness,
+    // },
+    // EcdsaSecp256k1 {
+    //     public_key_x: Box<[FunctionInput<F>; 32]>,
+    //     public_key_y: Box<[FunctionInput<F>; 32]>,
+    //     #[serde(
+    //         serialize_with = "serialize_big_array",
+    //         deserialize_with = "deserialize_big_array_into_box"
+    //     )]
+    //     signature: Box<[FunctionInput<F>; 64]>,
+    //     hashed_message: Box<[FunctionInput<F>; 32]>,
+    //     output: Witness,
+    // },
+    // EcdsaSecp256r1 {
+    //     public_key_x: Box<[FunctionInput<F>; 32]>,
+    //     public_key_y: Box<[FunctionInput<F>; 32]>,
+    //     #[serde(
+    //         serialize_with = "serialize_big_array",
+    //         deserialize_with = "deserialize_big_array_into_box"
+    //     )]
+    //     signature: Box<[FunctionInput<F>; 64]>,
+    //     hashed_message: Box<[FunctionInput<F>; 32]>,
+    //     output: Witness,
+    // },
+    // MultiScalarMul {
+    //     points: Vec<FunctionInput<F>>,
+    //     scalars: Vec<FunctionInput<F>>,
+    //     outputs: (Witness, Witness, Witness),
+    // },
+    // EmbeddedCurveAdd {
+    //     input1: Box<[FunctionInput<F>; 3]>,
+    //     input2: Box<[FunctionInput<F>; 3]>,
+    //     outputs: (Witness, Witness, Witness),
+    // },
+
+}
