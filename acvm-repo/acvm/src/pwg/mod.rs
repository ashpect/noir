// Re-usable methods that backends can use to implement their PWG

use std::collections::HashMap;

use acir::{
    AcirField, BlackBoxFunc,
    brillig::ForeignCallResult,
    circuit::{
        AssertionPayload, ErrorSelector, ExpressionOrMemory, Opcode, OpcodeLocation,
        brillig::{BrilligBytecode, BrilligFunctionId},
        opcodes::{
            AcirFunctionId, BlockId, ConstantOrWitnessEnum, FunctionInput, InvalidInputBitSize,
        },
    },
    native_types::{Expression, Witness, WitnessMap},
};
use acvm_blackbox_solver::BlackBoxResolutionError;
use brillig_vm::BranchToFeatureMap;

use self::{
    arithmetic::ExpressionSolver, blackbox::bigint::AcvmBigIntSolver, memory_op::MemoryOpSolver,
};
use crate::BlackBoxFunctionSolver;

use thiserror::Error;

// arithmetic
pub(crate) mod arithmetic;
// Brillig bytecode
pub(crate) mod brillig;
// black box functions
pub(crate) mod blackbox;
mod memory_op;

pub use self::brillig::{BrilligSolver, BrilligSolverStatus};
pub use brillig::ForeignCallWaitInfo;
use serde::{Deserialize, Serialize};

#[derive(Debug, Clone, PartialEq)]
pub enum ACVMStatus<F> {
    /// All opcodes have been solved.
    Solved,

    /// The ACVM is in the process of executing the circuit.
    InProgress,

    /// The ACVM has encountered an irrecoverable error while executing the circuit and can not progress.
    /// Most commonly this will be due to an unsatisfied constraint due to invalid inputs to the circuit.
    Failure(OpcodeResolutionError<F>),

    /// The ACVM has encountered a request for a Brillig [foreign call][brillig_vm::brillig::Opcode::ForeignCall]
    /// to retrieve information from outside of the ACVM. The result of the foreign call must be passed back
    /// to the ACVM using [`ACVM::resolve_pending_foreign_call`].
    ///
    /// Once this is done, the ACVM can be restarted to solve the remaining opcodes.
    RequiresForeignCall(ForeignCallWaitInfo<F>),

    /// The ACVM has encountered a request for an ACIR [call][acir::circuit::Opcode]
    /// to execute a separate ACVM instance. The result of the ACIR call must be passd back to the ACVM.
    ///
    /// Once this is done, the ACVM can be restarted to solve the remaining opcodes.
    RequiresAcirCall(AcirCallWaitInfo<F>),
}

impl<F> std::fmt::Display for ACVMStatus<F> {
    fn fmt(&self, f: &mut std::fmt::Formatter<'_>) -> std::fmt::Result {
        match self {
            ACVMStatus::Solved => write!(f, "Solved"),
            ACVMStatus::InProgress => write!(f, "In progress"),
            ACVMStatus::Failure(_) => write!(f, "Execution failure"),
            ACVMStatus::RequiresForeignCall(_) => write!(f, "Waiting on foreign call"),
            ACVMStatus::RequiresAcirCall(_) => write!(f, "Waiting on acir call"),
        }
    }
}

#[expect(clippy::large_enum_variant)]
pub enum StepResult<'a, F, B: BlackBoxFunctionSolver<F>> {
    Status(ACVMStatus<F>),
    IntoBrillig(BrilligSolver<'a, F, B>),
}

// This enum represents the different cases in which an
// opcode can be unsolvable.
// The most common being that one of its input has not been
// assigned a value.
//
// TODO: ExpressionHasTooManyUnknowns is specific for expression solver
// TODO: we could have a error enum for expression solver failure cases in that module
// TODO that can be converted into an OpcodeNotSolvable or OpcodeResolutionError enum
#[derive(Clone, PartialEq, Eq, Debug, Error)]
pub enum OpcodeNotSolvable<F> {
    #[error("missing assignment for witness index {0}")]
    MissingAssignment(u32),
    #[error("Attempted to load uninitialized memory block")]
    MissingMemoryBlock(u32),
    #[error("expression has too many unknowns {0}")]
    ExpressionHasTooManyUnknowns(Expression<F>),
}

/// Allows to point to a specific opcode as cause in errors.
/// Some errors don't have a specific opcode associated with them, or are created without one and added later.
#[derive(Debug, Copy, Clone, PartialEq, Eq, Default)]
pub enum ErrorLocation {
    #[default]
    Unresolved,
    Resolved(OpcodeLocation),
}

impl std::fmt::Display for ErrorLocation {
    fn fmt(&self, f: &mut std::fmt::Formatter<'_>) -> std::fmt::Result {
        match self {
            ErrorLocation::Unresolved => write!(f, "unresolved"),
            ErrorLocation::Resolved(location) => {
                write!(f, "{location}")
            }
        }
    }
}

/// A dynamic assertion payload whose data has been resolved.
/// This is instantiated upon hitting an assertion failure.
#[derive(Clone, PartialEq, Eq, Debug, Serialize, Deserialize)]
pub struct RawAssertionPayload<F> {
    /// Selector to the respective ABI type the data in this payload represents
    pub selector: ErrorSelector,
    /// Resolved data that represents some ABI type.
    /// To be decoded in the final step of error resolution.
    pub data: Vec<F>,
}

/// Enumeration of possible resolved assertion payloads.
/// This is instantiated upon hitting an assertion failure,
/// and can either be static strings or dynamic payloads.
#[derive(Clone, PartialEq, Eq, Debug)]
pub enum ResolvedAssertionPayload<F> {
    String(String),
    Raw(RawAssertionPayload<F>),
}

#[derive(Clone, PartialEq, Eq, Debug, Error)]
pub enum OpcodeResolutionError<F> {
    #[error("Cannot solve opcode: {0}")]
    OpcodeNotSolvable(#[from] OpcodeNotSolvable<F>),
    #[error("Cannot satisfy constraint")]
    UnsatisfiedConstrain {
        opcode_location: ErrorLocation,
        payload: Option<ResolvedAssertionPayload<F>>,
    },
    #[error("Index out of bounds, array has size {array_size:?}, but index was {index:?}")]
    IndexOutOfBounds { opcode_location: ErrorLocation, index: F, array_size: u32 },
    #[error("Cannot solve opcode: {invalid_input_bit_size}")]
    InvalidInputBitSize {
        opcode_location: ErrorLocation,
        invalid_input_bit_size: InvalidInputBitSize,
    },
    #[error("Failed to solve blackbox function: {0}, reason: {1}")]
    BlackBoxFunctionFailed(BlackBoxFunc, String),
    #[error("Failed to solve brillig function")]
    BrilligFunctionFailed {
        function_id: BrilligFunctionId,
        call_stack: Vec<OpcodeLocation>,
        payload: Option<ResolvedAssertionPayload<F>>,
    },
    #[error("Attempted to call `main` with a `Call` opcode")]
    AcirMainCallAttempted { opcode_location: ErrorLocation },
    #[error(
        "{results_size:?} result values were provided for {outputs_size:?} call output witnesses, most likely due to bad ACIR codegen"
    )]
    AcirCallOutputsMismatch { opcode_location: ErrorLocation, results_size: u32, outputs_size: u32 },
    #[error("(--pedantic): Predicates are expected to be 0 or 1, but found: {pred_value}")]
    PredicateLargerThanOne { opcode_location: ErrorLocation, pred_value: F },
}

impl<F> From<BlackBoxResolutionError> for OpcodeResolutionError<F> {
    fn from(value: BlackBoxResolutionError) -> Self {
        match value {
            BlackBoxResolutionError::Failed(func, reason) => {
                OpcodeResolutionError::BlackBoxFunctionFailed(func, reason)
            }
        }
    }
}

impl<F> From<InvalidInputBitSize> for OpcodeResolutionError<F> {
    fn from(invalid_input_bit_size: InvalidInputBitSize) -> Self {
        Self::InvalidInputBitSize {
            opcode_location: ErrorLocation::Unresolved,
            invalid_input_bit_size,
        }
    }
}

pub type ProfilingSamples = Vec<ProfilingSample>;

#[derive(Default)]
pub struct ProfilingSample {
    pub call_stack: Vec<OpcodeLocation>,
    pub brillig_function_id: Option<BrilligFunctionId>,
}

pub struct ACVM<'a, F: AcirField, B: BlackBoxFunctionSolver<F>> {
    status: ACVMStatus<F>,

    backend: &'a B,

    /// Stores the solver for memory operations acting on blocks of memory disambiguated by [block][`BlockId`].
    block_solvers: HashMap<BlockId, MemoryOpSolver<F>>,

    bigint_solver: AcvmBigIntSolver,

    /// A list of opcodes which are to be executed by the ACVM.
    opcodes: &'a [Opcode<F>],
    /// Index of the next opcode to be executed.
    instruction_pointer: usize,

    /// A mapping of witnesses to their solved values
    /// The map is updated as the ACVM executes.
    witness_map: WitnessMap<F>,

    brillig_solver: Option<BrilligSolver<'a, F, B>>,

    /// A counter maintained throughout an ACVM process that determines
    /// whether the caller has resolved the results of an ACIR [call][Opcode::Call].
    acir_call_counter: usize,
    /// Represents the outputs of all ACIR calls during an ACVM process
    /// List is appended onto by the caller upon reaching a [ACVMStatus::RequiresAcirCall]
    acir_call_results: Vec<Vec<F>>,

    // Each unconstrained function referenced in the program
    unconstrained_functions: &'a [BrilligBytecode<F>],

    assertion_payloads: &'a [(OpcodeLocation, AssertionPayload<F>)],

    profiling_active: bool,

    profiling_samples: ProfilingSamples,

    // Whether we need to trace brillig execution for fuzzing
    brillig_fuzzing_active: bool,

    // Brillig branch to feature map
    brillig_branch_to_feature_map: Option<&'a BranchToFeatureMap>,

    brillig_fuzzing_trace: Option<Vec<u32>>,
}

impl<'a, F: AcirField, B: BlackBoxFunctionSolver<F>> ACVM<'a, F, B> {
    pub fn new(
        backend: &'a B,
        opcodes: &'a [Opcode<F>],
        initial_witness: WitnessMap<F>,
        unconstrained_functions: &'a [BrilligBytecode<F>],
        assertion_payloads: &'a [(OpcodeLocation, AssertionPayload<F>)],
    ) -> Self {
        let status = if opcodes.is_empty() { ACVMStatus::Solved } else { ACVMStatus::InProgress };
        let bigint_solver = AcvmBigIntSolver::with_pedantic_solving(backend.pedantic_solving());
        ACVM {
            status,
            backend,
            block_solvers: HashMap::default(),
            bigint_solver,
            opcodes,
            instruction_pointer: 0,
            witness_map: initial_witness,
            brillig_solver: None,
            acir_call_counter: 0,
            acir_call_results: Vec::default(),
            unconstrained_functions,
            assertion_payloads,
            profiling_active: false,
            profiling_samples: Vec::new(),
            brillig_fuzzing_active: false,
            brillig_branch_to_feature_map: None,
            brillig_fuzzing_trace: None,
        }
    }

    // Enable profiling
    pub fn with_profiler(&mut self, profiling_active: bool) {
        self.profiling_active = profiling_active;
    }

    // Enable brillig fuzzing
    pub fn with_brillig_fuzzing(
        &mut self,
        brillig_branch_to_feature_map: Option<&'a BranchToFeatureMap>,
    ) {
        self.brillig_fuzzing_active = brillig_branch_to_feature_map.is_some();
        self.brillig_branch_to_feature_map = brillig_branch_to_feature_map;
    }

    pub fn get_brillig_fuzzing_trace(&self) -> Option<Vec<u32>> {
        self.brillig_fuzzing_trace.clone()
    }

    /// Returns a reference to the current state of the ACVM's [`WitnessMap`].
    ///
    /// Once execution has completed, the witness map can be extracted using [`ACVM::finalize`]
    pub fn witness_map(&self) -> &WitnessMap<F> {
        &self.witness_map
    }

    pub fn overwrite_witness(&mut self, witness: Witness, value: F) -> Option<F> {
        self.witness_map.insert(witness, value)
    }

    /// Returns a slice containing the opcodes of the circuit being executed.
    pub fn opcodes(&self) -> &[Opcode<F>] {
        self.opcodes
    }

    /// Returns the index of the current opcode to be executed.
    pub fn instruction_pointer(&self) -> usize {
        self.instruction_pointer
    }

    pub fn take_profiling_samples(&mut self) -> ProfilingSamples {
        std::mem::take(&mut self.profiling_samples)
    }

    /// Finalize the ACVM execution, returning the resulting [`WitnessMap`].
    pub fn finalize(self) -> WitnessMap<F> {
        if self.status != ACVMStatus::Solved {
            panic!("ACVM execution is not complete: ({})", self.status);
        }
        self.witness_map
    }

    /// Updates the current status of the VM.
    /// Returns the given status.
    fn status(&mut self, status: ACVMStatus<F>) -> ACVMStatus<F> {
        self.status = status.clone();
        status
    }

    pub fn get_status(&self) -> &ACVMStatus<F> {
        &self.status
    }

    /// Sets the VM status to [ACVMStatus::Failure] using the provided `error`.
    /// Returns the new status.
    fn fail(&mut self, error: OpcodeResolutionError<F>) -> ACVMStatus<F> {
        self.status(ACVMStatus::Failure(error))
    }

    /// Sets the status of the VM to `RequiresForeignCall`.
    /// Indicating that the VM is now waiting for a foreign call to be resolved.
    fn wait_for_foreign_call(&mut self, foreign_call: ForeignCallWaitInfo<F>) -> ACVMStatus<F> {
        self.status(ACVMStatus::RequiresForeignCall(foreign_call))
    }

    /// Return a reference to the arguments for the next pending foreign call, if one exists.
    pub fn get_pending_foreign_call(&self) -> Option<&ForeignCallWaitInfo<F>> {
        if let ACVMStatus::RequiresForeignCall(foreign_call) = &self.status {
            Some(foreign_call)
        } else {
            None
        }
    }

    /// Resolves a foreign call's [result][brillig_vm::brillig::ForeignCallResult] using a result calculated outside of the ACVM.
    ///
    /// The ACVM can then be restarted to solve the remaining Brillig VM process as well as the remaining ACIR opcodes.
    pub fn resolve_pending_foreign_call(&mut self, foreign_call_result: ForeignCallResult<F>) {
        if !matches!(self.status, ACVMStatus::RequiresForeignCall(_)) {
            panic!("ACVM is not expecting a foreign call response as no call was made");
        }

        let brillig_solver = self.brillig_solver.as_mut().expect("No active Brillig solver");
        brillig_solver.resolve_pending_foreign_call(foreign_call_result);

        // Now that the foreign call has been resolved then we can resume execution.
        self.status(ACVMStatus::InProgress);
    }

    /// Sets the status of the VM to `RequiresAcirCall`
    /// Indicating that the VM is now waiting for an ACIR call to be resolved
    fn wait_for_acir_call(&mut self, acir_call: AcirCallWaitInfo<F>) -> ACVMStatus<F> {
        self.status(ACVMStatus::RequiresAcirCall(acir_call))
    }

    /// Resolves an ACIR call's result (simply a list of fields) using a result calculated by a separate ACVM instance.
    ///
    /// The current ACVM instance can then be restarted to solve the remaining ACIR opcodes.
    pub fn resolve_pending_acir_call(&mut self, call_result: Vec<F>) {
        if !matches!(self.status, ACVMStatus::RequiresAcirCall(_)) {
            panic!("ACVM is not expecting an ACIR call response as no call was made");
        }

        if self.acir_call_counter < self.acir_call_results.len() {
            panic!("No unresolved ACIR calls");
        }
        self.acir_call_results.push(call_result);

        // Now that the ACIR call has been resolved then we can resume execution.
        self.status(ACVMStatus::InProgress);
    }

    /// Executes the ACVM's circuit until execution halts.
    ///
    /// Execution can halt due to three reasons:
    /// 1. All opcodes have been executed successfully.
    /// 2. The circuit has been found to be unsatisfiable.
    /// 2. A Brillig [foreign call][`ForeignCallWaitInfo`] has been encountered and must be resolved.
    pub fn solve(&mut self) -> ACVMStatus<F> {
        while self.status == ACVMStatus::InProgress {
            self.solve_opcode();
        }
        self.status.clone()
    }

    /// Executes a single opcode using the dedicated solver.
    ///
    /// Foreign or ACIR Calls are deferred to the caller, which will
    /// either instantiate a new ACVM to execute the called ACIR function
    /// or a custom implementation to execute the foreign call.
    /// Then it will resume execution of the current ACVM with the results of the call.
    pub fn solve_opcode(&mut self) -> ACVMStatus<F> {
        let opcode = &self.opcodes[self.instruction_pointer];
        let resolution = match opcode {
            Opcode::AssertZero(expr) => ExpressionSolver::solve(&mut self.witness_map, expr),
            Opcode::BlackBoxFuncCall(bb_func) => blackbox::solve(
                self.backend,
                &mut self.witness_map,
                bb_func,
                &mut self.bigint_solver,
            ),
            Opcode::MemoryInit { block_id, init, .. } => {
                let solver = self.block_solvers.entry(*block_id).or_default();
                solver.init(init, &self.witness_map)
            }
            Opcode::MemoryOp { block_id, op } => {
                let solver = self.block_solvers.entry(*block_id).or_default();
                solver.solve_memory_op(
                    op,
                    &mut self.witness_map,
                    &None,
                    self.backend.pedantic_solving(),
                )
            }
            Opcode::BrilligCall { .. } => match self.solve_brillig_call_opcode() {
                Ok(Some(foreign_call)) => return self.wait_for_foreign_call(foreign_call),
                res => res.map(|_| ()),
            },
            Opcode::Call { .. } => match self.solve_call_opcode() {
                Ok(Some(input_values)) => return self.wait_for_acir_call(input_values),
                res => res.map(|_| ()),
            },
        };
        self.handle_opcode_resolution(resolution)
    }

    /// Returns the status of the ACVM
    /// If the status is an error, it converts the error into [OpcodeResolutionError]
    fn handle_opcode_resolution(
        &mut self,
        resolution: Result<(), OpcodeResolutionError<F>>,
    ) -> ACVMStatus<F> {
        match resolution {
            Ok(()) => {
                self.instruction_pointer += 1;
                if self.instruction_pointer == self.opcodes.len() {
                    self.status(ACVMStatus::Solved)
                } else {
                    self.status(ACVMStatus::InProgress)
                }
            }
            Err(mut error) => {
                match &mut error {
                    // If we have an index out of bounds or an unsatisfied constraint, the opcode label will be unresolved
                    // because the solvers do not have knowledge of this information.
                    // We resolve, by setting this to the corresponding opcode that we just attempted to solve.
                    OpcodeResolutionError::IndexOutOfBounds {
                        opcode_location: opcode_index,
                        ..
                    } => {
                        *opcode_index = ErrorLocation::Resolved(OpcodeLocation::Acir(
                            self.instruction_pointer(),
                        ));
                    }
                    OpcodeResolutionError::UnsatisfiedConstrain {
                        opcode_location: opcode_index,
                        payload: assertion_payload,
                    } => {
                        let location = OpcodeLocation::Acir(self.instruction_pointer());
                        *opcode_index = ErrorLocation::Resolved(location);
                        *assertion_payload = self.extract_assertion_payload(location);
                    }
                    OpcodeResolutionError::InvalidInputBitSize {
                        opcode_location: opcode_index,
                        ..
                    } => {
                        let location = OpcodeLocation::Acir(self.instruction_pointer());
                        *opcode_index = ErrorLocation::Resolved(location);
                    }
                    // All other errors are thrown normally.
                    _ => (),
                };
                self.fail(error)
            }
        }
    }

    fn extract_assertion_payload(
        &self,
        location: OpcodeLocation,
    ) -> Option<ResolvedAssertionPayload<F>> {
        let (_, assertion_descriptor) =
            self.assertion_payloads.iter().find(|(loc, _)| location == *loc)?;
        let mut fields = Vec::new();
        for expr in assertion_descriptor.payload.iter() {
            match expr {
                ExpressionOrMemory::Expression(expr) => {
                    let value = get_value(expr, &self.witness_map).ok()?;
                    fields.push(value);
                }
                ExpressionOrMemory::Memory(block_id) => {
                    let memory_block = self.block_solvers.get(block_id)?;
                    fields.extend((0..memory_block.block_len).map(|memory_index| {
                        *memory_block
                            .block_value
                            .get(&memory_index)
                            .expect("All memory is initialized on creation")
                    }));
                }
            }
        }
        let error_selector = ErrorSelector::new(assertion_descriptor.error_selector);

        Some(ResolvedAssertionPayload::Raw(RawAssertionPayload {
            selector: error_selector,
            data: fields,
        }))
    }

    /// Solves a Brillig Call opcode, which represents a call to an unconstrained function.
    /// It first handles the predicate and returns zero values if the predicate is false.
    /// Then it executes (or resumes execution) the Brillig function using a Brillig VM.
    fn solve_brillig_call_opcode(
        &mut self,
    ) -> Result<Option<ForeignCallWaitInfo<F>>, OpcodeResolutionError<F>> {
        let Opcode::BrilligCall { id, inputs, outputs, predicate } =
            &self.opcodes[self.instruction_pointer]
        else {
            unreachable!("Not executing a BrilligCall opcode");
        };

        let opcode_location =
            ErrorLocation::Resolved(OpcodeLocation::Acir(self.instruction_pointer()));
        if is_predicate_false(
            &self.witness_map,
            predicate,
            self.backend.pedantic_solving(),
            &opcode_location,
        )? {
            return BrilligSolver::<F, B>::zero_out_brillig_outputs(&mut self.witness_map, outputs)
                .map(|_| None);
        }

        // If we're resuming execution after resolving a foreign call then
        // there will be a cached `BrilligSolver` to avoid recomputation.
        let mut solver: BrilligSolver<'_, F, B> = match self.brillig_solver.take() {
            Some(solver) => solver,
            None => BrilligSolver::new_call(
                &self.witness_map,
                &self.block_solvers,
                inputs,
                &self.unconstrained_functions[id.as_usize()].bytecode,
                self.backend,
                self.instruction_pointer,
                *id,
                self.profiling_active,
                self.brillig_branch_to_feature_map,
            )?,
        };

        // If we're fuzzing, we need to get the fuzzing trace on an error
        let result = solver.solve().inspect_err(|_| {
            if self.brillig_fuzzing_active {
                self.brillig_fuzzing_trace = Some(solver.get_fuzzing_trace());
            };
        })?;

        match result {
            BrilligSolverStatus::ForeignCallWait(foreign_call) => {
                // Cache the current state of the solver
                self.brillig_solver = Some(solver);
                Ok(Some(foreign_call))
            }
            BrilligSolverStatus::InProgress => {
                unreachable!("Brillig solver still in progress")
            }
            BrilligSolverStatus::Finished => {
                if self.brillig_fuzzing_active {
                    self.brillig_fuzzing_trace = Some(solver.get_fuzzing_trace());
                }
                // Write execution outputs
                if self.profiling_active {
                    let profiling_info =
                        solver.finalize_with_profiling(&mut self.witness_map, outputs)?;
                    profiling_info.into_iter().for_each(|sample| {
                        let mapped =
                            sample.call_stack.into_iter().map(|loc| OpcodeLocation::Brillig {
                                acir_index: self.instruction_pointer,
                                brillig_index: loc,
                            });
                        self.profiling_samples.push(ProfilingSample {
                            call_stack: std::iter::once(OpcodeLocation::Acir(
                                self.instruction_pointer,
                            ))
                            .chain(mapped)
                            .collect(),
                            brillig_function_id: Some(*id),
                        });
                    });
                } else {
                    solver.finalize(&mut self.witness_map, outputs)?;
                }

                Ok(None)
            }
        }
    }

    // This function is used by the debugger
    pub fn step_into_brillig(&mut self) -> StepResult<'a, F, B> {
        let Opcode::BrilligCall { id, inputs, outputs, predicate } =
            &self.opcodes[self.instruction_pointer]
        else {
            return StepResult::Status(self.solve_opcode());
        };

        let opcode_location =
            ErrorLocation::Resolved(OpcodeLocation::Acir(self.instruction_pointer()));
        let witness = &mut self.witness_map;
        let should_skip = match is_predicate_false(
            witness,
            predicate,
            self.backend.pedantic_solving(),
            &opcode_location,
        ) {
            Ok(result) => result,
            Err(err) => return StepResult::Status(self.handle_opcode_resolution(Err(err))),
        };
        if should_skip {
            let resolution = BrilligSolver::<F, B>::zero_out_brillig_outputs(witness, outputs);
            return StepResult::Status(self.handle_opcode_resolution(resolution));
        }

        let solver = BrilligSolver::new_call(
            witness,
            &self.block_solvers,
            inputs,
            &self.unconstrained_functions[id.as_usize()].bytecode,
            self.backend,
            self.instruction_pointer,
            *id,
            self.profiling_active,
            self.brillig_branch_to_feature_map,
        );
        match solver {
            Ok(solver) => StepResult::IntoBrillig(solver),
            Err(..) => StepResult::Status(self.handle_opcode_resolution(solver.map(|_| ()))),
        }
    }

    // This function is used by the debugger
    pub fn finish_brillig_with_solver(&mut self, solver: BrilligSolver<'a, F, B>) -> ACVMStatus<F> {
        if !matches!(self.opcodes[self.instruction_pointer], Opcode::BrilligCall { .. }) {
            unreachable!("Not executing a Brillig/BrilligCall opcode");
        }
        self.brillig_solver = Some(solver);
        self.solve_opcode()
    }

    /// Defer execution of the ACIR call opcode to the caller, or finalize the execution.
    /// 1. It first handles the predicate and return zero values if the predicate is false.
    /// 2. If the results of the execution are not available, it issues a 'AcirCallWaitInfo'
    ///    to notify the caller that it (the caller) needs to execute the ACIR function.
    /// 3. If the results are available, it updates the witness map and indicates that the opcode is solved.
    pub fn solve_call_opcode(
        &mut self,
    ) -> Result<Option<AcirCallWaitInfo<F>>, OpcodeResolutionError<F>> {
        let Opcode::Call { id, inputs, outputs, predicate } =
            &self.opcodes[self.instruction_pointer]
        else {
            unreachable!("Not executing a Call opcode");
        };

        let opcode_location =
            ErrorLocation::Resolved(OpcodeLocation::Acir(self.instruction_pointer()));
        if *id == AcirFunctionId(0) {
            return Err(OpcodeResolutionError::AcirMainCallAttempted { opcode_location });
        }

        if is_predicate_false(
            &self.witness_map,
            predicate,
            self.backend.pedantic_solving(),
            &opcode_location,
        )? {
            // Zero out the outputs if we have a false predicate
            for output in outputs {
                insert_value(output, F::zero(), &mut self.witness_map)?;
            }
            return Ok(None);
        }

        if self.acir_call_counter >= self.acir_call_results.len() {
            let mut initial_witness = WitnessMap::default();
            for (i, input_witness) in inputs.iter().enumerate() {
                let input_value = *witness_to_value(&self.witness_map, *input_witness)?;
                initial_witness.insert(Witness(i as u32), input_value);
            }
            return Ok(Some(AcirCallWaitInfo { id: *id, initial_witness }));
        }

        let result_values = &self.acir_call_results[self.acir_call_counter];
        if outputs.len() != result_values.len() {
            return Err(OpcodeResolutionError::AcirCallOutputsMismatch {
                opcode_location,
                results_size: result_values.len() as u32,
                outputs_size: outputs.len() as u32,
            });
        }

        for (output_witness, result_value) in outputs.iter().zip(result_values) {
            insert_value(output_witness, *result_value, &mut self.witness_map)?;
        }

        self.acir_call_counter += 1;
        Ok(None)
    }
}

// Returns the concrete value for a particular witness
// If the witness has no assignment, then
// an error is returned
pub fn witness_to_value<F>(
    initial_witness: &WitnessMap<F>,
    witness: Witness,
) -> Result<&F, OpcodeResolutionError<F>> {
    match initial_witness.get(&witness) {
        Some(value) => Ok(value),
        None => Err(OpcodeNotSolvable::MissingAssignment(witness.0).into()),
    }
}

// TODO(https://github.com/noir-lang/noir/issues/5985):
// remove skip_bitsize_checks
pub fn input_to_value<F: AcirField>(
    initial_witness: &WitnessMap<F>,
    input: ConstantOrWitnessEnum<F>,
) -> Result<F, OpcodeResolutionError<F>> {
    match input {
        ConstantOrWitnessEnum::Witness(witness) => {
            let initial_value = *witness_to_value(initial_witness, witness)?;
            Ok(initial_value)
        }
        ConstantOrWitnessEnum::Constant(value) => Ok(value),
    }
}

<<<<<<< HEAD
pub fn function_input_to_value<F: AcirField>(
    initial_witness: &WitnessMap<F>,
    input: FunctionInput<F>,
    skip_bitsize_checks: bool,
) -> Result<F, OpcodeResolutionError<F>> {
    let value = input_to_value(initial_witness, input.input())?;
    if skip_bitsize_checks || value.num_bits() <= input.num_bits() {
        Ok(value)
    } else {
        let value_num_bits = input.num_bits();
        let value = value.to_string();
        Err(OpcodeResolutionError::InvalidInputBitSize {
            opcode_location: ErrorLocation::Unresolved,
            invalid_input_bit_size: InvalidInputBitSize {
                value,
                value_num_bits,
                max_bits: input.num_bits(),
            },
        })
    }
}

// TODO: There is an issue open to decide on whether we need to get values from Expressions
// TODO versus just getting values from Witness
=======
/// Returns the concrete value for a particular expression
/// If the value cannot be computed, it returns an 'OpcodeNotSolvable' error.
>>>>>>> ef582a68
pub fn get_value<F: AcirField>(
    expr: &Expression<F>,
    initial_witness: &WitnessMap<F>,
) -> Result<F, OpcodeResolutionError<F>> {
    let expr = ExpressionSolver::evaluate(expr, initial_witness);
    match expr.to_const() {
        Some(value) => Ok(*value),
        None => Err(OpcodeResolutionError::OpcodeNotSolvable(
            OpcodeNotSolvable::MissingAssignment(any_witness_from_expression(&expr).unwrap().0),
        )),
    }
}

/// Inserts `value` into the initial witness map under the index `witness`.
///
/// Returns an error if there was already a value in the map
/// which does not match the value that one is about to insert
pub fn insert_value<F: AcirField>(
    witness: &Witness,
    value_to_insert: F,
    initial_witness: &mut WitnessMap<F>,
) -> Result<(), OpcodeResolutionError<F>> {
    let optional_old_value = initial_witness.insert(*witness, value_to_insert);

    let old_value = match optional_old_value {
        Some(old_value) => old_value,
        None => return Ok(()),
    };

    if old_value != value_to_insert {
        return Err(OpcodeResolutionError::UnsatisfiedConstrain {
            opcode_location: ErrorLocation::Unresolved,
            payload: None,
        });
    }

    Ok(())
}

// Returns one witness belonging to an expression, in no relevant order
// Returns None if the expression is const
// The function is used during partial witness generation to report unsolved witness
fn any_witness_from_expression<F>(expr: &Expression<F>) -> Option<Witness> {
    if expr.linear_combinations.is_empty() {
        if expr.mul_terms.is_empty() { None } else { Some(expr.mul_terms[0].1) }
    } else {
        Some(expr.linear_combinations[0].1)
    }
}

/// Returns `true` if the predicate is zero
/// A predicate is used to indicate whether we should skip a certain operation.
/// If we have a zero predicate it means the operation should be skipped.
pub(crate) fn is_predicate_false<F: AcirField>(
    witness: &WitnessMap<F>,
    predicate: &Option<Expression<F>>,
    pedantic_solving: bool,
    opcode_location: &ErrorLocation,
) -> Result<bool, OpcodeResolutionError<F>> {
    match predicate {
        Some(pred) => {
            let pred_value = get_value(pred, witness)?;
            let predicate_is_false = pred_value.is_zero();
            if pedantic_solving {
                // We expect that the predicate should resolve to either 0 or 1.
                if !predicate_is_false && !pred_value.is_one() {
                    let opcode_location = *opcode_location;
                    return Err(OpcodeResolutionError::PredicateLargerThanOne {
                        opcode_location,
                        pred_value,
                    });
                }
            }
            Ok(predicate_is_false)
        }
        // If the predicate is `None`, then we treat it as an unconditional `true`
        None => Ok(false),
    }
}

#[derive(Debug, Clone, PartialEq)]
pub struct AcirCallWaitInfo<F> {
    /// Index in the list of ACIR function's that should be called
    pub id: AcirFunctionId,
    /// Initial witness for the given circuit to be called
    pub initial_witness: WitnessMap<F>,
}<|MERGE_RESOLUTION|>--- conflicted
+++ resolved
@@ -762,7 +762,6 @@
     }
 }
 
-<<<<<<< HEAD
 pub fn function_input_to_value<F: AcirField>(
     initial_witness: &WitnessMap<F>,
     input: FunctionInput<F>,
@@ -785,12 +784,8 @@
     }
 }
 
-// TODO: There is an issue open to decide on whether we need to get values from Expressions
-// TODO versus just getting values from Witness
-=======
 /// Returns the concrete value for a particular expression
 /// If the value cannot be computed, it returns an 'OpcodeNotSolvable' error.
->>>>>>> ef582a68
 pub fn get_value<F: AcirField>(
     expr: &Expression<F>,
     initial_witness: &WitnessMap<F>,
