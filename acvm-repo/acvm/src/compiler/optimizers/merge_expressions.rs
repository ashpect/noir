use std::collections::{BTreeMap, BTreeSet, HashMap};

use acir::{
<<<<<<< HEAD
    circuit::{brillig::BrilligInputs, opcodes::BlockId, Circuit, Opcode},
=======
    circuit::{
        brillig::{BrilligInputs, BrilligOutputs},
        directives::Directive,
        opcodes::BlockId,
        Circuit, Opcode,
    },
>>>>>>> 852c87ae
    native_types::{Expression, Witness},
    AcirField,
};

use crate::compiler::CircuitSimulator;

pub(crate) struct MergeExpressionsOptimizer {
    resolved_blocks: HashMap<BlockId, BTreeSet<Witness>>,
}

impl MergeExpressionsOptimizer {
    pub(crate) fn new() -> Self {
        MergeExpressionsOptimizer { resolved_blocks: HashMap::new() }
    }
    /// This pass analyzes the circuit and identifies intermediate variables that are
    /// only used in two gates. It then merges the gate that produces the
    /// intermediate variable into the second one that uses it
    /// Note: This pass is only relevant for backends that can handle unlimited width
    pub(crate) fn eliminate_intermediate_variable<F: AcirField>(
        &mut self,
        circuit: &Circuit<F>,
        acir_opcode_positions: Vec<usize>,
    ) -> (Vec<Opcode<F>>, Vec<usize>) {
        // Keep track, for each witness, of the gates that use it
        let circuit_inputs = circuit.circuit_arguments();
        self.resolved_blocks = HashMap::new();
        let mut used_witness: BTreeMap<Witness, BTreeSet<usize>> = BTreeMap::new();
        for (i, opcode) in circuit.opcodes.iter().enumerate() {
            let witnesses = self.witness_inputs(opcode);
            if let Opcode::MemoryInit { block_id, .. } = opcode {
                self.resolved_blocks.insert(*block_id, witnesses.clone());
            }
            for w in witnesses {
                // We do not simplify circuit inputs
                if !circuit_inputs.contains(&w) {
                    used_witness.entry(w).or_default().insert(i);
                }
            }
        }

        let mut modified_gates: HashMap<usize, Opcode<F>> = HashMap::new();
        let mut new_circuit = Vec::new();
        let mut new_acir_opcode_positions = Vec::new();
        // For each opcode, try to get a target opcode to merge with
        for (i, opcode) in circuit.opcodes.iter().enumerate() {
            if !matches!(opcode, Opcode::AssertZero(_)) {
                new_circuit.push(opcode.clone());
                new_acir_opcode_positions.push(acir_opcode_positions[i]);
                continue;
            }
            let opcode = modified_gates.get(&i).unwrap_or(opcode).clone();
            let mut to_keep = true;
            let input_witnesses = self.witness_inputs(&opcode);
            for w in input_witnesses.clone() {
                let empty_gates = BTreeSet::new();
                let gates_using_w = used_witness.get(&w).unwrap_or(&empty_gates);
                // We only consider witness which are used in exactly two arithmetic gates
                if gates_using_w.len() == 2 {
                    let gates_using_w: Vec<_> = gates_using_w.iter().collect();
                    let mut b = *gates_using_w[1];
                    if b == i {
                        b = *gates_using_w[0];
                    } else {
                        // sanity check
                        assert!(i == *gates_using_w[0]);
                    }
                    let second_gate = modified_gates.get(&b).unwrap_or(&circuit.opcodes[b]).clone();
                    if let (Opcode::AssertZero(expr_define), Opcode::AssertZero(expr_use)) =
                        (opcode.clone(), second_gate)
                    {
                        // We cannot merge an expression into an earlier opcode, because this
                        // would break the 'execution ordering' of the opcodes
                        // This case can happen because a previous merge would change an opcode
                        // and eliminate a witness from it, giving new opportunities for this
                        // witness to be used in only two expressions
                        // TODO: the missed optimization for the i>b case can be handled by
                        // - doing this pass again until there is no change, or
                        // - merging 'b' into 'i' instead
                        if i < b {
                            if let Some(expr) = Self::merge(&expr_use, &expr_define, w) {
                                modified_gates.insert(b, Opcode::AssertZero(expr));
                                to_keep = false;
                                // Update the 'used_witness' map to account for the merge.
                                for w2 in CircuitSimulator::expr_wit(&expr_define) {
                                    if !circuit_inputs.contains(&w2) {
                                        let mut v = used_witness[&w2].clone();
                                        v.insert(b);
                                        v.remove(&i);
                                        used_witness.insert(w2, v);
                                    }
                                }
                                // We need to stop here and continue with the next opcode
                                // because the merge invalidates the current opcode.
                                break;
                            }
                        }
                    }
                }
            }

            if to_keep {
                if modified_gates.contains_key(&i) {
                    new_circuit.push(modified_gates[&i].clone());
                } else {
                    new_circuit.push(opcode.clone());
                }
                new_acir_opcode_positions.push(acir_opcode_positions[i]);
            }
        }
        (new_circuit, new_acir_opcode_positions)
    }

    fn brillig_input_wit<F>(&self, input: &BrilligInputs<F>) -> BTreeSet<Witness> {
        let mut result = BTreeSet::new();
        match input {
            BrilligInputs::Single(expr) => {
                result.extend(CircuitSimulator::expr_wit(expr));
            }
            BrilligInputs::Array(exprs) => {
                for expr in exprs {
                    result.extend(CircuitSimulator::expr_wit(expr));
                }
            }
            BrilligInputs::MemoryArray(block_id) => {
                let witnesses = self.resolved_blocks.get(block_id).expect("Unknown block id");
                result.extend(witnesses);
            }
        }
        result
    }

    fn brillig_output_wit(&self, output: &BrilligOutputs) -> BTreeSet<Witness> {
        let mut result = BTreeSet::new();
        match output {
            BrilligOutputs::Simple(witness) => {
                result.insert(*witness);
            }
            BrilligOutputs::Array(witnesses) => {
                result.extend(witnesses);
            }
        }
        result
    }

    // Returns the input witnesses used by the opcode
    fn witness_inputs<F: AcirField>(&self, opcode: &Opcode<F>) -> BTreeSet<Witness> {
        let mut witnesses = BTreeSet::new();
        match opcode {
            Opcode::AssertZero(expr) => CircuitSimulator::expr_wit(expr),
            Opcode::BlackBoxFuncCall(bb_func) => bb_func.get_input_witnesses(),
            Opcode::MemoryOp { block_id: _, op, predicate } => {
                //index et value, et predicate
                let mut witnesses = BTreeSet::new();
                witnesses.extend(CircuitSimulator::expr_wit(&op.index));
                witnesses.extend(CircuitSimulator::expr_wit(&op.value));
                if let Some(p) = predicate {
                    witnesses.extend(CircuitSimulator::expr_wit(p));
                }
                witnesses
            }

            Opcode::MemoryInit { block_id: _, init, block_type: _ } => {
                init.iter().cloned().collect()
            }
            Opcode::BrilligCall { inputs, outputs, .. } => {
                for i in inputs {
                    witnesses.extend(self.brillig_input_wit(i));
                }
                for i in outputs {
                    witnesses.extend(self.brillig_output_wit(i));
                }
                witnesses
            }
            Opcode::Call { id: _, inputs, outputs, predicate } => {
                for i in inputs {
                    witnesses.insert(*i);
                }
                for i in outputs {
                    witnesses.insert(*i);
                }
                if let Some(p) = predicate {
                    witnesses.extend(CircuitSimulator::expr_wit(p));
                }
                witnesses
            }
            // Directive opcode is to be removed
            Opcode::Directive(_) => unreachable!(),
        }
    }

    // Merge 'expr' into 'target' via Gaussian elimination on 'w'
    // Returns None if the expressions cannot be merged
    fn merge<F: AcirField>(
        target: &Expression<F>,
        expr: &Expression<F>,
        w: Witness,
    ) -> Option<Expression<F>> {
        // Check that the witness is not part of multiplication terms
        for m in &target.mul_terms {
            if m.1 == w || m.2 == w {
                return None;
            }
        }
        for m in &expr.mul_terms {
            if m.1 == w || m.2 == w {
                return None;
            }
        }

        for k in &target.linear_combinations {
            if k.1 == w {
                for i in &expr.linear_combinations {
                    if i.1 == w {
                        return Some(target.add_mul(-(k.0 / i.0), expr));
                    }
                }
            }
        }
        None
    }
}

#[cfg(test)]
mod tests {
    use crate::compiler::{optimizers::MergeExpressionsOptimizer, CircuitSimulator};
    use acir::{
        acir_field::AcirField,
        circuit::{
            brillig::{BrilligFunctionId, BrilligOutputs},
            opcodes::FunctionInput,
            Circuit, ExpressionWidth, Opcode, PublicInputs,
        },
        native_types::{Expression, Witness},
        FieldElement,
    };
    use std::collections::BTreeSet;

    fn check_circuit(circuit: Circuit<FieldElement>) {
        assert!(CircuitSimulator::default().check_circuit(&circuit));
        let mut merge_optimizer = MergeExpressionsOptimizer::new();
        let acir_opcode_positions = vec![0; 20];
        let (opcodes, _) =
            merge_optimizer.eliminate_intermediate_variable(&circuit, acir_opcode_positions);
        let mut optimized_circuit = circuit;
        optimized_circuit.opcodes = opcodes;
        // check that the circuit is still valid after optimization
        assert!(CircuitSimulator::default().check_circuit(&optimized_circuit));
    }

    #[test]
    fn does_not_eliminate_witnesses_returned_from_brillig() {
        let opcodes = vec![
            Opcode::BrilligCall {
                id: BrilligFunctionId::default(),
                inputs: Vec::new(),
                outputs: vec![BrilligOutputs::Simple(Witness(1))],
                predicate: None,
            },
            Opcode::AssertZero(Expression {
                mul_terms: Vec::new(),
                linear_combinations: vec![
                    (FieldElement::from(2_u128), Witness(0)),
                    (FieldElement::from(3_u128), Witness(1)),
                    (FieldElement::from(1_u128), Witness(2)),
                ],
                q_c: FieldElement::one(),
            }),
            Opcode::AssertZero(Expression {
                mul_terms: Vec::new(),
                linear_combinations: vec![
                    (FieldElement::from(2_u128), Witness(0)),
                    (FieldElement::from(2_u128), Witness(1)),
                    (FieldElement::from(1_u128), Witness(5)),
                ],
                q_c: FieldElement::one(),
            }),
        ];

        let mut private_parameters = BTreeSet::new();
        private_parameters.insert(Witness(0));

        let circuit = Circuit {
            current_witness_index: 1,
            expression_width: ExpressionWidth::Bounded { width: 4 },
            opcodes,
            private_parameters,
            public_parameters: PublicInputs::default(),
            return_values: PublicInputs::default(),
            assert_messages: Default::default(),
            recursive: false,
        };
        check_circuit(circuit);
    }

    #[test]
    fn does_not_attempt_to_merge_into_previous_opcodes() {
        let opcodes = vec![
            Opcode::AssertZero(Expression {
                mul_terms: vec![(FieldElement::one(), Witness(0), Witness(0))],
                linear_combinations: vec![(-FieldElement::one(), Witness(4))],
                q_c: FieldElement::zero(),
            }),
            Opcode::AssertZero(Expression {
                mul_terms: vec![(FieldElement::one(), Witness(0), Witness(1))],
                linear_combinations: vec![(FieldElement::one(), Witness(5))],
                q_c: FieldElement::zero(),
            }),
            Opcode::AssertZero(Expression {
                mul_terms: Vec::new(),
                linear_combinations: vec![
                    (-FieldElement::one(), Witness(2)),
                    (FieldElement::one(), Witness(4)),
                    (FieldElement::one(), Witness(5)),
                ],
                q_c: FieldElement::zero(),
            }),
            Opcode::AssertZero(Expression {
                mul_terms: Vec::new(),
                linear_combinations: vec![
                    (FieldElement::one(), Witness(2)),
                    (-FieldElement::one(), Witness(3)),
                    (FieldElement::one(), Witness(4)),
                    (FieldElement::one(), Witness(5)),
                ],
                q_c: FieldElement::zero(),
            }),
            Opcode::BlackBoxFuncCall(acir::circuit::opcodes::BlackBoxFuncCall::RANGE {
                input: FunctionInput::witness(Witness(3), 32),
            }),
        ];

        let mut private_parameters = BTreeSet::new();
        private_parameters.insert(Witness(0));
        private_parameters.insert(Witness(1));
        let circuit = Circuit {
            current_witness_index: 5,
            expression_width: ExpressionWidth::Bounded { width: 4 },
            opcodes,
            private_parameters,
            public_parameters: PublicInputs::default(),
            return_values: PublicInputs::default(),
            assert_messages: Default::default(),
            recursive: false,
        };
        check_circuit(circuit);
    }
}<|MERGE_RESOLUTION|>--- conflicted
+++ resolved
@@ -1,16 +1,7 @@
 use std::collections::{BTreeMap, BTreeSet, HashMap};
 
 use acir::{
-<<<<<<< HEAD
     circuit::{brillig::BrilligInputs, opcodes::BlockId, Circuit, Opcode},
-=======
-    circuit::{
-        brillig::{BrilligInputs, BrilligOutputs},
-        directives::Directive,
-        opcodes::BlockId,
-        Circuit, Opcode,
-    },
->>>>>>> 852c87ae
     native_types::{Expression, Witness},
     AcirField,
 };
