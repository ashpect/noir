--- conflicted
+++ resolved
@@ -98,13 +98,8 @@
     }
 }
 
-<<<<<<< HEAD
 unconstrained fn main(kernel_data: DataToHash) -> pub [field; NUM_FIELDS_PER_SHA256] {
-    let mut calldata_hash_inputs = [0; CALLDATA_HASH_INPUT_SIZE];
-=======
-unconstrained fn main(kernel_data: DataToHash) -> pub [Field; NUM_FIELDS_PER_SHA256] {
     let mut tx_effects_hash_inputs = [0; TX_EFFECT_HASH_INPUT_SIZE];
->>>>>>> f3eee6c0
 
     let new_note_hashes = kernel_data.new_note_hashes;
     let new_nullifiers = kernel_data.new_nullifiers;
