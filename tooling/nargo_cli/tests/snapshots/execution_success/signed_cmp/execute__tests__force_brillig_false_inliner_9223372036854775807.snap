---
source: tooling/nargo_cli/tests/execute.rs
expression: artifact
---
{
  "noir_version": "[noir_version]",
  "hash": "[hash]",
  "abi": {
    "parameters": [
      {
        "name": "minus_one",
        "type": {
          "kind": "integer",
          "sign": "signed",
          "width": 8
        },
        "visibility": "private"
      }
    ],
    "return_type": null,
    "error_types": {
      "2920182694213909827": {
        "error_kind": "string",
        "string": "attempt to subtract with overflow"
      },
      "5019202896831570965": {
        "error_kind": "string",
        "string": "attempt to add with overflow"
      },
      "7233212735005103307": {
        "error_kind": "string",
        "string": "attempt to multiply with overflow"
      }
    }
  },
  "bytecode": [
    "func 0",
    "current witness index : _30",
    "private parameters indices : [_0]",
    "public parameters indices : []",
    "return value indices : []",
    "BLACKBOX::RANGE [_0]:8 bits []",
    "BRILLIG CALL func 0: inputs: [Single(Expression { mul_terms: [], linear_combinations: [(1, Witness(0))], q_c: 0 }), Single(Expression { mul_terms: [], linear_combinations: [], q_c: 128 })], outputs: [Simple(Witness(1)), Simple(Witness(2))]",
    "BLACKBOX::RANGE [_1]:1 bits []",
    "BLACKBOX::RANGE [_2]:7 bits []",
    "EXPR [ (1, _0) (-128, _1) (-1, _2) 0 ]",
    "BRILLIG CALL func 0: inputs: [Single(Expression { mul_terms: [], linear_combinations: [(1, Witness(0))], q_c: 512 }), Single(Expression { mul_terms: [], linear_combinations: [], q_c: 512 })], outputs: [Simple(Witness(3)), Simple(Witness(4))]",
    "BLACKBOX::RANGE [_3]:1 bits []",
    "BLACKBOX::RANGE [_4]:9 bits []",
    "EXPR [ (1, _0) (-512, _3) (-1, _4) 512 ]",
    "EXPR [ (2, _1, _3) (-1, _1) (-1, _3) 0 ]",
    "BRILLIG CALL func 0: inputs: [Single(Expression { mul_terms: [], linear_combinations: [(-1, Witness(0))], q_c: 256 }), Single(Expression { mul_terms: [], linear_combinations: [], q_c: 256 })], outputs: [Simple(Witness(5)), Simple(Witness(6))]",
    "BLACKBOX::RANGE [_6]:8 bits []",
    "EXPR [ (-1, _0) (-256, _5) (-1, _6) 256 ]",
    "EXPR [ (-1, _5) 0 ]",
    "BRILLIG CALL func 0: inputs: [Single(Expression { mul_terms: [], linear_combinations: [(127, Witness(0))], q_c: 0 }), Single(Expression { mul_terms: [], linear_combinations: [], q_c: 256 })], outputs: [Simple(Witness(7)), Simple(Witness(8))]",
    "BLACKBOX::RANGE [_7]:8 bits []",
    "BLACKBOX::RANGE [_8]:8 bits []",
    "EXPR [ (127, _0) (-256, _7) (-1, _8) 0 ]",
    "BRILLIG CALL func 0: inputs: [Single(Expression { mul_terms: [], linear_combinations: [(1, Witness(0))], q_c: 128 }), Single(Expression { mul_terms: [], linear_combinations: [], q_c: 256 })], outputs: [Simple(Witness(9)), Simple(Witness(10))]",
    "BLACKBOX::RANGE [_9]:1 bits []",
    "BLACKBOX::RANGE [_10]:8 bits []",
    "EXPR [ (1, _0) (-256, _9) (-1, _10) 128 ]",
    "EXPR [ (-254, _0, _9) (127, _0) (32512, _9) (-1, _11) 0 ]",
    "BLACKBOX::RANGE [_11]:8 bits []",
    "BRILLIG CALL func 0: inputs: [Single(Expression { mul_terms: [], linear_combinations: [(-1, Witness(9)), (1, Witness(11))], q_c: 128 }), Single(Expression { mul_terms: [], linear_combinations: [], q_c: 256 })], outputs: [Simple(Witness(12)), Simple(Witness(13))]",
    "BLACKBOX::RANGE [_13]:8 bits []",
    "EXPR [ (-1, _9) (1, _11) (-256, _12) (-1, _13) 128 ]",
    "EXPR [ (-1, _12) 0 ]",
<<<<<<< HEAD
    "BRILLIG CALL func 0: inputs: [Single(Expression { mul_terms: [], linear_combinations: [(1, Witness(8))], q_c: 255 }), Single(Expression { mul_terms: [], linear_combinations: [], q_c: 256 })], outputs: [Simple(Witness(14)), Simple(Witness(15))]",
    "BLACKBOX::RANGE [_14]:2 bits []",
    "BLACKBOX::RANGE [_15]:8 bits []",
    "EXPR [ (1, _8) (-256, _14) (-1, _15) 255 ]",
=======
    "BRILLIG CALL func 0: inputs: [Single(Expression { mul_terms: [], linear_combinations: [(1, Witness(8))], q_c: 511 }), Single(Expression { mul_terms: [], linear_combinations: [], q_c: 256 })], outputs: [Simple(Witness(14)), Simple(Witness(15))]",
    "BLACKBOX::RANGE [(_14, 2)] []",
    "BLACKBOX::RANGE [(_15, 8)] []",
    "EXPR [ (1, _8) (-256, _14) (-1, _15) 511 ]",
>>>>>>> 04e3415e
    "BRILLIG CALL func 0: inputs: [Single(Expression { mul_terms: [], linear_combinations: [(1, Witness(8))], q_c: 128 }), Single(Expression { mul_terms: [], linear_combinations: [], q_c: 256 })], outputs: [Simple(Witness(16)), Simple(Witness(17))]",
    "BLACKBOX::RANGE [_16]:1 bits []",
    "BLACKBOX::RANGE [_17]:8 bits []",
    "EXPR [ (1, _8) (-256, _16) (-1, _17) 128 ]",
    "BRILLIG CALL func 0: inputs: [Single(Expression { mul_terms: [], linear_combinations: [(1, Witness(15))], q_c: 128 }), Single(Expression { mul_terms: [], linear_combinations: [], q_c: 256 })], outputs: [Simple(Witness(18)), Simple(Witness(19))]",
    "BLACKBOX::RANGE [_18]:1 bits []",
    "BLACKBOX::RANGE [_19]:8 bits []",
    "EXPR [ (1, _15) (-256, _18) (-1, _19) 128 ]",
    "EXPR [ (1, _16) (-1, _18) (-1, _20) 0 ]",
    "BRILLIG CALL func 1: inputs: [Single(Expression { mul_terms: [], linear_combinations: [(1, Witness(20))], q_c: 0 })], outputs: [Simple(Witness(21))]",
    "EXPR [ (1, _20, _21) (1, _22) -1 ]",
    "EXPR [ (1, _20, _22) 0 ]",
    "EXPR [ (1, _16, _22) (-1, _16) 0 ]",
    "BRILLIG CALL func 0: inputs: [Single(Expression { mul_terms: [], linear_combinations: [(1, Witness(15))], q_c: 0 }), Single(Expression { mul_terms: [], linear_combinations: [], q_c: 128 })], outputs: [Simple(Witness(23)), Simple(Witness(24))]",
    "BLACKBOX::RANGE [_23]:1 bits []",
    "BLACKBOX::RANGE [_24]:7 bits []",
    "EXPR [ (1, _15) (-128, _23) (-1, _24) 0 ]",
    "BRILLIG CALL func 0: inputs: [Single(Expression { mul_terms: [], linear_combinations: [(1, Witness(15))], q_c: 512 }), Single(Expression { mul_terms: [], linear_combinations: [], q_c: 512 })], outputs: [Simple(Witness(25)), Simple(Witness(26))]",
    "BLACKBOX::RANGE [_25]:1 bits []",
    "BLACKBOX::RANGE [_26]:9 bits []",
    "EXPR [ (1, _15) (-512, _25) (-1, _26) 512 ]",
    "EXPR [ (2, _23, _25) (-1, _23) (-1, _25) 0 ]",
    "BRILLIG CALL func 0: inputs: [Single(Expression { mul_terms: [], linear_combinations: [(1, Witness(15))], q_c: 0 }), Single(Expression { mul_terms: [], linear_combinations: [], q_c: 128 })], outputs: [Simple(Witness(27)), Simple(Witness(28))]",
    "BLACKBOX::RANGE [_27]:1 bits []",
    "BLACKBOX::RANGE [_28]:7 bits []",
    "EXPR [ (1, _15) (-128, _27) (-1, _28) 0 ]",
    "BRILLIG CALL func 0: inputs: [Single(Expression { mul_terms: [], linear_combinations: [(1, Witness(15))], q_c: 385 }), Single(Expression { mul_terms: [], linear_combinations: [], q_c: 512 })], outputs: [Simple(Witness(29)), Simple(Witness(30))]",
    "BLACKBOX::RANGE [_29]:1 bits []",
    "BLACKBOX::RANGE [_30]:9 bits []",
    "EXPR [ (1, _15) (-512, _29) (-1, _30) 385 ]",
    "EXPR [ (2, _27, _29) (-1, _27) (-1, _29) 0 ]",
    "unconstrained func 0",
    "[Const { destination: Direct(10), bit_size: Integer(U32), value: 2 }, Const { destination: Direct(11), bit_size: Integer(U32), value: 0 }, CalldataCopy { destination_address: Direct(0), size_address: Direct(10), offset_address: Direct(11) }, BinaryFieldOp { destination: Direct(2), op: IntegerDiv, lhs: Direct(0), rhs: Direct(1) }, BinaryFieldOp { destination: Direct(1), op: Mul, lhs: Direct(2), rhs: Direct(1) }, BinaryFieldOp { destination: Direct(1), op: Sub, lhs: Direct(0), rhs: Direct(1) }, Mov { destination: Direct(0), source: Direct(2) }, Stop { return_data: HeapVector { pointer: Direct(11), size: Direct(10) } }]",
    "unconstrained func 1",
    "[Const { destination: Direct(21), bit_size: Integer(U32), value: 1 }, Const { destination: Direct(20), bit_size: Integer(U32), value: 0 }, CalldataCopy { destination_address: Direct(0), size_address: Direct(21), offset_address: Direct(20) }, Const { destination: Direct(2), bit_size: Field, value: 0 }, BinaryFieldOp { destination: Direct(3), op: Equals, lhs: Direct(0), rhs: Direct(2) }, JumpIf { condition: Direct(3), location: 8 }, Const { destination: Direct(1), bit_size: Field, value: 1 }, BinaryFieldOp { destination: Direct(0), op: Div, lhs: Direct(1), rhs: Direct(0) }, Stop { return_data: HeapVector { pointer: Direct(20), size: Direct(21) } }]"
  ],
  "debug_symbols": "pdTNjoIwFAXgd+maBf0HX2UyMRWradIUUmGSifHd53qPzOhiEqOb+wn1HBIonMU+7pbjNpXDeBKbj7PY1ZRzOm7zOIQ5jYXOni+NWA+3c42RTom7dUpNocYyi01Zcm7EV8gL/+k0hcLOodJq24hY9iQVHlKO11+X5i/d/h/V7pY1/W/YPp12/pbu1Ctp/U5amjUubfde3r10fW/XfP/KvVNyvb7Sj/lPOgpDqg97RUi6UCMUT83T8LQ8HU/Ps+PZ85QtPWNCAgU0oAJDWOCABx3oGdUCCRTQAC0KLQotCi2KWuguqZ7RLZBAAQ0MsMABD9Ci0WLQYtBi0GLQYtBiqIX2tXHAgw70jG2BBApoQC20sa0FDnjQgZ5xLZCAWvzl+sRrCrscb6/4YSnD3Rs/f0/ryvpNmOo4xP1S4/WJ8xrtgR8=",
  "file_map": {
    "50": {
      "source": "fn main(minus_one: i8) {\n    assert(minus_one < 0);\n    assert(0 < minus_one as u8);\n    assert(0 > minus_one);\n    let most_negative_number = minus_one * 127 - 1;\n    assert(most_negative_number < 0);\n    assert(127 > most_negative_number);\n}\n",
      "path": ""
    }
  },
  "names": [
    "main"
  ],
  "brillig_names": [
    "directive_integer_quotient",
    "directive_invert"
  ]
}<|MERGE_RESOLUTION|>--- conflicted
+++ resolved
@@ -67,17 +67,10 @@
     "BLACKBOX::RANGE [_13]:8 bits []",
     "EXPR [ (-1, _9) (1, _11) (-256, _12) (-1, _13) 128 ]",
     "EXPR [ (-1, _12) 0 ]",
-<<<<<<< HEAD
-    "BRILLIG CALL func 0: inputs: [Single(Expression { mul_terms: [], linear_combinations: [(1, Witness(8))], q_c: 255 }), Single(Expression { mul_terms: [], linear_combinations: [], q_c: 256 })], outputs: [Simple(Witness(14)), Simple(Witness(15))]",
-    "BLACKBOX::RANGE [_14]:2 bits []",
-    "BLACKBOX::RANGE [_15]:8 bits []",
-    "EXPR [ (1, _8) (-256, _14) (-1, _15) 255 ]",
-=======
     "BRILLIG CALL func 0: inputs: [Single(Expression { mul_terms: [], linear_combinations: [(1, Witness(8))], q_c: 511 }), Single(Expression { mul_terms: [], linear_combinations: [], q_c: 256 })], outputs: [Simple(Witness(14)), Simple(Witness(15))]",
     "BLACKBOX::RANGE [(_14, 2)] []",
     "BLACKBOX::RANGE [(_15, 8)] []",
     "EXPR [ (1, _8) (-256, _14) (-1, _15) 511 ]",
->>>>>>> 04e3415e
     "BRILLIG CALL func 0: inputs: [Single(Expression { mul_terms: [], linear_combinations: [(1, Witness(8))], q_c: 128 }), Single(Expression { mul_terms: [], linear_combinations: [], q_c: 256 })], outputs: [Simple(Witness(16)), Simple(Witness(17))]",
     "BLACKBOX::RANGE [_16]:1 bits []",
     "BLACKBOX::RANGE [_17]:8 bits []",
