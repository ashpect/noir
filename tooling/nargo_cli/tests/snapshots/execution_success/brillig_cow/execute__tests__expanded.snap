---
source: tooling/nargo_cli/tests/execute.rs
expression: expanded_code
---
global ARRAY_SIZE: u32 = 5;

struct ExecutionResult {
    original: [Field; 5],
    modified_once: [Field; 5],
    modified_twice: [Field; 5],
}

impl ExecutionResult {
    fn is_equal(self, other: Self) -> bool {
        ((self.original == other.original) & (self.modified_once == other.modified_once))
            & (self.modified_twice == other.modified_twice)
    }
}

fn modify_in_inlined_constrained(original: [Field; 5], index: u32) -> ExecutionResult {
    let mut modified: [Field; 5] = original;
    modified[index] = 27;
    let modified_once: [Field; 5] = modified;
    {
<<<<<<< HEAD
        let i_3791: u64 = index + 1;
        modified[i_3791] = 27;
=======
        let i_3788: u32 = index + 1;
        modified[i_3788] = 27;
>>>>>>> ad0284d6
    };
    ExecutionResult { original: original, modified_once: modified_once, modified_twice: modified }
}

unconstrained fn modify_in_unconstrained(original: [Field; 5], index: u32) -> ExecutionResult {
    let mut modified: [Field; 5] = original;
    modified[index] = 27;
    let modified_once: [Field; 5] = modified;
    {
<<<<<<< HEAD
        let i_3794: u64 = index + 1;
        modified[i_3794] = 27;
=======
        let i_3791: u32 = index + 1;
        modified[i_3791] = 27;
>>>>>>> ad0284d6
    };
    ExecutionResult { original: original, modified_once: modified_once, modified_twice: modified }
}

unconstrained fn main(original: [Field; 5], index: u32, expected_result: ExecutionResult) {
    assert(expected_result.is_equal(modify_in_unconstrained(original, index)));
    assert(expected_result.is_equal(modify_in_inlined_constrained(original, index)));
}<|MERGE_RESOLUTION|>--- conflicted
+++ resolved
@@ -22,13 +22,8 @@
     modified[index] = 27;
     let modified_once: [Field; 5] = modified;
     {
-<<<<<<< HEAD
         let i_3791: u64 = index + 1;
         modified[i_3791] = 27;
-=======
-        let i_3788: u32 = index + 1;
-        modified[i_3788] = 27;
->>>>>>> ad0284d6
     };
     ExecutionResult { original: original, modified_once: modified_once, modified_twice: modified }
 }
@@ -38,13 +33,8 @@
     modified[index] = 27;
     let modified_once: [Field; 5] = modified;
     {
-<<<<<<< HEAD
         let i_3794: u64 = index + 1;
         modified[i_3794] = 27;
-=======
-        let i_3791: u32 = index + 1;
-        modified[i_3791] = 27;
->>>>>>> ad0284d6
     };
     ExecutionResult { original: original, modified_once: modified_once, modified_twice: modified }
 }
