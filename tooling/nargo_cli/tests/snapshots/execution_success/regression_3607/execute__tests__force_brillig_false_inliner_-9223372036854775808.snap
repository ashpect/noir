---
source: tooling/nargo_cli/tests/execute.rs
expression: artifact
---
{
  "noir_version": "[noir_version]",
  "hash": "[hash]",
  "abi": {
    "parameters": [
      {
        "name": "x",
        "type": {
          "kind": "integer",
          "sign": "unsigned",
          "width": 32
        },
        "visibility": "private"
      }
    ],
    "return_type": null,
    "error_types": {
      "5019202896831570965": {
        "error_kind": "string",
        "string": "attempt to add with overflow"
      }
    }
  },
  "bytecode": [
    "func 0",
    "current witness index : _22",
    "private parameters indices : [_0]",
    "public parameters indices : []",
    "return value indices : []",
    "BLACKBOX::RANGE [_0]:32 bits []",
    "BRILLIG CALL func 0: inputs: [Single(Expression { mul_terms: [], linear_combinations: [(1, Witness(0))], q_c: 0 })], outputs: [Simple(Witness(1))]",
    "EXPR [ (1, _0, _1) (1, _2) -1 ]",
    "EXPR [ (1, _0, _2) 0 ]",
    "EXPR [ (1, _0, _2) (1, _2) (-1, _3) 0 ]",
    "BLACKBOX::RANGE [_3]:32 bits []",
    "BRILLIG CALL func 0: inputs: [Single(Expression { mul_terms: [], linear_combinations: [(1, Witness(0))], q_c: 0 })], outputs: [Simple(Witness(4))]",
    "EXPR [ (1, _0, _4) (1, _5) -1 ]",
    "EXPR [ (1, _0, _5) 0 ]",
    "EXPR [ (1, _2, _5) 0 ]",
    "BRILLIG CALL func 1: PREDICATE = EXPR [ (1, _2) 0 ]",
<<<<<<< HEAD
    "inputs: [Single(Expression { mul_terms: [], linear_combinations: [(1, Witness(0))], q_c: 1 }), Single(Expression { mul_terms: [], linear_combinations: [(1, Witness(0))], q_c: 0 })], outputs: [Simple(Witness(6)), Simple(Witness(7))]",
    "BLACKBOX::RANGE [_6]:32 bits []",
    "BLACKBOX::RANGE [_7]:32 bits []",
=======
    "inputs: [Single(Expression { mul_terms: [], linear_combinations: [(1, Witness(3))], q_c: 0 }), Single(Expression { mul_terms: [], linear_combinations: [(1, Witness(0))], q_c: 0 })], outputs: [Simple(Witness(6)), Simple(Witness(7))]",
    "BLACKBOX::RANGE [(_6, 32)] []",
    "BLACKBOX::RANGE [(_7, 32)] []",
>>>>>>> 1c7e4216
    "EXPR [ (1, _0, _2) (-1, _21) 0 ]",
    "EXPR [ (-1, _2, _2) (-1, _22) 0 ]",
    "EXPR [ (-1, _2, _7) (-1, _8) (1, _21) (1, _22) 0 ]",
    "BLACKBOX::RANGE [_8]:32 bits []",
    "EXPR [ (1, _0, _6) (1, _7) (-1, _9) 0 ]",
    "EXPR [ (1, _2, _3) (-1, _2, _9) 0 ]",
    "EXPR [ (-1, _0, _2) (1, _0) (-1, _2) (-1, _10) 1 ]",
    "BLACKBOX::RANGE [_10]:32 bits []",
    "BRILLIG CALL func 0: inputs: [Single(Expression { mul_terms: [], linear_combinations: [(1, Witness(0))], q_c: 0 })], outputs: [Simple(Witness(11))]",
    "EXPR [ (1, _0, _11) (1, _12) -1 ]",
    "EXPR [ (1, _0, _12) 0 ]",
    "EXPR [ (-1, _2, _12) (1, _12) 0 ]",
    "BRILLIG CALL func 1: PREDICATE = EXPR [ (-1, _2) 1 ]",
<<<<<<< HEAD
    "inputs: [Single(Expression { mul_terms: [], linear_combinations: [(1, Witness(0))], q_c: 1 }), Single(Expression { mul_terms: [], linear_combinations: [(1, Witness(0))], q_c: 0 })], outputs: [Simple(Witness(13)), Simple(Witness(14))]",
    "BLACKBOX::RANGE [_13]:32 bits []",
    "BLACKBOX::RANGE [_14]:32 bits []",
=======
    "inputs: [Single(Expression { mul_terms: [], linear_combinations: [(1, Witness(10))], q_c: 0 }), Single(Expression { mul_terms: [], linear_combinations: [(1, Witness(0))], q_c: 0 })], outputs: [Simple(Witness(13)), Simple(Witness(14))]",
    "BLACKBOX::RANGE [(_13, 32)] []",
    "BLACKBOX::RANGE [(_14, 32)] []",
>>>>>>> 1c7e4216
    "EXPR [ (-1, _0, _2) (1, _2, _14) (1, _0) (2, _2) (-1, _14) (-1, _15) (1, _22) -1 ]",
    "BLACKBOX::RANGE [_15]:32 bits []",
    "EXPR [ (1, _0, _13) (1, _14) (-1, _16) 0 ]",
    "EXPR [ (-1, _2) (-1, _17) 1 ]",
    "EXPR [ (1, _10, _17) (-1, _16, _17) 0 ]",
    "EXPR [ (1, _2, _6) (1, _0) (-1, _18) (-1, _21) 0 ]",
    "BRILLIG CALL func 0: inputs: [Single(Expression { mul_terms: [(1, Witness(2), Witness(18)), (1, Witness(17), Witness(13))], linear_combinations: [], q_c: 0 })], outputs: [Simple(Witness(19))]",
    "EXPR [ (1, _2, _18) (1, _13, _17) (-1, _20) 0 ]",
    "EXPR [ (1, _19, _20) -1 ]",
    "unconstrained func 0",
    "[Const { destination: Direct(21), bit_size: Integer(U32), value: 1 }, Const { destination: Direct(20), bit_size: Integer(U32), value: 0 }, CalldataCopy { destination_address: Direct(0), size_address: Direct(21), offset_address: Direct(20) }, Const { destination: Direct(2), bit_size: Field, value: 0 }, BinaryFieldOp { destination: Direct(3), op: Equals, lhs: Direct(0), rhs: Direct(2) }, JumpIf { condition: Direct(3), location: 8 }, Const { destination: Direct(1), bit_size: Field, value: 1 }, BinaryFieldOp { destination: Direct(0), op: Div, lhs: Direct(1), rhs: Direct(0) }, Stop { return_data: HeapVector { pointer: Direct(20), size: Direct(21) } }]",
    "unconstrained func 1",
    "[Const { destination: Direct(10), bit_size: Integer(U32), value: 2 }, Const { destination: Direct(11), bit_size: Integer(U32), value: 0 }, CalldataCopy { destination_address: Direct(0), size_address: Direct(10), offset_address: Direct(11) }, BinaryFieldOp { destination: Direct(2), op: IntegerDiv, lhs: Direct(0), rhs: Direct(1) }, BinaryFieldOp { destination: Direct(1), op: Mul, lhs: Direct(2), rhs: Direct(1) }, BinaryFieldOp { destination: Direct(1), op: Sub, lhs: Direct(0), rhs: Direct(1) }, Mov { destination: Direct(0), source: Direct(2) }, Stop { return_data: HeapVector { pointer: Direct(11), size: Direct(10) } }]"
  ],
  "debug_symbols": "nZPRboQgEEX/ZZ55cERc3V9pGoOKGxKChpVNGrP/3pGRdvehSePLPcJwL2SEDUbTx1tn/TTf4fqxQR+sc/bWuXnQq509zW5PAXnYrcEYmoKXOrkWHYxf4eqjcwIe2sW06L5on7jqQNVCgPEjkQIn68z+9RS/7uJva9keXql+zOrfboWHW9Vn3PncNZ5wN/nkbXXG3WR3e8KNmO1Yvu/+SSM92PD2nwFpoYAyqUxaUesFqKQ1dV/AJWmTtE2KBQMZJUMyKoZicARyBnIIUkpFuxYMSlGEkiEZFUMxasaF0TDaBFkwOEVyiuQUSSk1QTEoZb8NDx2s7p05LvoU/fBy79evJVfyy1jCPJgxBrP3LtWom98=",
  "file_map": {
    "50": {
      "source": "fn main(mut x: u32) {\n    if x == 0 {\n        x = (x + 1) / x;\n    } else {\n        x = (x + 1) / x;\n    }\n    assert(x != 0);\n}\n",
      "path": ""
    }
  },
  "names": [
    "main"
  ],
  "brillig_names": [
    "directive_invert",
    "directive_integer_quotient"
  ]
}<|MERGE_RESOLUTION|>--- conflicted
+++ resolved
@@ -42,15 +42,9 @@
     "EXPR [ (1, _0, _5) 0 ]",
     "EXPR [ (1, _2, _5) 0 ]",
     "BRILLIG CALL func 1: PREDICATE = EXPR [ (1, _2) 0 ]",
-<<<<<<< HEAD
     "inputs: [Single(Expression { mul_terms: [], linear_combinations: [(1, Witness(0))], q_c: 1 }), Single(Expression { mul_terms: [], linear_combinations: [(1, Witness(0))], q_c: 0 })], outputs: [Simple(Witness(6)), Simple(Witness(7))]",
     "BLACKBOX::RANGE [_6]:32 bits []",
     "BLACKBOX::RANGE [_7]:32 bits []",
-=======
-    "inputs: [Single(Expression { mul_terms: [], linear_combinations: [(1, Witness(3))], q_c: 0 }), Single(Expression { mul_terms: [], linear_combinations: [(1, Witness(0))], q_c: 0 })], outputs: [Simple(Witness(6)), Simple(Witness(7))]",
-    "BLACKBOX::RANGE [(_6, 32)] []",
-    "BLACKBOX::RANGE [(_7, 32)] []",
->>>>>>> 1c7e4216
     "EXPR [ (1, _0, _2) (-1, _21) 0 ]",
     "EXPR [ (-1, _2, _2) (-1, _22) 0 ]",
     "EXPR [ (-1, _2, _7) (-1, _8) (1, _21) (1, _22) 0 ]",
@@ -64,15 +58,9 @@
     "EXPR [ (1, _0, _12) 0 ]",
     "EXPR [ (-1, _2, _12) (1, _12) 0 ]",
     "BRILLIG CALL func 1: PREDICATE = EXPR [ (-1, _2) 1 ]",
-<<<<<<< HEAD
     "inputs: [Single(Expression { mul_terms: [], linear_combinations: [(1, Witness(0))], q_c: 1 }), Single(Expression { mul_terms: [], linear_combinations: [(1, Witness(0))], q_c: 0 })], outputs: [Simple(Witness(13)), Simple(Witness(14))]",
     "BLACKBOX::RANGE [_13]:32 bits []",
     "BLACKBOX::RANGE [_14]:32 bits []",
-=======
-    "inputs: [Single(Expression { mul_terms: [], linear_combinations: [(1, Witness(10))], q_c: 0 }), Single(Expression { mul_terms: [], linear_combinations: [(1, Witness(0))], q_c: 0 })], outputs: [Simple(Witness(13)), Simple(Witness(14))]",
-    "BLACKBOX::RANGE [(_13, 32)] []",
-    "BLACKBOX::RANGE [(_14, 32)] []",
->>>>>>> 1c7e4216
     "EXPR [ (-1, _0, _2) (1, _2, _14) (1, _0) (2, _2) (-1, _14) (-1, _15) (1, _22) -1 ]",
     "BLACKBOX::RANGE [_15]:32 bits []",
     "EXPR [ (1, _0, _13) (1, _14) (-1, _16) 0 ]",
