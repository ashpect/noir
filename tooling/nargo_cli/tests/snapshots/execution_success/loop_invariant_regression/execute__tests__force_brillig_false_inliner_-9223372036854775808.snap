--- conflicted
+++ resolved
@@ -55,11 +55,6 @@
     "BRILLIG CALL func 1: inputs: [Single(Expression { mul_terms: [], linear_combinations: [(1, Witness(0))], q_c: -5 })], outputs: [Simple(Witness(4))]",
     "EXPR [ (1, _0, _4) (-5, _4) (1, _5) -1 ]",
     "EXPR [ (1, _0, _5) (-5, _5) 0 ]",
-<<<<<<< HEAD
-    "EXPR [ (4294967295, _1, _5) (-1, _6) 0 ]",
-    "BLACKBOX::RANGE [_6]:32 bits []",
-    "EXPR [ (1, _5, _6) (-12, _5) 0 ]",
-=======
     "BRILLIG CALL func 2: inputs: [Single(Expression { mul_terms: [], linear_combinations: [(1, Witness(1))], q_c: 0 }), Single(Expression { mul_terms: [], linear_combinations: [], q_c: 256 })], outputs: [Simple(Witness(6)), Simple(Witness(7))]",
     "BLACKBOX::RANGE [(_6, 24)] []",
     "BLACKBOX::RANGE [(_7, 8)] []",
@@ -100,7 +95,6 @@
     "EXPR [ (-1, _5, _23) 0 ]",
     "EXPR [ (1, _5, _18) (-12, _5) 0 ]",
     "EXPR [ (1, _5, _8) (-12, _5) 0 ]",
->>>>>>> 945ea6e1
     "EXPR [ (-1, _0) 2 ]",
     "BRILLIG CALL func 0: inputs: [Single(Expression { mul_terms: [], linear_combinations: [], q_c: 4 }), Single(Expression { mul_terms: [], linear_combinations: [(1, Witness(1))], q_c: 0 }), Single(Expression { mul_terms: [], linear_combinations: [], q_c: 2 })], outputs: []",
     "unconstrained func 0",
