--- conflicted
+++ resolved
@@ -191,17 +191,12 @@
 
         let target_width =
             get_target_width(package.expression_width, compile_options.expression_width);
-<<<<<<< HEAD
         let program = nargo::ops::transform_program(
             program,
             target_width,
             compile_options.experimental_optimization,
         );
-
-=======
-        let program = nargo::ops::transform_program(program, target_width);
         nargo::ops::check_program(&program)?;
->>>>>>> 358e3810
         save_program_to_file(&program.into(), &package.name, workspace.target_directory_path());
 
         Ok(((), warnings))
