--- conflicted
+++ resolved
@@ -48,7 +48,6 @@
 
     let (np_language, opcode_support) = backend.get_backend_info()?;
     for package in &workspace {
-<<<<<<< HEAD
         if !package.is_binary() {
             // Contract and library packages cannot generate verifiers.
             continue;
@@ -56,8 +55,6 @@
 
         let circuit_build_path = workspace.package_build_path(package);
 
-=======
->>>>>>> 7d7d6329
         let smart_contract_string = smart_contract_for_package(
             &workspace,
             backend,
