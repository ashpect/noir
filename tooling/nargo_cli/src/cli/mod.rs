--- conflicted
+++ resolved
@@ -213,14 +213,7 @@
 /// Lock the (selected) packages in the workspace.
 /// The lock taken can be shared for commands that only read the artifacts,
 /// or exclusive for the ones that (might) write artifacts as well.
-<<<<<<< HEAD
-fn lock_target_dir(target_dir: &Path, exclusive: bool) -> Result<impl Drop, CliError> {
-=======
-fn lock_workspace(
-    workspace: &Workspace,
-    exclusive: bool,
-) -> Result<Vec<impl Drop + use<>>, CliError> {
->>>>>>> 826b18a1
+fn lock_target_dir(target_dir: &Path, exclusive: bool) -> Result<impl Drop + use<>, CliError> {
     struct LockedFile(File);
 
     impl Drop for LockedFile {
