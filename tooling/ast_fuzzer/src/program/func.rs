use nargo::errors::Location;
use std::{
    collections::{BTreeMap, BTreeSet, HashSet},
    fmt::Debug,
    ops::Deref,
};
use strum::IntoEnumIterator;

use arbitrary::{Arbitrary, Unstructured};
use noirc_frontend::{
    ast::{IntegerBitSize, UnaryOp},
    hir_def::{self, expr::HirIdent, stmt::HirPattern},
    monomorphization::{
        append_printable_type_info_for_type,
        ast::{
            ArrayLiteral, Assign, BinaryOp, Call, Definition, Expression, For, FuncId, GlobalId,
            Ident, IdentId, Index, InlineType, LValue, Let, Literal, LocalId, Parameters, Program,
            Type, While,
        },
    },
    node_interner::DefinitionId,
    shared::{Signedness, Visibility},
};

use super::{
    CallableId, Context, VariableId, expr,
    freq::Freq,
    make_name,
    scope::{Scope, ScopeStack, Variable},
    types,
};

/// Use random strings to identify constraints.
const CONSTRAIN_MSG_TYPE: Type = Type::String(3);

/// Something akin to a forward declaration of a function, capturing the details required to:
/// 1. call the function from the other function bodies
/// 2. generate the final HIR function signature
#[derive(Debug, Clone)]
pub(super) struct FunctionDeclaration {
    pub name: String,
    pub params: Parameters,
    pub return_type: Type,
    pub return_visibility: Visibility,
    pub inline_type: InlineType,
    pub unconstrained: bool,
}

impl FunctionDeclaration {
    /// Generate a HIR function signature.
    pub(super) fn signature(&self) -> hir_def::function::FunctionSignature {
        let param_types = self
            .params
            .iter()
            .map(|(_id, mutable, _name, typ, vis)| hir_param(*mutable, typ, *vis))
            .collect();

        let return_type =
            (!types::is_unit(&self.return_type)).then(|| types::to_hir_type(&self.return_type));

        (param_types, return_type)
    }

    /// Check if any of the parameters or return value contain a reference.
    pub(super) fn has_refs(&self) -> bool {
        self.takes_refs() || self.returns_refs()
    }

    pub(super) fn takes_refs(&self) -> bool {
        self.params.iter().any(|(_, _, _, typ, _)| types::contains_reference(typ))
    }

    pub(super) fn returns_refs(&self) -> bool {
        types::contains_reference(&self.return_type)
    }
}

/// HIR representation of a function parameter.
pub(crate) fn hir_param(
    mutable: bool,
    typ: &Type,
    vis: Visibility,
) -> (HirPattern, hir_def::types::Type, Visibility) {
    // The pattern doesn't seem to be used in `ssa::create_program`,
    // apart from its location, so it shouldn't matter what we put into it.
    let mut pat = HirPattern::Identifier(HirIdent {
        location: Location::dummy(),
        id: DefinitionId::dummy_id(),
        impl_kind: hir_def::expr::ImplKind::NotATraitMethod,
    });
    if mutable {
        pat = HirPattern::Mutable(Box::new(pat), Location::dummy());
    }

    let typ = types::to_hir_type(typ);

    (pat, typ, vis)
}

/// Help avoid infinite recursion by limiting which function can call which other one.
pub(super) fn can_call(
    caller_id: FuncId,
    caller_unconstrained: bool,
    caller_returns_ref: bool,
    callee_id: FuncId,
    callee_unconstrained: bool,
    callee_has_refs: bool,
) -> bool {
    // Nobody should call `main`.
    if callee_id == Program::main_id() {
        return false;
    }

    // The compiler cannot handle returning references from `if-then-else`;
    // since the `limit` module currently inserts an `if ctx_limit == 0`,
    // returning a literal, it would violate this if the return has `&mut`.
    if caller_returns_ref {
        return false;
    }

    // From a Brillig function we restrict ourselves to only call
    // other Brillig functions. That's because the `Monomorphizer`
    // would make an unconstrained copy of any ACIR function called
    // from Brillig, and this is expected by the inliner for example,
    // but if we did similarly in the generator after we know who
    // calls who, we would incur two drawbacks:
    // 1) it would make programs bigger for little benefit
    // 2) it would skew calibration frequencies as ACIR freqs would overlay Brillig ones
    if caller_unconstrained {
        return callee_unconstrained;
    }

    // When calling ACIR from ACIR, we avoid creating infinite
    // recursion by only calling functions with lower IDs,
    // otherwise the inliner could get stuck.
    if !callee_unconstrained {
        // Higher calls lower, so we can use this rule to pick function parameters
        // as we create the declarations: we can pass functions already declared.
        return callee_id < caller_id;
    }

    // When calling Brillig from ACIR, we avoid calling functions that take or return
    // references, which cannot be passed between the two.
    !callee_has_refs
}

/// Control what kind of expressions we can generate, depending on the surrounding context.
#[derive(Debug, Clone, Copy)]
struct Flags {
    allow_blocks: bool,
    allow_if_then: bool,
}

impl Flags {
    /// In a top level context, everything is allowed.
    const TOP: Self = Self { allow_blocks: true, allow_if_then: true };
    /// In complex nested expressions, avoid generating blocks;
    /// they would be unreadable and non-idiomatic.
    const NESTED: Self = Self { allow_blocks: false, allow_if_then: true };
    /// In `if` conditions avoid nesting more ifs, like `if if if false ...`.
    const CONDITION: Self = Self { allow_blocks: false, allow_if_then: false };
    /// In `for` ranges we can use `if` expressions, but let's not do blocks.
    const RANGE: Self = Self { allow_blocks: false, allow_if_then: true };
    /// In call arguments we can use `if` expressions, but avoid blocks.
    /// The arg expressions themselves might call other functions.
    const CALL: Self = Self { allow_blocks: false, allow_if_then: true };
}

/// Context used during the generation of a function body.
pub(super) struct FunctionContext<'a> {
    /// Top level context, to access global variables and other functions.
    ctx: &'a mut Context,
    /// Self ID.
    id: FuncId,
    /// Every variable created in the function will have an increasing ID,
    /// which does not reset when variables go out of scope.
    next_local_id: u32,
    /// Every identifier created in the function will have an increasing ID,
    /// which does not reset when variables go out of scope.
    next_ident_id: u32,
    /// Number of statements remaining to be generated in the function.
    budget: usize,
    /// Global variables.
    globals: Scope<GlobalId>,
    /// Variables accumulated during the generation of the function body,
    /// initially consisting of the function parameters, then extended
    /// by locally defined variables. Block scopes add and remove layers.
    locals: ScopeStack<LocalId>,
    /// Indicator of being in a loop (and hence able to generate
    /// break and continue statements)
    in_loop: bool,
    /// Indicator of being in an if-then-else.
    in_if: bool,
    /// All the functions callable from this one, with the types we can
    /// produce from their return value.
    call_targets: BTreeMap<CallableId, HashSet<Type>>,
    /// Indicate that we have generated a `Call`.
    has_call: bool,
}

impl<'a> FunctionContext<'a> {
    pub(super) fn new(ctx: &'a mut Context, id: FuncId) -> Self {
        let decl = ctx.function_decl(id);
        let next_local_id = decl.params.iter().map(|p| p.0.0 + 1).max().unwrap_or_default();
        let budget = ctx.config.max_function_size;

        let globals = Scope::new(
            ctx.globals
                .iter()
                .map(|(id, (name, typ, _expr))| (*id, false, name.clone(), typ.clone())),
        );

        let locals = ScopeStack::new(
            decl.params
                .iter()
                .map(|(id, mutable, name, typ, _vis)| (*id, *mutable, name.clone(), typ.clone())),
        );

        // Collect all the functions we can call from this one.
        let mut call_targets = BTreeMap::new();

        // Consider calling any allowed global function.
        for (callee_id, callee_decl) in &ctx.function_declarations {
            if !can_call(
                id,
                decl.unconstrained,
                decl.returns_refs(),
                *callee_id,
                callee_decl.unconstrained,
                callee_decl.has_refs(),
            ) {
                continue;
            }
            let produces = types::types_produced(&callee_decl.return_type);
            call_targets.insert(CallableId::Global(*callee_id), produces);
        }

        // Consider function pointers as callable; they are already filtered during construction.
        for (callee_id, _, _, typ, _) in &decl.params {
            let Type::Function(_, return_type, _, _) = types::unref(typ) else {
                continue;
            };
            let produces = types::types_produced(return_type);
            call_targets.insert(CallableId::Local(*callee_id), produces);
        }

        Self {
            ctx,
            id,
            next_local_id,
            budget,
            globals,
            locals,
            in_loop: false,
            in_if: false,
            call_targets,
            next_ident_id: 0,
            has_call: false,
        }
    }

    /// Generate the function body.
    pub(super) fn gen_body(mut self, u: &mut Unstructured) -> arbitrary::Result<Expression> {
        // If we don't limit the budget according to the available data,
        // it gives us a lot of `false` and 0 and we end up with deep `!(!false)` if expressions.
        self.budget = self.budget.min(u.len());
        let ret = self.decl().return_type.clone();
        let mut body = self.gen_expr(u, &ret, self.max_depth(), Flags::TOP)?;
        if let Some(call) = self.gen_guaranteed_call_from_main(u)? {
            expr::prepend(&mut body, call);
        }
        Ok(body)
    }

    /// Generate the function body, wrapping a function call with literal arguments.
    /// This is used to test comptime functions, which can only take those.
    pub(super) fn gen_body_with_lit_call(
        mut self,
        u: &mut Unstructured,
        callee_id: FuncId,
    ) -> arbitrary::Result<Expression> {
        self.gen_lit_call(u, callee_id)
    }

    /// Get the function declaration.
    fn decl(&self) -> &FunctionDeclaration {
        self.ctx.function_decl(self.id)
    }

    /// Is this function unconstrained.
    fn unconstrained(&self) -> bool {
        self.decl().unconstrained
    }

    /// Is this the main function?
    fn is_main(&self) -> bool {
        self.id == Program::main_id()
    }

    /// The default maximum depth to start from. We use `max_depth` to limit the
    /// complexity of expressions such as binary ones, array indexes, etc.
    fn max_depth(&self) -> usize {
        self.ctx.config.max_depth
    }

    /// Is the program supposed to be comptime friendly?
    fn is_comptime_friendly(&self) -> bool {
        self.ctx.config.comptime_friendly
    }

    /// Get and increment the next local ID.
    fn next_local_id(&mut self) -> LocalId {
        let id = LocalId(self.next_local_id);
        self.next_local_id += 1;
        id
    }

    /// Get and increment the next ident ID.
    fn next_ident_id(&mut self) -> IdentId {
        let id = IdentId(self.next_ident_id);
        self.next_ident_id += 1;
        id
    }

    /// Choose a producer for a type, preferring local variables over global ones.
    fn choose_producer(
        &self,
        u: &mut Unstructured,
        typ: &Type,
    ) -> arbitrary::Result<Option<VariableId>> {
        // Check if we have something that produces this exact type.
        if u.ratio(7, 10)? {
            if let Some(id) = self.locals.current().choose_producer(u, typ)? {
                return Ok(Some(VariableId::Local(id)));
            }
        }
        // If we're looking for a mutable reference, we have to choose some
        // mutable local variable and take a reference over it.
        // We can't use a global for this, because they are immutable.
        if let Type::Reference(typ, true) = typ {
            // Find an underlying mutable variable we can take a reference over.
            // We cannot have mutable references to array elements.
            return self
                .locals
                .current()
                .choose_producer_filtered(u, typ.as_ref(), |_, (mutable, _, prod)| {
                    *mutable && (typ.as_ref() == prod || !types::is_array_or_slice(prod))
                })
                .map(|id| id.map(VariableId::Local));
        }
        self.globals.choose_producer(u, typ).map(|id| id.map(VariableId::Global))
    }

    /// Decrease the budget by some amount.
    fn decrease_budget(&mut self, amount: usize) {
        self.budget = self.budget.saturating_sub(amount);
    }

    /// Get a local or global variable.
    ///
    /// Panics if it doesn't exist.
    fn get_variable(&self, id: &VariableId) -> &Variable {
        match id {
            VariableId::Local(id) => self.locals.current().get_variable(id),
            VariableId::Global(id) => self.globals.get_variable(id),
        }
    }

    /// Generate an expression of a certain type.
    ///
    /// While doing so, enter and exit blocks, and add variables declared to the context,
    /// so expressions down the line can refer to earlier variables.
    ///
    /// This will always succeed, because we can always return a literal expression.
    fn gen_expr(
        &mut self,
        u: &mut Unstructured,
        typ: &Type,
        max_depth: usize,
        flags: Flags,
    ) -> arbitrary::Result<Expression> {
        // For now if we need a function, return one without further nesting, e.g. avoid `if <cond> { func_1 } else { func_2 }`,
        // because it makes it harder to rewrite functions to add recursion limit: we would need to replace functions in the
        // expressions to proxy version if we call Brillig from ACIR, but we would also need to keep track whether we are calling a function,
        // For example if we could return function pointers, we could have something like this:
        //  `acir_func_1(if c { brillig_func_2 } else { unsafe { brillig_func_3(brillig_func_4) } })`
        // We could replace `brillig_func_2` with `brillig_func_2_proxy`, but we wouldn't replace `brillig_func_4` with `brillig_func_4_proxy`
        // because that is a parameter of another call. But we would have to deal with the return value.
        // For this reason we handle function parameters directly here.
        if types::is_function(types::unref(typ)) {
            if let Type::Reference(typ, _) = typ {
                // We might have an `&mut &mut fn(...) -> ...`; we recursively peel
                // off layers of references until we can generate an expression that
                // returns an `fn`, and then take a reference over it to restore.
                let expr = self.gen_expr(u, typ, max_depth, flags)?;
                // If the expression is a read-only global ident, then assign a variable first.
                let expr = if expr::is_immutable_ident(&expr) {
                    self.indirect_ref_mut(expr, typ.as_ref().clone())
                } else {
                    expr::ref_mut(expr, typ.as_ref().clone())
                };
                return Ok(expr);
            } else {
                // Prefer functions in variables over globals.
                return match self.gen_expr_from_vars(u, typ, max_depth)? {
                    Some(expr) => Ok(expr),
                    None => self.find_global_function_with_signature(u, typ),
                };
            }
        };

        let mut freq = Freq::new(u, &self.ctx.config.expr_freqs)?;

        // Stop nesting if we reached the bottom.
        let allow_nested = max_depth > 0;

        let allow_blocks = flags.allow_blocks
            && allow_nested
            && max_depth == self.ctx.config.max_depth
            && self.budget > 0;

        let allow_if_then = flags.allow_if_then
            && allow_nested
            && self.budget > 0
            && !types::contains_reference(typ);

        if freq.enabled_when("unary", allow_nested && types::can_unary_return(typ)) {
            if let Some(expr) = self.gen_unary(u, typ, max_depth)? {
                return Ok(expr);
            }
        }

        if freq.enabled_when("binary", allow_nested && types::can_binary_return(typ)) {
            if let Some(expr) = self.gen_binary(u, typ, max_depth)? {
                return Ok(expr);
            }
        }

        // if-then-else returning a value
        // Unlike blocks/loops it can appear in nested expressions.
        if freq.enabled_when("if", allow_if_then) {
            return self.gen_if(u, typ, max_depth, flags);
        }

        // Block of statements returning a value
        if freq.enabled_when("block", allow_blocks) {
            return self.gen_block(u, typ);
        }

        // Function calls returning a value.
        if freq.enabled_when("call", allow_nested && self.budget > 0) {
            // Decreasing the max depth in expression position because it can be very difficult to read.
            if let Some(expr) = self.gen_call(u, typ, max_depth.saturating_sub(1))? {
                return Ok(expr);
            }
        }

        // We can always try to just derive a value from the variables we have.
        if freq.enabled("vars") {
            if let Some(expr) = self.gen_expr_from_vars(u, typ, max_depth)? {
                return Ok(expr);
            }
        }

        // TODO(#7926): Match

        // If nothing else worked out we can always produce a random literal.
        expr::gen_literal(u, typ)
    }

    /// Try to generate an expression with a certain type out of the variables in scope.
    fn gen_expr_from_vars(
        &mut self,
        u: &mut Unstructured,
        typ: &Type,
        max_depth: usize,
    ) -> arbitrary::Result<Option<Expression>> {
        if let Some(id) = self.choose_producer(u, typ)? {
            let (mutable, src_name, src_type) = self.get_variable(&id).clone();
            let ident_id = self.next_ident_id();
            let src_expr = expr::ident(id, ident_id, mutable, src_name, src_type.clone());
            if let Some(expr) = self.gen_expr_from_source(u, src_expr, &src_type, typ, max_depth)? {
                return Ok(Some(expr));
            }
        } else {
            // If we can't produce the exact we're looking for, maybe we can produce parts of it.
            match typ {
                Type::Array(len, item_type) => {
                    let mut arr = ArrayLiteral {
                        contents: Vec::with_capacity(*len as usize),
                        typ: typ.clone(),
                    };
                    for _ in 0..*len {
                        let item = self.gen_expr(u, item_type, max_depth, Flags::NESTED)?;
                        arr.contents.push(item);
                    }
                    return Ok(Some(Expression::Literal(Literal::Array(arr))));
                }
                Type::Tuple(items) => {
                    let mut values = Vec::with_capacity(items.len());
                    for item_type in items {
                        let item = self.gen_expr(u, item_type, max_depth, Flags::NESTED)?;
                        values.push(item);
                    }
                    return Ok(Some(Expression::Tuple(values)));
                }
                _ => {}
            }
        }
        Ok(None)
    }

    /// Try to generate an expression that produces a target type from a source,
    /// e.g. given a source type of `[(u32, bool); 4]` and a target of `u64`
    /// it might generate `my_var[2].0 as u64`.
    ///
    /// Returns `None` if there is no way to produce the target from the source.
    fn gen_expr_from_source(
        &mut self,
        u: &mut Unstructured,
        src_expr: Expression,
        src_type: &Type,
        tgt_type: &Type,
        max_depth: usize,
    ) -> arbitrary::Result<Option<Expression>> {
        // If we found our type, return it without further ado.
        if src_type == tgt_type {
            return Ok(Some(src_expr));
        }

        // Cast the source into the target type.
        let src_as_tgt = || Ok(Some(expr::cast(src_expr.clone(), tgt_type.clone())));

        // See how we can produce tgt from src.
        match (src_type, tgt_type) {
            (
                Type::Field,
                Type::Integer(Signedness::Unsigned, IntegerBitSize::HundredTwentyEight),
            ) => src_as_tgt(),
            (Type::Bool, Type::Field) => src_as_tgt(),
            (Type::Integer(Signedness::Unsigned, _), Type::Field) => src_as_tgt(),
            (Type::Integer(sign_from, ibs_from), Type::Integer(sign_to, ibs_to))
                if sign_from == sign_to && ibs_from.bit_size() < ibs_to.bit_size() =>
            {
                src_as_tgt()
            }
            (Type::Reference(typ, _), _) if typ.as_ref() == tgt_type => {
                Ok(Some(expr::deref(src_expr, tgt_type.clone())))
            }
            (_, Type::Reference(typ, true)) if typ.as_ref() == src_type => {
                Ok(Some(expr::ref_mut(src_expr, typ.as_ref().clone())))
            }
            (Type::Array(len, item_typ), _) if *len > 0 => {
                // Choose a random index.
                let idx_expr = self.gen_index(u, *len, max_depth)?;
                // Access the item.
                let item_expr = Expression::Index(Index {
                    collection: Box::new(src_expr),
                    index: Box::new(idx_expr),
                    element_type: *item_typ.clone(),
                    location: Location::dummy(),
                });
                // Produce the target type from the item.
                self.gen_expr_from_source(u, item_expr, item_typ, tgt_type, max_depth)
            }
            (Type::Tuple(items), _) => {
                // Any of the items might be able to produce the target type.
                let mut opts = Vec::new();
                for (i, item_type) in items.iter().enumerate() {
                    let item_expr = Expression::ExtractTupleField(Box::new(src_expr.clone()), i);
                    if let Some(expr) =
                        self.gen_expr_from_source(u, item_expr, item_type, tgt_type, max_depth)?
                    {
                        opts.push(expr);
                    }
                }
                if opts.is_empty() { Ok(None) } else { Ok(Some(u.choose_iter(opts)?)) }
            }
            (Type::Slice(_), _) => {
                // TODO(#7929): We don't know the length of the slice at compile time,
                // so we need to call the builtin function to get its length,
                // generate a random number here, and take its modulo:
                //      let idx = u32::arbitrary(u)?;
                //      let len_expr = ???;
                //      let idx_expr = expr::modulo(expr::u32_literal(idx), len_expr);
                // For now return nothing.
                Ok(None)
            }
            _ => {
                // We have already considered the case when the two types equal.
                // Normally we would call this function knowing that source can produce the target,
                // but in case we missed a case, let's return None and let the caller fall back to
                // a different strategy. In some cases we could return a literal, but it wouldn't
                // work in the recursive case of producing a type from an array item, which needs
                // to be wrapped with an accessor.
                Ok(None)
            }
        }
    }

    /// Generate an arbitrary index for an array.
    ///
    /// This can be either a random int literal, or a complex expression that produces an int.
    fn gen_index(
        &mut self,
        u: &mut Unstructured,
        len: u32,
        max_depth: usize,
    ) -> arbitrary::Result<Expression> {
        assert!(len > 0, "cannot index empty array");
        if max_depth > 0 && u.ratio(1, 3)? {
            let idx = self.gen_expr(u, &types::U32, max_depth.saturating_sub(1), Flags::NESTED)?;
            Ok(expr::index_modulo(idx, len))
        } else {
            let idx = u.choose_index(len as usize)?;
            Ok(expr::u32_literal(idx as u32))
        }
    }

    /// Try to generate a unary expression of a certain type, if it's amenable to it, otherwise return `None`.
    fn gen_unary(
        &mut self,
        u: &mut Unstructured,
        typ: &Type,
        max_depth: usize,
    ) -> arbitrary::Result<Option<Expression>> {
        let mut make_unary = |op| {
            self.gen_expr(u, typ, max_depth.saturating_sub(1), Flags::NESTED)
                .map(|rhs| Some(expr::unary(op, rhs, typ.clone())))
        };
        if types::is_numeric(typ) {
            // Assume we already checked with `can_unary_return` that it's signed.
            make_unary(UnaryOp::Minus)
        } else if types::is_bool(typ) {
            make_unary(UnaryOp::Not)
        } else {
            Ok(None)
        }
    }

    /// Try to generate a binary expression of a certain type, if it's amenable to it, otherwise return `None`.
    fn gen_binary(
        &mut self,
        u: &mut Unstructured,
        typ: &Type,
        max_depth: usize,
    ) -> arbitrary::Result<Option<Expression>> {
        // Collect the operations can return the expected type.
        let ops = BinaryOp::iter()
            .filter(|op| {
                types::can_binary_op_return(op, typ)
                    && (!self.ctx.config.avoid_overflow || !types::can_binary_op_overflow(op))
                    && (!self.ctx.config.avoid_err_by_zero || !types::can_binary_op_err_by_zero(op))
            })
            .collect::<Vec<_>>();

        // Ideally we checked that the target type can be returned, but just in case.
        if ops.is_empty() {
            return Ok(None);
        }

        // Choose a random operation.
        let op = u.choose_iter(ops)?;

        // Find a type we can produce in the current scope which we can pass as input
        // to the operations we selected, and it returns the desired output.
        fn collect_input_types<'a, K: Ord>(
            this: &FunctionContext,
            op: BinaryOp,
            type_out: &Type,
            scope: &'a Scope<K>,
        ) -> Vec<&'a Type> {
            scope
                .types_produced()
                .filter(|type_in| types::can_binary_op_return_from_input(&op, type_in, type_out))
                .filter(|type_in| !this.ctx.should_avoid_literals(type_in))
                .collect::<Vec<_>>()
        }

        // Try local variables first.
        let mut lhs_opts = collect_input_types(self, op, typ, self.locals.current());

        // If the locals don't have any type compatible with `op`, try the globals.
        if lhs_opts.is_empty() {
            lhs_opts = collect_input_types(self, op, typ, &self.globals);
        }

        // We might not have any input that works for this operation.
        // We could generate literals, but that's not super interesting.
        if lhs_opts.is_empty() {
            return Ok(None);
        }

        // Choose a type for the LHS and RHS.
        let lhs_type = u.choose_iter(lhs_opts)?.clone();
        let rhs_type = match op {
            BinaryOp::ShiftLeft | BinaryOp::ShiftRight => &types::U8,
            _ => &lhs_type,
        };

        // Generate expressions for LHS and RHS.
        let lhs_expr = self.gen_expr(u, &lhs_type, max_depth.saturating_sub(1), Flags::NESTED)?;
        let rhs_expr = self.gen_expr(u, rhs_type, max_depth.saturating_sub(1), Flags::NESTED)?;

        let mut expr = expr::binary(lhs_expr, op, rhs_expr);

        // If we have chosen e.g. u8 and need u32 we need to cast.
        if !(lhs_type == *typ || types::is_bool(typ) && op.is_comparator()) {
            expr = expr::cast(expr, typ.clone());
        }

        Ok(Some(expr))
    }

    /// Generate a block of statements, finally returning a target type.
    ///
    /// This should always succeed, as we can always create a literal in the end.
    fn gen_block(&mut self, u: &mut Unstructured, typ: &Type) -> arbitrary::Result<Expression> {
        // The `max_depth` resets here, because that's only relevant in complex expressions.
        let max_depth = self.max_depth();
        let max_size = self.ctx.config.max_block_size.min(self.budget);

        // If we want blocks to be empty, or we don't have a budget for statements, just return an expression.
        if max_size == 0 {
            return self.gen_expr(u, typ, max_depth, Flags::TOP);
        }

        // Choose a positive number of statements.
        let size = u.int_in_range(1..=max_size)?;
        let mut stmts = Vec::with_capacity(size);

        self.locals.enter();
        self.decrease_budget(1);
        for _ in 0..size - 1 {
            if self.budget == 0 {
                break;
            }
            self.decrease_budget(1);
            stmts.push(self.gen_stmt(u)?);
        }
        if types::is_unit(typ) && u.ratio(4, 5)? {
            // ending a unit block with `<stmt>;` looks better than a `()` but both are valid.
            // NB the AST printer puts a `;` between all statements, including after `if` and `for`.
            stmts.push(Expression::Semi(Box::new(self.gen_stmt(u)?)));
        } else {
            stmts.push(self.gen_expr(u, typ, max_depth, Flags::TOP)?);
        }
        self.locals.exit();

        Ok(Expression::Block(stmts))
    }

    /// Generate a statement, which is an expression that doesn't return anything,
    /// for example loops, variable declarations, etc.
    fn gen_stmt(&mut self, u: &mut Unstructured) -> arbitrary::Result<Expression> {
        let mut freq = if self.unconstrained() {
            Freq::new(u, &self.ctx.config.stmt_freqs_brillig)?
        } else {
            Freq::new(u, &self.ctx.config.stmt_freqs_acir)?
        };
        // TODO(#7926): Match

        // Start with `drop`, it doesn't need to be frequent even if others are disabled.
        if freq.enabled("drop") {
            if let Some(e) = self.gen_drop(u)? {
                return Ok(e);
            }
        }

        // We don't want constraints to get too frequent, as it could dominate all outcome.
        if freq.enabled_when("constrain", !self.ctx.config.avoid_constrain) {
            if let Some(e) = self.gen_constrain(u)? {
                return Ok(e);
            }
        }

        // Require a positive budget, so that we have some for the block itself and its contents.
        if freq.enabled_when("if", self.budget > 1) {
            return self.gen_if(u, &Type::Unit, self.max_depth(), Flags::TOP);
        }

        if freq.enabled_when("for", self.budget > 1) {
            return self.gen_for(u);
        }

        if freq.enabled_when("call", self.budget > 0) {
            if let Some(e) = self.gen_call(u, &Type::Unit, self.max_depth())? {
                return Ok(e);
            }
        }

        if self.unconstrained() {
            // Get loop out of the way quick, as it's always disabled for ACIR.
            if freq.enabled_when("loop", self.budget > 1) {
                return self.gen_loop(u);
            }

            if freq.enabled_when("while", self.budget > 1) {
                return self.gen_while(u);
            }

            if freq.enabled_when("break", self.in_loop && !self.ctx.config.avoid_loop_control) {
                return Ok(Expression::Break);
            }

            if freq.enabled_when("continue", self.in_loop && !self.ctx.config.avoid_loop_control) {
                return Ok(Expression::Continue);
            }

            // For now only try prints in unconstrained code, were we don't need to create a proxy.
            if freq.enabled("print") {
                if let Some(e) = self.gen_print(u)? {
                    return Ok(e);
                }
            }
        }

        if freq.enabled("assign") {
            if let Some(e) = self.gen_assign(u)? {
                return Ok(e);
            }
        }

        self.gen_let(u)
    }

    /// Generate a `Let` statement with arbitrary type and value.
    fn gen_let(&mut self, u: &mut Unstructured) -> arbitrary::Result<Expression> {
        // Generate a type or choose an existing one.
        let max_depth = self.max_depth();
        let comptime_friendly = self.is_comptime_friendly();
        let typ = self.ctx.gen_type(u, max_depth, false, false, true, comptime_friendly)?;
        let expr = self.gen_expr(u, &typ, max_depth, Flags::TOP)?;
        let mutable = bool::arbitrary(u)?;
        Ok(self.let_var(mutable, typ, expr, true))
    }

    /// Add a new local variable and return a `Let` expression.
    ///
    /// If `add_to_scope` is `false`, the value will not be added to the `locals`.
    fn let_var(
        &mut self,
        mutable: bool,
        typ: Type,
        expr: Expression,
        add_to_scope: bool,
    ) -> Expression {
        let id = self.next_local_id();
        let name = make_name(id.0 as usize, false);

        // Add the variable so we can use it in subsequent expressions.
        if add_to_scope {
            self.locals.add(id, mutable, name.clone(), typ.clone());
        }

        expr::let_var(id, mutable, name, expr)
    }

    /// Drop a local variable, if we have anything to drop.
    ///
    /// The `ownership` module has a comment saying it will be the only one inserting `Clone` and `Drop`,
    /// so this shouldn't be needed unless a user can do it via a `drop`-like method.
    ///
    /// Leaving it here for reference, but its frequency is adjusted to be 0.
    fn gen_drop(&mut self, u: &mut Unstructured) -> arbitrary::Result<Option<Expression>> {
        if self.locals.current().is_empty() {
            return Ok(None);
        }
        let id = *u.choose_iter(self.locals.current().variable_ids())?;

        // Remove variable so we stop using it.
        self.locals.remove(&id);

        let ident = self.local_ident(id);

        Ok(Some(Expression::Drop(Box::new(Expression::Ident(ident)))))
    }

    /// Assign to a mutable variable, if we have one in scope.
    fn gen_assign(&mut self, u: &mut Unstructured) -> arbitrary::Result<Option<Expression>> {
        let opts = self
            .locals
            .current()
            .variables()
            .filter(|(_, (mutable, _, typ))| {
<<<<<<< HEAD
                // Trying to re-assign a mutable reference in an if leads to panics or errors
                *mutable
                    && !(self.in_if
                        && self.ctx.config.avoid_assign_ref_in_if
                        && types::contains_reference(typ))
=======
                // We banned reassigning variables which contain mutable references in ACIR (#8790)
                *mutable && (self.unconstrained() || !types::contains_reference(typ))
>>>>>>> 9554f1cb
            })
            .map(|(id, _)| id)
            .collect::<Vec<_>>();

        if opts.is_empty() {
            return Ok(None);
        }

        let id = *u.choose_iter(opts)?;
        let ident = self.local_ident(id);
        let ident = LValue::Ident(ident);

        // For arrays and tuples we can consider assigning to their items.
        let (lvalue, typ) = match self.local_type(id).clone() {
            Type::Array(len, typ) if len > 0 && bool::arbitrary(u)? => {
                let idx = self.gen_index(u, len, self.max_depth())?;
                let lvalue = LValue::Index {
                    array: Box::new(ident),
                    index: Box::new(idx),
                    element_type: typ.as_ref().clone(),
                    location: Location::dummy(),
                };
                (lvalue, typ.deref().clone())
            }
            Type::Tuple(items) if bool::arbitrary(u)? => {
                let idx = u.choose_index(items.len())?;
                let typ = items[idx].clone();
                let lvalue = LValue::MemberAccess { object: Box::new(ident), field_index: idx };
                (lvalue, typ)
            }
            typ => (ident, typ),
        };

        // Generate the assigned value.
        let expr = self.gen_expr(u, &typ, self.max_depth(), Flags::TOP)?;

        Ok(Some(Expression::Assign(Assign { lvalue, expression: Box::new(expr) })))
    }

    /// Generate a `println` statement, if there is some printable local variable.
    ///
    /// For now this only works in unconstrained code. For constrained code we will
    /// need to generate a proxy function, which we can do as a follow-up pass,
    /// as it has to be done once per function signature.
    fn gen_print(&mut self, u: &mut Unstructured) -> arbitrary::Result<Option<Expression>> {
        let opts = self
            .locals
            .current()
            .variables()
            .filter_map(|(id, (_, _, typ))| types::is_printable(typ).then_some((id, typ)))
            .collect::<Vec<_>>();

        if opts.is_empty() {
            return Ok(None);
        }

        // Print one of the variables as-is.
        let (id, typ) = u.choose_iter(opts)?;

        // The print oracle takes 2 parameters: the newline marker and the value,
        // but it takes 2 more arguments: the type descriptor and the format string marker,
        // which are inserted automatically by the monomorphizer.
        let param_types = vec![Type::Bool, typ.clone()];
        let hir_type = types::to_hir_type(typ);
        let ident = self.local_ident(*id);
        let mut args = vec![
            expr::lit_bool(true), // include newline,
            Expression::Ident(ident),
        ];
        append_printable_type_info_for_type(hir_type, &mut args);

        let print_oracle_ident = Ident {
            location: None,
            definition: Definition::Oracle("print".to_string()),
            mutable: false,
            name: "print_oracle".to_string(),
            typ: Type::Function(param_types, Box::new(Type::Unit), Box::new(Type::Unit), true),
            id: self.next_ident_id(),
        };

        let call = Expression::Call(Call {
            func: Box::new(Expression::Ident(print_oracle_ident)),
            arguments: args,
            return_type: Type::Unit,
            location: Location::dummy(),
        });

        Ok(Some(call))
    }

    /// Generate a `constrain` statement, if there is some local variable we can do it on.
    ///
    /// Arbitrary constraints are very likely to fail, so we don't want too many of them,
    /// otherwise they might mask disagreements in return values.
    fn gen_constrain(&mut self, u: &mut Unstructured) -> arbitrary::Result<Option<Expression>> {
        // Generate a condition that evaluates to bool.
        let Some(cond) = self.gen_binary(u, &Type::Bool, self.max_depth())? else {
            return Ok(None);
        };
        // Generate a unique message for the assertion, so it's easy to find which one failed.
        let msg = expr::gen_literal(u, &CONSTRAIN_MSG_TYPE)?;
        let cons = Expression::Constrain(
            Box::new(cond),
            Location::dummy(),
            Some(Box::new((msg, types::to_hir_type(&CONSTRAIN_MSG_TYPE)))),
        );
        Ok(Some(cons))
    }

    /// Generate an if-then-else statement or expression.
    fn gen_if(
        &mut self,
        u: &mut Unstructured,
        typ: &Type,
        max_depth: usize,
        flags: Flags,
    ) -> arbitrary::Result<Expression> {
        // Decrease the budget so we avoid a potential infinite nesting of if expressions in the arms.
        self.decrease_budget(1);

        let condition = self.gen_expr(u, &Type::Bool, max_depth, Flags::CONDITION)?;

        let was_in_if = std::mem::replace(&mut self.in_if, true);

        let consequence = {
            if flags.allow_blocks {
                self.gen_block(u, typ)?
            } else {
                self.gen_expr(u, typ, max_depth, flags)?
            }
        };

        let alternative = if types::is_unit(typ) && bool::arbitrary(u)? {
            None
        } else {
            self.decrease_budget(1);
            let expr = if flags.allow_blocks {
                self.gen_block(u, typ)?
            } else {
                self.gen_expr(u, typ, max_depth, flags)?
            };
            Some(expr)
        };

        self.in_if = was_in_if;

        Ok(expr::if_then(condition, consequence, alternative, typ.clone()))
    }

    /// Generate a `for` loop.
    fn gen_for(&mut self, u: &mut Unstructured) -> arbitrary::Result<Expression> {
        // The index can be signed or unsigned int, 8 to 128 bits, except i128,
        // but currently the frontend expects it to be u32 unless it's declared as a separate variable.
        let idx_type = {
            let bit_size = if self.ctx.config.avoid_large_int_literals {
                IntegerBitSize::ThirtyTwo
            } else {
                u.choose(&[8, 16, 32, 64, 128]).map(|s| IntegerBitSize::try_from(*s).unwrap())?
            };

            Type::Integer(
                if bit_size == IntegerBitSize::HundredTwentyEight
                    || self.ctx.config.avoid_negative_int_literals
                    || bool::arbitrary(u)?
                {
                    Signedness::Unsigned
                } else {
                    Signedness::Signed
                },
                bit_size,
            )
        };

        let (start_range, end_range) = if self.unconstrained() && bool::arbitrary(u)? {
            // Choosing a maximum range size because changing it immediately brought out some bug around modulo.
            let max_size = u.int_in_range(1..=self.ctx.config.max_loop_size)?;
            // Generate random expression.
            let s = self.gen_expr(u, &idx_type, self.max_depth(), Flags::RANGE)?;
            let e = self.gen_expr(u, &idx_type, self.max_depth(), Flags::RANGE)?;
            // The random expressions might end up being huge to be practical for execution,
            // so take the modulo maximum range on both ends.
            let s = expr::range_modulo(s, idx_type.clone(), max_size);
            let e = expr::range_modulo(e, idx_type.clone(), max_size);
            (s, e)
        } else {
            // `gen_range` will choose a size up to the max.
            let max_size = self.ctx.config.max_loop_size;
            // If the function is constrained, we need a range we can determine at compile time.
            // For now do it with literals, although we should be able to use constant variables as well.
            let (s, e) = expr::gen_range(u, &idx_type, max_size)?;
            // The compiler allows the end to be lower than the start.
            if u.ratio(1, 5)? { (e, s) } else { (s, e) }
        };

        // Declare index variable, but only visible in the loop body, not the range.
        let idx_id = self.next_local_id();
        let idx_name = format!("idx_{}", make_name(idx_id.0 as usize, false));

        // Add a scope which will hold the index variable.
        self.locals.enter();
        self.locals.add(idx_id, false, idx_name.clone(), idx_type.clone());

        // Decrease budget so we don't nest for loops endlessly.
        self.decrease_budget(1);

        let was_in_loop = std::mem::replace(&mut self.in_loop, true);
        let block = self.gen_block(u, &Type::Unit)?;
        self.in_loop = was_in_loop;

        let expr = Expression::For(For {
            index_variable: idx_id,
            index_name: idx_name,
            index_type: idx_type,
            start_range: Box::new(start_range),
            end_range: Box::new(end_range),
            block: Box::new(block),
            start_range_location: Location::dummy(),
            end_range_location: Location::dummy(),
        });

        // Remove the loop scope.
        self.locals.exit();

        Ok(expr)
    }

    /// Generate a function call to any function in the global context except `main`,
    /// if the function returns the target type, or something we can use to produce that type.
    fn gen_call(
        &mut self,
        u: &mut Unstructured,
        typ: &Type,
        max_depth: usize,
    ) -> arbitrary::Result<Option<Expression>> {
        // Decrease the budget so we avoid a potential infinite nesting of calls.
        self.decrease_budget(1);

        let opts = self
            .call_targets
            .iter()
            .filter_map(|(id, types)| types.contains(typ).then_some(id))
            .collect::<Vec<_>>();

        if opts.is_empty() {
            return Ok(None);
        }

        // Remember that we will have made a call to something.
        self.has_call = true;

        let callee_id = *u.choose_iter(opts)?;
        let callee_expr = self.callable_expr(callee_id);
        let (param_types, return_type) = self.callable_signature(callee_id);

        // Generate an expression for each argument.
        let mut args = Vec::new();
        for typ in &param_types {
            args.push(self.gen_expr(u, typ, max_depth, Flags::CALL)?);
        }

        let call_expr = Expression::Call(Call {
            func: Box::new(callee_expr),
            arguments: args,
            return_type: return_type.clone(),
            location: Location::dummy(),
        });

        // Derive the final result from the call, e.g. by casting, or accessing a member.
        self.gen_expr_from_source(u, call_expr, &return_type, typ, self.max_depth())
    }

    /// Generate a call to a specific function, with arbitrary literals
    /// for arguments (useful for generating comptime wrapper calls)
    fn gen_lit_call(
        &mut self,
        u: &mut Unstructured,
        callee_id: FuncId,
    ) -> arbitrary::Result<Expression> {
        let callee_ident = self.func_ident(callee_id);
        let (param_types, return_type) = self.callable_signature(CallableId::Global(callee_id));

        let mut args = Vec::new();
        for typ in &param_types {
            args.push(expr::gen_literal(u, typ)?);
        }

        let call_expr = Expression::Call(Call {
            func: Box::new(Expression::Ident(callee_ident)),
            arguments: args,
            return_type,
            location: Location::dummy(),
        });

        Ok(call_expr)
    }

    /// Generate a `loop` loop.
    fn gen_loop(&mut self, u: &mut Unstructured) -> arbitrary::Result<Expression> {
        // Declare break index variable visible in the loop body. Do not include it
        // in the locals the generator would be able to manipulate, as it could
        // lead to the loop becoming infinite.
        let (idx_local_id, idx_name, idx_ident) = self.next_loop_index();
        let idx_expr = Expression::Ident(idx_ident.clone());

        // Decrease budget so we don't nest endlessly.
        self.decrease_budget(1);

        // Start building the loop harness, initialize index to 0
        let let_idx = expr::let_var(idx_local_id, true, idx_name, expr::u32_literal(0));

        // Get the randomized loop body
        let was_in_loop = std::mem::replace(&mut self.in_loop, true);
        let mut loop_body = self.gen_block(u, &Type::Unit)?;
        self.in_loop = was_in_loop;

        // Increment the index in the beginning of the body.
        expr::prepend(
            &mut loop_body,
            expr::assign_ident(
                idx_ident,
                expr::binary(idx_expr.clone(), BinaryOp::Add, expr::u32_literal(1)),
            ),
        );

        // Put everything into if/else
        let max_loop_size = self.gen_loop_size(u)?;
        let loop_body = expr::if_else(
            expr::binary(idx_expr, BinaryOp::Equal, expr::u32_literal(max_loop_size as u32)),
            Expression::Break,
            loop_body,
            Type::Unit,
        );

        Ok(Expression::Block(vec![let_idx, Expression::Loop(Box::new(loop_body))]))
    }

    /// Generate a `while` loop.
    fn gen_while(&mut self, u: &mut Unstructured) -> arbitrary::Result<Expression> {
        // Declare break index variable visible in the loop body. Do not include it
        // in the locals the generator would be able to manipulate, as it could
        // lead to the loop becoming infinite.
        let (idx_local_id, idx_name, idx_ident) = self.next_loop_index();
        let idx_expr = Expression::Ident(idx_ident.clone());

        // Decrease budget so we don't nest endlessly.
        self.decrease_budget(1);

        // Start building the loop harness, initialize index to 0
        let mut stmts = vec![Expression::Let(Let {
            id: idx_local_id,
            mutable: true,
            name: idx_name,
            expression: Box::new(expr::u32_literal(0)),
        })];

        // Get the randomized loop body
        let was_in_loop = std::mem::replace(&mut self.in_loop, true);
        let mut loop_body = self.gen_block(u, &Type::Unit)?;
        self.in_loop = was_in_loop;

        // Increment the index in the beginning of the body.
        expr::prepend(
            &mut loop_body,
            expr::assign_ident(
                idx_ident,
                expr::binary(idx_expr.clone(), BinaryOp::Add, expr::u32_literal(1)),
            ),
        );

        // Put everything into if/else
        let max_loop_size = self.gen_loop_size(u)?;
        let inner_block = Expression::Block(vec![expr::if_else(
            expr::binary(idx_expr, BinaryOp::Equal, expr::u32_literal(max_loop_size as u32)),
            Expression::Break,
            loop_body,
            Type::Unit,
        )]);

        // Generate the `while` condition with depth 1
        let condition = self.gen_expr(u, &Type::Bool, 1, Flags::CONDITION)?;

        stmts.push(Expression::While(While {
            condition: Box::new(condition),
            body: Box::new(inner_block),
        }));

        Ok(Expression::Block(stmts))
    }

    /// Choose a random maximum guard size for `loop` and `while` to match the average of the size of a `for`.
    fn gen_loop_size(&self, u: &mut Unstructured) -> arbitrary::Result<usize> {
        if self.ctx.config.vary_loop_size {
            u.choose_index(self.ctx.config.max_loop_size)
        } else {
            Ok(self.ctx.config.max_loop_size)
        }
    }

    /// If this is main, and we could have made a call to another function, but we didn't,
    /// ensure we do, so as not to let all the others we generate go to waste.
    fn gen_guaranteed_call_from_main(
        &mut self,
        u: &mut Unstructured,
    ) -> arbitrary::Result<Option<Expression>> {
        if self.is_main() && !self.has_call && !self.call_targets.is_empty() {
            // Choose a type we'll return.
            let opts = self.call_targets.values().fold(BTreeSet::new(), |mut acc, types| {
                acc.extend(types.iter());
                acc
            });
            let typ = (*u.choose_iter(opts.iter())?).clone();
            // Assign the result of the call to a variable we won't use.
            if let Some(call) = self.gen_call(u, &typ, self.max_depth())? {
                return Ok(Some(self.let_var(false, typ, call, false)));
            }
        }
        Ok(None)
    }

    /// Find a global function matching a type signature.
    ///
    /// For local functions we use `gen_expr_from_vars`.
    fn find_global_function_with_signature(
        &mut self,
        u: &mut Unstructured,
        typ: &Type,
    ) -> arbitrary::Result<Expression> {
        let Type::Function(param_types, return_type, _, unconstrained) = typ else {
            unreachable!(
                "find_function_with_signature should only be called with Type::Function; got {typ}"
            );
        };

        let candidates = self
            .ctx
            .function_declarations
            .iter()
            .skip(1) // Can't call main.
            .filter_map(|(func_id, func)| {
                let matches = func.return_type == *return_type.as_ref()
                    && func.unconstrained == *unconstrained
                    && func.params.len() == param_types.len()
                    && func.params.iter().zip(param_types).all(|((_, _, _, a, _), b)| a == b);

                matches.then_some(*func_id)
            })
            .collect::<Vec<_>>();

        if candidates.is_empty() {
            panic!("No candidate found for function type: {typ}");
        }

        let callee_id = u.choose_iter(candidates)?;
        let callee_ident = self.func_ident(callee_id);

        Ok(Expression::Ident(callee_ident))
    }

    /// Expression to use in a `Call` for the function (pointer).
    ///
    /// If the ID is something like `f: &mut &mut fn(...) -> ...` then it will return `(*(*f))`.
    fn callable_expr(&mut self, callee_id: CallableId) -> Expression {
        match callee_id {
            CallableId::Global(id) => Expression::Ident(self.func_ident(id)),
            CallableId::Local(id) => {
                fn deref_function(typ: &Type, ident: Ident) -> Expression {
                    match typ {
                        Type::Function(_, _, _, _) => Expression::Ident(ident),
                        Type::Reference(typ, _) => {
                            let inner = deref_function(typ.as_ref(), ident);
                            expr::deref(inner, typ.as_ref().clone())
                        }
                        other => {
                            unreachable!("expected function or function reference; got {other}")
                        }
                    }
                }
                let ident = self.local_ident(id);
                let typ = self.local_type(id);
                deref_function(typ, ident)
            }
        }
    }

    /// Identifier for a global function.
    fn func_ident(&mut self, callee_id: FuncId) -> Ident {
        let callee = self.ctx.function_decl(callee_id).clone();
        let param_types = callee.params.iter().map(|p| p.3.clone()).collect::<Vec<_>>();

        Ident {
            location: None,
            definition: Definition::Function(callee_id),
            mutable: false,
            name: callee.name.clone(),
            typ: Type::Function(
                param_types,
                Box::new(callee.return_type.clone()),
                Box::new(Type::Unit),
                callee.unconstrained,
            ),
            id: self.next_ident_id(),
        }
    }

    /// Identifier for a local variable.
    fn local_ident(&mut self, id: LocalId) -> Ident {
        let (mutable, name, typ) = self.locals.current().get_variable(&id).clone();
        let ident_id = self.next_ident_id();
        expr::ident_inner(VariableId::Local(id), ident_id, mutable, name, typ.clone())
    }

    /// Type of a local variable.
    fn local_type(&self, id: LocalId) -> &Type {
        let (_, _, typ) = self.locals.current().get_variable(&id);
        typ
    }

    /// Create a loop index variable.
    fn next_loop_index(&mut self) -> (LocalId, String, Ident) {
        let idx_type = types::U32;
        let idx_local_id = self.next_local_id();
        let idx_id = self.next_ident_id();
        let idx_name = format!("idx_{}", make_name(idx_local_id.0 as usize, false));
        let idx_variable_id = VariableId::Local(idx_local_id);
        let idx_ident =
            expr::ident_inner(idx_variable_id, idx_id, true, idx_name.clone(), idx_type);
        (idx_local_id, idx_name, idx_ident)
    }

    /// Get the parameter types and return type of a callable function.
    fn callable_signature(&self, callee_id: CallableId) -> (Vec<Type>, Type) {
        match callee_id {
            CallableId::Global(id) => {
                let decl = self.ctx.function_decl(id);
                let return_type = decl.return_type.clone();
                let param_types = decl.params.iter().map(|p| p.3.clone()).collect::<Vec<_>>();
                (param_types, return_type)
            }
            CallableId::Local(id) => {
                let (_, _, typ) = self.locals.current().get_variable(&id);
                let Type::Function(param_types, return_type, _, _) = types::unref(typ) else {
                    unreachable!("function pointers should have function type; got {typ}")
                };
                (param_types.clone(), return_type.as_ref().clone())
            }
        }
    }

    /// Create a block with a let binding, then return a mutable reference to it.
    /// This is used as a workaround when we need a mutable reference over an immutable value.
    fn indirect_ref_mut(&mut self, expr: Expression, typ: Type) -> Expression {
        self.locals.enter();
        let let_expr = self.let_var(true, typ.clone(), expr.clone(), true);
        let Expression::Let(Let { id, .. }) = &let_expr else {
            unreachable!("expected Let; got {let_expr}");
        };
        let let_ident = self.local_ident(*id);
        let ref_expr = expr::ref_mut(Expression::Ident(let_ident), typ);
        self.locals.exit();
        Expression::Block(vec![let_expr, ref_expr])
    }
}

#[test]
fn test_loop() {
    let mut u = Unstructured::new(&[0u8; 1]);
    let mut ctx = Context::default();
    ctx.config.max_loop_size = 10;
    ctx.config.vary_loop_size = false;
    ctx.gen_main_decl(&mut u);
    let mut fctx = FunctionContext::new(&mut ctx, FuncId(0));
    fctx.budget = 2;
    let loop_code = format!("{}", fctx.gen_loop(&mut u).unwrap()).replace(" ", "");

    assert!(
        loop_code.starts_with(
            &r#"{
    let mut idx_a$l0 = 0;
    loop {
        if (idx_a$l0 == 10) {
            break
        } else {
            idx_a$l0 = (idx_a$l0 + 1);"#
                .replace(" ", "")
        )
    );
}

#[test]
fn test_while() {
    let mut u = Unstructured::new(&[0u8; 1]);
    let mut ctx = Context::default();
    ctx.config.max_loop_size = 10;
    ctx.config.vary_loop_size = false;
    ctx.gen_main_decl(&mut u);
    let mut fctx = FunctionContext::new(&mut ctx, FuncId(0));
    fctx.budget = 2;
    let while_code = format!("{}", fctx.gen_while(&mut u).unwrap()).replace(" ", "");

    assert!(
        while_code.starts_with(
            &r#"{
    let mut idx_a$l0 = 0;
    while (!false) {
        if (idx_a$l0 == 10) {
            break
        } else {
            idx_a$l0 = (idx_a$l0 + 1)"#
                .replace(" ", "")
        )
    );
}<|MERGE_RESOLUTION|>--- conflicted
+++ resolved
@@ -189,8 +189,6 @@
     /// Indicator of being in a loop (and hence able to generate
     /// break and continue statements)
     in_loop: bool,
-    /// Indicator of being in an if-then-else.
-    in_if: bool,
     /// All the functions callable from this one, with the types we can
     /// produce from their return value.
     call_targets: BTreeMap<CallableId, HashSet<Type>>,
@@ -252,7 +250,6 @@
             globals,
             locals,
             in_loop: false,
-            in_if: false,
             call_targets,
             next_ident_id: 0,
             has_call: false,
@@ -883,16 +880,8 @@
             .current()
             .variables()
             .filter(|(_, (mutable, _, typ))| {
-<<<<<<< HEAD
-                // Trying to re-assign a mutable reference in an if leads to panics or errors
-                *mutable
-                    && !(self.in_if
-                        && self.ctx.config.avoid_assign_ref_in_if
-                        && types::contains_reference(typ))
-=======
                 // We banned reassigning variables which contain mutable references in ACIR (#8790)
                 *mutable && (self.unconstrained() || !types::contains_reference(typ))
->>>>>>> 9554f1cb
             })
             .map(|(id, _)| id)
             .collect::<Vec<_>>();
@@ -1015,8 +1004,6 @@
 
         let condition = self.gen_expr(u, &Type::Bool, max_depth, Flags::CONDITION)?;
 
-        let was_in_if = std::mem::replace(&mut self.in_if, true);
-
         let consequence = {
             if flags.allow_blocks {
                 self.gen_block(u, typ)?
@@ -1036,8 +1023,6 @@
             };
             Some(expr)
         };
-
-        self.in_if = was_in_if;
 
         Ok(expr::if_then(condition, consequence, alternative, typ.clone()))
     }
