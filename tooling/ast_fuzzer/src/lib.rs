--- conflicted
+++ resolved
@@ -7,14 +7,10 @@
 pub use input::arb_inputs;
 use program::freq::Freqs;
 pub use program::visitor::{visit_expr, visit_expr_mut};
-<<<<<<< HEAD
-pub use program::{DisplayAstAsNoir, DisplayAstAsNoirComptime, arb_program, arb_program_comptime};
-=======
 pub use program::{
     DisplayAstAsNoir, DisplayAstAsNoirComptime, arb_program, arb_program_comptime,
     change_all_functions_into_unconstrained,
 };
->>>>>>> 77b2261d
 
 /// AST generation configuration.
 #[derive(Debug, Clone)]
@@ -51,8 +47,6 @@
     pub stmt_freqs_brillig: Freqs,
     /// Whether to force all functions to be unconstrained.
     pub force_brillig: bool,
-<<<<<<< HEAD
-=======
     /// Try to avoid overflowing operations. Useful when testing the minimal pipeline,
     /// to avoid trivial failures due to multiplying or adding constants.
     pub avoid_overflow: bool,
@@ -62,7 +56,6 @@
     pub avoid_negative_int_literals: bool,
     /// Avoid using large integer literals where the frontend expects 32 bits.
     pub avoid_large_int_literals: bool,
->>>>>>> 77b2261d
 }
 
 impl Default for Config {
@@ -113,13 +106,10 @@
             stmt_freqs_acir,
             stmt_freqs_brillig,
             force_brillig: false,
-<<<<<<< HEAD
-=======
             avoid_overflow: false,
             avoid_err_by_zero: false,
             avoid_large_int_literals: false,
             avoid_negative_int_literals: false,
->>>>>>> 77b2261d
         }
     }
 }