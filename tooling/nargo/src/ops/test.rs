use std::path::PathBuf;

use acvm::{
    acir::{
        brillig::ForeignCallResult,
        native_types::{WitnessMap, WitnessStack},
    },
    pwg::ForeignCallWaitInfo,
    AcirField, BlackBoxFunctionSolver, FieldElement,
};
use noirc_abi::Abi;
use noirc_driver::{compile_no_check, CompileError, CompileOptions};
use noirc_errors::{debug_info::DebugInfo, FileDiagnostic};
use noirc_frontend::hir::{def_map::TestFunction, Context};
use noirc_printable_type::ForeignCallError;
use rand::Rng;
use serde::{Deserialize, Serialize};

use crate::{
    errors::try_to_diagnose_runtime_error,
    foreign_calls::{
        mocker::MockForeignCallExecutor, print::PrintForeignCallExecutor,
        rpc::RPCForeignCallExecutor, DefaultForeignCallExecutor, ForeignCall, ForeignCallExecutor,
    },
    NargoError,
};

<<<<<<< HEAD
use super::{execute_program, DefaultForeignCallExecutor, ForeignCall};
=======
use super::execute_program;
>>>>>>> 304403f2

pub enum TestStatus {
    Pass,
    Fail { message: String, error_diagnostic: Option<FileDiagnostic> },
    Skipped,
    CompileError(FileDiagnostic),
}

impl TestStatus {
    pub fn failed(&self) -> bool {
<<<<<<< HEAD
        matches!(self, TestStatus::Fail { .. } | TestStatus::CompileError(_))
    }
    pub fn pass(&self) -> bool {
        matches!(self, TestStatus::Pass)
    }
    pub fn skipped(&self) -> bool {
        matches!(self, TestStatus::Skipped)
=======
        !matches!(self, TestStatus::Pass | TestStatus::Skipped)
>>>>>>> 304403f2
    }
}

#[allow(clippy::too_many_arguments)]
pub fn run_test<B: BlackBoxFunctionSolver<FieldElement>>(
    blackbox_solver: &B,
    context: &mut Context,
    test_function: &TestFunction,
    show_output: bool,
    foreign_call_resolver_url: Option<&str>,
    root_path: Option<PathBuf>,
    package_name: Option<String>,
    config: &CompileOptions,
) -> TestStatus {
    let test_function_has_no_arguments = context
        .def_interner
        .function_meta(&test_function.get_id())
        .function_signature()
        .0
        .is_empty();

    match compile_no_check(context, config, test_function.get_id(), None, false) {
        Ok(compiled_program) => {
            if config.skip_oracle {
                let has_oracle = compiled_program
                    .program
                    .unconstrained_functions
                    .iter()
                    .any(|func| func.has_oracle(ForeignCall::invalid_name));
                if has_oracle {
                    return TestStatus::Skipped;
                }
            }

            if test_function_has_no_arguments {
                // Run the backend to ensure the PWG evaluates functions like std::hash::pedersen,
                // otherwise constraints involving these expressions will not error.
                let mut foreign_call_executor = TestForeignCallExecutor::new(
                    show_output,
                    foreign_call_resolver_url,
                    root_path,
                    package_name,
                );

                let circuit_execution = execute_program(
                    &compiled_program.program,
                    WitnessMap::new(),
                    blackbox_solver,
                    &mut foreign_call_executor,
                );

                let status = test_status_program_compile_pass(
                    test_function,
                    compiled_program.abi,
                    compiled_program.debug,
                    circuit_execution,
                );

                let ignore_foreign_call_failures =
                    std::env::var("NARGO_IGNORE_TEST_FAILURES_FROM_FOREIGN_CALLS")
                        .is_ok_and(|var| &var == "true");

                if let TestStatus::Fail { .. } = status {
                    if ignore_foreign_call_failures
                        && foreign_call_executor.encountered_unknown_foreign_call
                    {
                        TestStatus::Skipped
                    } else {
                        status
                    }
                } else {
                    status
                }
            } else {
                #[cfg(target_arch = "wasm32")]
                {
                    // We currently don't support fuzz testing on wasm32 as the u128 strategies do not exist on this platform.
                    TestStatus::Fail {
                        message: "Fuzz tests are not supported on wasm32".to_string(),
                        error_diagnostic: None,
                    }
                }

                #[cfg(not(target_arch = "wasm32"))]
                {
                    use acvm::acir::circuit::Program;
                    use noir_fuzzer::FuzzedExecutor;
                    use proptest::test_runner::TestRunner;
                    let runner = TestRunner::default();

                    let executor =
                        |program: &Program<FieldElement>,
                         initial_witness: WitnessMap<FieldElement>|
                         -> Result<WitnessStack<FieldElement>, String> {
                            execute_program(
                                program,
                                initial_witness,
                                blackbox_solver,
                                &mut DefaultForeignCallExecutor::<FieldElement>::new(
                                    false,
                                    foreign_call_resolver_url,
                                    root_path.clone(),
                                    package_name.clone(),
                                ),
                            )
                            .map_err(|err| err.to_string())
                        };
                    let fuzzer = FuzzedExecutor::new(compiled_program.into(), executor, runner);

                    let result = fuzzer.fuzz();
                    if result.success {
                        TestStatus::Pass
                    } else {
                        TestStatus::Fail {
                            message: result.reason.unwrap_or_default(),
                            error_diagnostic: None,
                        }
                    }
                }
            }
        }
        Err(err) => test_status_program_compile_fail(err, test_function),
    }
}

/// Test function failed to compile
///
/// Note: This could be because the compiler was able to deduce
/// that a constraint was never satisfiable.
/// An example of this is the program `assert(false)`
/// In that case, we check if the test function should fail, and if so, we return `TestStatus::Pass`.
fn test_status_program_compile_fail(err: CompileError, test_function: &TestFunction) -> TestStatus {
    // The test has failed compilation, but it should never fail. Report error.
    if !test_function.should_fail() {
        return TestStatus::CompileError(err.into());
    }

    check_expected_failure_message(test_function, None, Some(err.into()))
}

/// The test function compiled successfully.
///
/// We now check whether execution passed/failed and whether it should have
/// passed/failed to determine the test status.
fn test_status_program_compile_pass(
    test_function: &TestFunction,
    abi: Abi,
    debug: Vec<DebugInfo>,
    circuit_execution: Result<WitnessStack<FieldElement>, NargoError<FieldElement>>,
) -> TestStatus {
    let circuit_execution_err = match circuit_execution {
        // Circuit execution was successful; ie no errors or unsatisfied constraints
        // were encountered.
        Ok(_) => {
            if test_function.should_fail() {
                return TestStatus::Fail {
                    message: "error: Test passed when it should have failed".to_string(),
                    error_diagnostic: None,
                };
            }
            return TestStatus::Pass;
        }
        Err(err) => err,
    };

    // If we reach here, then the circuit execution failed.
    //
    // Check if the function should have passed
    let diagnostic = try_to_diagnose_runtime_error(&circuit_execution_err, &abi, &debug);
    let test_should_have_passed = !test_function.should_fail();
    if test_should_have_passed {
        return TestStatus::Fail {
            message: circuit_execution_err.to_string(),
            error_diagnostic: diagnostic,
        };
    }

    check_expected_failure_message(
        test_function,
        circuit_execution_err.user_defined_failure_message(&abi.error_types),
        diagnostic,
    )
}

fn check_expected_failure_message(
    test_function: &TestFunction,
    failed_assertion: Option<String>,
    error_diagnostic: Option<FileDiagnostic>,
) -> TestStatus {
    // Extract the expected failure message, if there was one
    //
    // #[test(should_fail)] will not produce any message
    // #[test(should_fail_with = "reason")] will produce a message
    //
    let expected_failure_message = match test_function.failure_reason() {
        Some(reason) => reason,
        None => return TestStatus::Pass,
    };

    // Match the failure message that the user will see, i.e. the failed_assertion
    // if present or else the error_diagnostic's message, against the
    // expected_failure_message
    let expected_failure_message_matches = failed_assertion
        .as_ref()
        .or_else(|| {
            error_diagnostic.as_ref().map(|file_diagnostic| &file_diagnostic.diagnostic.message)
        })
        .map(|message| message.contains(expected_failure_message))
        .unwrap_or(false);
    if expected_failure_message_matches {
        return TestStatus::Pass;
    }

    // The expected failure message does not match the actual failure message
    TestStatus::Fail {
        message: format!(
            "\nerror: Test failed with the wrong message. \nExpected: {} \nGot: {}",
            test_function.failure_reason().unwrap_or_default(),
            failed_assertion.unwrap_or_default().trim_matches('\'')
        ),
        error_diagnostic,
    }
}

/// A specialized foreign call executor which tracks whether it has encountered any unknown foreign calls
struct TestForeignCallExecutor<F> {
    /// The executor for any [`ForeignCall::Print`] calls.
    printer: Option<PrintForeignCallExecutor>,
    mocker: MockForeignCallExecutor<F>,
    external: Option<RPCForeignCallExecutor>,

    encountered_unknown_foreign_call: bool,
}

impl<F: Default> TestForeignCallExecutor<F> {
    fn new(
        show_output: bool,
        resolver_url: Option<&str>,
        root_path: Option<PathBuf>,
        package_name: Option<String>,
    ) -> Self {
        let id = rand::thread_rng().gen();
        let printer = if show_output { Some(PrintForeignCallExecutor) } else { None };
        let external_resolver = resolver_url.map(|resolver_url| {
            RPCForeignCallExecutor::new(resolver_url, id, root_path, package_name)
        });
        TestForeignCallExecutor {
            printer,
            mocker: MockForeignCallExecutor::default(),
            external: external_resolver,
            encountered_unknown_foreign_call: false,
        }
    }
}

impl<F: AcirField + Serialize + for<'a> Deserialize<'a>> ForeignCallExecutor<F>
    for TestForeignCallExecutor<F>
{
    fn execute(
        &mut self,
        foreign_call: &ForeignCallWaitInfo<F>,
    ) -> Result<ForeignCallResult<F>, ForeignCallError> {
        // If the circuit has reached a new foreign call opcode then it can't have failed from any previous unknown foreign calls.
        self.encountered_unknown_foreign_call = false;

        let foreign_call_name = foreign_call.function.as_str();
        match ForeignCall::lookup(foreign_call_name) {
            Some(ForeignCall::Print) => {
                if let Some(printer) = &mut self.printer {
                    printer.execute(foreign_call)
                } else {
                    Ok(ForeignCallResult::default())
                }
            }

            Some(
                ForeignCall::CreateMock
                | ForeignCall::SetMockParams
                | ForeignCall::GetMockLastParams
                | ForeignCall::SetMockReturns
                | ForeignCall::SetMockTimes
                | ForeignCall::ClearMock,
            ) => self.mocker.execute(foreign_call),

            None => {
                // First check if there's any defined mock responses for this foreign call.
                match self.mocker.execute(foreign_call) {
                    Err(ForeignCallError::NoHandler(_)) => (),
                    response_or_error => return response_or_error,
                };

                if let Some(external_resolver) = &mut self.external {
                    // If the user has registered an external resolver then we forward any remaining oracle calls there.
                    match external_resolver.execute(foreign_call) {
                        Err(ForeignCallError::NoHandler(_)) => (),
                        response_or_error => return response_or_error,
                    };
                }

                self.encountered_unknown_foreign_call = true;

                // If all executors have no handler for the given foreign call then we cannot
                // return a correct response to the ACVM. The best we can do is to return an empty response,
                // this allows us to ignore any foreign calls which exist solely to pass information from inside
                // the circuit to the environment (e.g. custom logging) as the execution will still be able to progress.
                //
                // We optimistically return an empty response for all oracle calls as the ACVM will error
                // should a response have been required.
                Ok(ForeignCallResult::default())
            }
        }
    }
}<|MERGE_RESOLUTION|>--- conflicted
+++ resolved
@@ -25,11 +25,7 @@
     NargoError,
 };
 
-<<<<<<< HEAD
-use super::{execute_program, DefaultForeignCallExecutor, ForeignCall};
-=======
 use super::execute_program;
->>>>>>> 304403f2
 
 pub enum TestStatus {
     Pass,
@@ -40,17 +36,13 @@
 
 impl TestStatus {
     pub fn failed(&self) -> bool {
-<<<<<<< HEAD
         matches!(self, TestStatus::Fail { .. } | TestStatus::CompileError(_))
     }
-    pub fn pass(&self) -> bool {
+    pub fn passed(&self) -> bool {
         matches!(self, TestStatus::Pass)
     }
     pub fn skipped(&self) -> bool {
         matches!(self, TestStatus::Skipped)
-=======
-        !matches!(self, TestStatus::Pass | TestStatus::Skipped)
->>>>>>> 304403f2
     }
 }
 
