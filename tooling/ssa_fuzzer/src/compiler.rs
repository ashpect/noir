use acvm::{
    FieldElement,
    acir::circuit::{AcirOpcodeLocation, Circuit, ExpressionWidth, OpcodeLocation},
};
use std::collections::{BTreeMap, BTreeSet};

use crate::config::NUMBER_OF_VARIABLES_INITIAL;
use acvm::acir::circuit::PublicInputs;
use noirc_abi::{Abi, AbiParameter, AbiReturnType, AbiType, AbiVisibility};
use noirc_driver::{CompileError, CompileOptions, CompiledProgram, NOIR_ARTIFACT_VERSION_STRING};
use noirc_errors::{
    call_stack::{CallStack, CallStackId},
    debug_info::{DebugFunctions, DebugInfo, DebugTypes, DebugVariables},
};
use noirc_evaluator::{
    acir::GeneratedAcir,
    brillig::BrilligOptions,
    errors::{InternalError, RuntimeError},
    ssa::{
        ArtifactsAndWarnings, SsaBuilder, SsaCircuitArtifact, SsaEvaluatorOptions, SsaLogging,
        SsaProgramArtifact, function_builder::FunctionBuilder, ir::instruction::ErrorType,
        optimize_ssa_builder_into_acir, primary_passes, secondary_passes,
    },
};

use std::panic::AssertUnwindSafe;

/// Optimizes the given FunctionBuilder into ACIR
/// its taken from noirc_evaluator::ssa::optimize_all, but modified to accept FunctionBuilder
/// and to catch panics... It cannot be caught with just catch_unwind.
fn optimize_into_acir(
    builder: FunctionBuilder,
    options: SsaEvaluatorOptions,
) -> Result<ArtifactsAndWarnings, RuntimeError> {
    let ssa = builder.finish();
<<<<<<< HEAD
    log::debug!("SSA: {}", format!("{}", ssa));
    // change to SsaLogging::Contains("Dead Instruction Elimination (2)".to_string()) to see triage final ssa.
    let builder = SsaBuilder {
        ssa,
        ssa_logging: SsaLogging::None,
        print_codegen_timings: false,
        passed: HashMap::new(),
    };
=======
    log::debug!("SSA: {}", ssa);
    // change to SsaLogging::All to see triage final ssa.
    let builder = SsaBuilder::from_ssa(ssa, SsaLogging::All, false);
>>>>>>> 3a01a276
    let previous_hook = std::panic::take_hook();
    let panic_message = std::sync::Arc::new(std::sync::Mutex::new(String::new()));
    let hook_message = panic_message.clone();

    std::panic::set_hook(Box::new(move |panic_info| {
        let message = if let Some(s) = panic_info.payload().downcast_ref::<&str>() {
            format!("Panic: {}", s)
        } else if let Some(s) = panic_info.payload().downcast_ref::<String>() {
            format!("Panic: {}", s)
        } else {
            format!("Unknown panic: {:?}", panic_info)
        };

        if let Some(location) = panic_info.location() {
            let loc_info = format!(" at {}:{}", location.file(), location.line());
            *hook_message.lock().unwrap() = message + &loc_info;
        } else {
            *hook_message.lock().unwrap() = message;
        }
    }));
    let result = std::panic::catch_unwind(AssertUnwindSafe(|| {
        optimize_ssa_builder_into_acir(
            builder,
            &options,
            &primary_passes(&options),
            secondary_passes,
        )
    }));
    std::panic::set_hook(previous_hook);
    match result {
        Ok(r) => r,
        Err(_) => {
            let error_msg = panic_message.lock().unwrap().clone();
            Err(RuntimeError::InternalError(InternalError::General {
                message: format!("Panic occurred: {}", error_msg),
                call_stack: CallStack::default(),
            }))
        }
    }
}

/// Converts the generated ACIR into a circuit artifact
/// its taken from noirc_evaluator::ssa::convert_generated_acir_into_circuit,
/// but modified not to use signature
/// in initial function signature used to split public, private and return witnesses
/// but now we don't need it, because we don't have any public inputs,
/// so we just use all witnesses as private inputs and return witnesses
fn convert_generated_acir_into_circuit_without_signature(
    mut generated_acir: GeneratedAcir<FieldElement>,
    debug_variables: DebugVariables,
    debug_functions: DebugFunctions,
    debug_types: DebugTypes,
) -> SsaCircuitArtifact {
    let opcodes = generated_acir.take_opcodes();
    let current_witness_index = generated_acir.current_witness_index().0;
    let GeneratedAcir {
        return_witnesses,
        call_stacks,
        location_map,
        brillig_locations,
        input_witnesses,
        assertion_payloads: assert_messages,
        warnings,
        name,
        brillig_procedure_locs,
        ..
    } = generated_acir;

    let private_parameters = BTreeSet::from_iter(input_witnesses.iter().copied());
    let public_parameters = PublicInputs(BTreeSet::new());
    let return_values = PublicInputs(return_witnesses.iter().copied().collect());

    let circuit = Circuit {
        current_witness_index,
        expression_width: ExpressionWidth::Unbounded,
        opcodes,
        private_parameters,
        public_parameters,
        return_values,
        assert_messages: assert_messages.into_iter().collect(),
    };

    let acir_location_map: BTreeMap<AcirOpcodeLocation, CallStackId> = location_map
        .iter()
        .map(|(k, v)| match k {
            OpcodeLocation::Acir(index) => (AcirOpcodeLocation::new(*index), *v),
            OpcodeLocation::Brillig { .. } => unreachable!("Expected ACIR opcode"),
        })
        .collect();
    let location_tree = call_stacks.to_location_tree();
    let mut debug_info = DebugInfo::new(
        brillig_locations,
        acir_location_map,
        location_tree,
        debug_variables,
        debug_functions,
        debug_types,
        brillig_procedure_locs,
    );

    // Perform any ACIR-level optimizations
    let (optimized_circuit, transformation_map) = acvm::compiler::optimize(circuit);
    debug_info.update_acir(transformation_map);

    SsaCircuitArtifact {
        name,
        circuit: optimized_circuit,
        debug_info,
        warnings,
        input_witnesses,
        return_witnesses,
        error_types: generated_acir.error_types,
    }
}

/// Creates a program artifact from the given FunctionBuilder
/// its taken from noirc_evaluator::ssa::create_program, but modified to accept FunctionBuilder
fn create_program(
    builder: FunctionBuilder,
    options: SsaEvaluatorOptions,
) -> Result<SsaProgramArtifact, RuntimeError> {
    let ArtifactsAndWarnings(
        (generated_acirs, generated_brillig, brillig_function_names, error_types),
        _ssa_level_warnings,
    ) = optimize_into_acir(builder, options)?;

    let error_types = error_types
        .into_iter()
        .map(|(selector, hir_type)| (selector, ErrorType::Dynamic(hir_type)))
        .collect();
    let mut program_artifact = SsaProgramArtifact::new(generated_brillig, error_types);
    let mut is_main = true;
    // without func_sig
    for acir in generated_acirs.into_iter() {
        let circuit_artifact = convert_generated_acir_into_circuit_without_signature(
            acir,
            // TODO: get rid of these clones
            BTreeMap::new(),
            BTreeMap::new(),
            BTreeMap::new(),
        );
        program_artifact.add_circuit(circuit_artifact, is_main);
        is_main = false;
    }
    program_artifact.brillig_names = brillig_function_names;

    Ok(program_artifact)
}

/// Creates an ABI for the configured number of variables
/// Seems useless in this case, but its needed for compile function
fn generate_abi() -> Abi {
    let mut parameters = vec![];
    for i in 0..NUMBER_OF_VARIABLES_INITIAL {
        parameters.push(AbiParameter {
            name: format!("v{}", i),
            typ: AbiType::Field,
            visibility: AbiVisibility::Private,
        });
    }
    let return_type =
        Some(AbiReturnType { abi_type: AbiType::Field, visibility: AbiVisibility::Public });
    let error_types = BTreeMap::new();
    Abi { parameters, return_type, error_types }
}

/// Compiles the given FunctionBuilder into a CompiledProgram
/// its taken from noirc_driver::compile_no_check, but modified to accept FunctionBuilder
pub fn compile(
    builder: FunctionBuilder,
    options: &CompileOptions,
) -> Result<CompiledProgram, CompileError> {
    let ssa_evaluator_options = SsaEvaluatorOptions {
        ssa_logging: match &options.show_ssa_pass {
            Some(string) => SsaLogging::Contains(string.clone()),
            None => {
                if options.show_ssa {
                    SsaLogging::All
                } else {
                    SsaLogging::None
                }
            }
        },
        print_codegen_timings: options.benchmark_codegen,
        expression_width: ExpressionWidth::default(),
        emit_ssa: { None },
        skip_underconstrained_check: options.skip_underconstrained_check,
        skip_brillig_constraints_check: true,
        inliner_aggressiveness: options.inliner_aggressiveness,
        max_bytecode_increase_percent: options.max_bytecode_increase_percent,
        brillig_options: BrilligOptions::default(),
        enable_brillig_constraints_check_lookback: false,
        skip_passes: Default::default(),
    };
    let SsaProgramArtifact { program, debug, warnings, names, brillig_names, .. } =
        create_program(builder, ssa_evaluator_options)?;
    let abi = generate_abi();
    let file_map = BTreeMap::new();
    Ok(CompiledProgram {
        hash: 1, // const hash, doesn't matter in this case
        program,
        debug,
        abi,
        file_map,
        noir_version: NOIR_ARTIFACT_VERSION_STRING.to_string(),
        warnings,
        names,
        brillig_names,
    })
}<|MERGE_RESOLUTION|>--- conflicted
+++ resolved
@@ -22,6 +22,7 @@
         optimize_ssa_builder_into_acir, primary_passes, secondary_passes,
     },
 };
+use std::collections::HashMap;
 
 use std::panic::AssertUnwindSafe;
 
@@ -33,7 +34,6 @@
     options: SsaEvaluatorOptions,
 ) -> Result<ArtifactsAndWarnings, RuntimeError> {
     let ssa = builder.finish();
-<<<<<<< HEAD
     log::debug!("SSA: {}", format!("{}", ssa));
     // change to SsaLogging::Contains("Dead Instruction Elimination (2)".to_string()) to see triage final ssa.
     let builder = SsaBuilder {
@@ -41,12 +41,8 @@
         ssa_logging: SsaLogging::None,
         print_codegen_timings: false,
         passed: HashMap::new(),
+        skip_passes: vec![],
     };
-=======
-    log::debug!("SSA: {}", ssa);
-    // change to SsaLogging::All to see triage final ssa.
-    let builder = SsaBuilder::from_ssa(ssa, SsaLogging::All, false);
->>>>>>> 3a01a276
     let previous_hook = std::panic::take_hook();
     let panic_message = std::sync::Arc::new(std::sync::Mutex::new(String::new()));
     let hook_message = panic_message.clone();
